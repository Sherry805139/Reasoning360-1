# Copyright 2024 Bytedance Ltd. and/or its affiliates
#
# Licensed under the Apache License, Version 2.0 (the "License");
# you may not use this file except in compliance with the License.
# You may obtain a copy of the License at
#
#     http://www.apache.org/licenses/LICENSE-2.0
#
# Unless required by applicable law or agreed to in writing, software
# distributed under the License is distributed on an "AS IS" BASIS,
# WITHOUT WARRANTIES OR CONDITIONS OF ANY KIND, either express or implied.
# See the License for the specific language governing permissions and
# limitations under the License.
"""
Note that we don't combine the main with ray_trainer as ray_trainer is used by other main.
"""

import hydra
import ray
import torch
from split_monkey_patch import fit

from verl import DataProto
from verl.trainer.ppo.ray_trainer import RayPPOTrainer
from verl.utils.reward_score import gsm8k, math


def _select_rm_score_fn(data_source):
    if data_source == "openai/gsm8k":
        return gsm8k.compute_score
    elif data_source == "lighteval/MATH":
        return math.compute_score
    else:
        raise NotImplementedError


class RewardManager:
    def __init__(self, tokenizer, num_examine) -> None:
        self.tokenizer = tokenizer
        self.num_examine = num_examine  # the number of batches of decoded responses to print to the console

    def __call__(self, data: DataProto, return_dict: bool = False):
        """We will expand this function gradually based on the available datasets"""

        # If there is rm score, we directly return rm score. Otherwise, we compute via rm_score_fn
        if "rm_scores" in data.batch.keys():
            return data.batch["rm_scores"]

        reward_tensor = torch.zeros_like(data.batch["responses"], dtype=torch.float32)

        already_print_data_sources = {}

        for i in range(len(data)):
            data_item = data[i]  # DataProtoItem

            prompt_ids = data_item.batch["prompts"]

            prompt_length = prompt_ids.shape[-1]

            valid_prompt_length = data_item.batch["attention_mask"][:prompt_length].sum()
            valid_prompt_ids = prompt_ids[-valid_prompt_length:]

            response_ids = data_item.batch["responses"]
            valid_response_length = data_item.batch["attention_mask"][prompt_length:].sum()
            valid_response_ids = response_ids[:valid_response_length]

            # decode
            sequences = torch.cat((valid_prompt_ids, valid_response_ids))
            sequences_str = self.tokenizer.decode(sequences)

            ground_truth = data_item.non_tensor_batch["reward_model"]["ground_truth"]

            # select rm_score
            data_source = data_item.non_tensor_batch["data_source"]
            compute_score_fn = _select_rm_score_fn(data_source)

            score = compute_score_fn(solution_str=sequences_str, ground_truth=ground_truth)
            reward_tensor[i, valid_response_length - 1] = score

            if data_source not in already_print_data_sources:
                already_print_data_sources[data_source] = 0

            if already_print_data_sources[data_source] < self.num_examine:
                already_print_data_sources[data_source] += 1
                print(sequences_str)

        if return_dict:
            return {"reward_tensor": reward_tensor}
        else:
            return reward_tensor


@hydra.main(config_path="config", config_name="ppo_trainer_split", version_base=None)
def main(config):
    if not ray.is_initialized():
        # this is for local ray cluster
        ray.init(
            runtime_env={"env_vars": {"TOKENIZERS_PARALLELISM": "true", "NCCL_DEBUG": "WARN"}},
            num_cpus=config.ray_init.num_cpus,
        )

    ray.get(main_task.remote(config))


@ray.remote
def main_task(config):
    # print initial config
    from pprint import pprint

    from omegaconf import OmegaConf

    from verl.utils.fs import copy_to_local

    pprint(OmegaConf.to_container(config, resolve=True))  # resolve=True will eval symbol values
    OmegaConf.resolve(config)

    # download the checkpoint from hdfs
    local_path = copy_to_local(config.actor_rollout_ref.model.path)

    # instantiate tokenizer
    from verl.utils import hf_tokenizer

    tokenizer = hf_tokenizer(local_path)

    # define worker classes
<<<<<<< HEAD
    if config.actor_rollout_ref.actor.strategy == "fsdp":
        assert config.actor_rollout_ref.actor.strategy == config.critic.strategy
=======
    if config.actor_rollout_ref.actor.strategy in {"fsdp", "fsdp2"}:
        assert config.critic.strategy in {"fsdp", "fsdp2"}
>>>>>>> f0964b66
        from verl.single_controller.ray import RayWorkerGroup
        from verl.workers.fsdp_workers import ActorRolloutRefWorker, CriticWorker

        ray_worker_group_cls = RayWorkerGroup

    elif config.actor_rollout_ref.actor.strategy == "megatron":
        assert config.actor_rollout_ref.actor.strategy == config.critic.strategy
        from verl.single_controller.ray.megatron import NVMegatronRayWorkerGroup
        from verl.workers.megatron_workers import ActorRolloutRefWorker, CriticWorker

        ray_worker_group_cls = NVMegatronRayWorkerGroup

    else:
        raise NotImplementedError

    from verl.trainer.ppo.ray_trainer import ResourcePoolManager, Role

    role_worker_mapping = {
        Role.ActorRollout: ray.remote(ActorRolloutRefWorker),
        Role.Critic: ray.remote(CriticWorker),
    }

    # NOTE: initialze two resource pool
    actor_rollout_ref_pool_id = "actor_rollout_ref_pool"
    critic_pool_id = "critic_pool"
    if config.trainer.nnodes // 2 == 0 and config.trainer.n_gpus_per_node // 2 > 0:
        resource_pool_spec = {
            actor_rollout_ref_pool_id: [config.trainer.n_gpus_per_node // 2] * config.trainer.nnodes,
            critic_pool_id: [config.trainer.n_gpus_per_node // 2] * config.trainer.nnodes,
        }
    else:
        resource_pool_spec = {
            actor_rollout_ref_pool_id: [config.trainer.n_gpus_per_node] * (config.trainer.nnodes // 2),
            critic_pool_id: [config.trainer.n_gpus_per_node] * (config.trainer.nnodes // 2),
        }
    print(f"resource_pool_spec: {resource_pool_spec}")
    mapping = {
        Role.ActorRollout: actor_rollout_ref_pool_id,
        Role.Critic: critic_pool_id,
    }

    # use reference model
    if config.algorithm.use_kl_in_reward or config.actor_rollout_ref.actor.use_kl_loss:
        role_worker_mapping[Role.RefPolicy] = ray.remote(ActorRolloutRefWorker)
        mapping[Role.RefPolicy] = actor_rollout_ref_pool_id

    # we should adopt a multi-source reward function here
    # - for rule-based rm, we directly call a reward score
    # - for model-based rm, we call a model
    # - for code related prompt, we send to a sandbox if there are test cases
    # - finally, we combine all the rewards together
    # - The reward type depends on the tag of the data
    if config.reward_model.enable:
<<<<<<< HEAD
        if config.reward_model.strategy == "fsdp":
=======
        if config.reward_model.strategy in {"fsdp", "fsdp2"}:
>>>>>>> f0964b66
            from verl.workers.fsdp_workers import RewardModelWorker
        elif config.reward_model.strategy == "megatron":
            from verl.workers.megatron_workers import RewardModelWorker
        else:
            raise NotImplementedError
        role_worker_mapping[Role.RewardModel] = ray.remote(RewardModelWorker)
        mapping[Role.RewardModel] = critic_pool_id

    reward_fn = RewardManager(tokenizer=tokenizer, num_examine=0)

    # Note that we always use function-based RM for validation
    val_reward_fn = RewardManager(tokenizer=tokenizer, num_examine=1)

    resource_pool_manager = ResourcePoolManager(resource_pool_spec=resource_pool_spec, mapping=mapping)

    RayPPOTrainer.fit = fit
    trainer = RayPPOTrainer(
        config=config,
        tokenizer=tokenizer,
        role_worker_mapping=role_worker_mapping,
        resource_pool_manager=resource_pool_manager,
        ray_worker_group_cls=ray_worker_group_cls,
        reward_fn=reward_fn,
        val_reward_fn=val_reward_fn,
<<<<<<< HEAD
=======
        device_name=config.trainer.device,
>>>>>>> f0964b66
    )
    trainer.init_workers()
    trainer.fit()


if __name__ == "__main__":
    main()<|MERGE_RESOLUTION|>--- conflicted
+++ resolved
@@ -123,13 +123,8 @@
     tokenizer = hf_tokenizer(local_path)
 
     # define worker classes
-<<<<<<< HEAD
-    if config.actor_rollout_ref.actor.strategy == "fsdp":
-        assert config.actor_rollout_ref.actor.strategy == config.critic.strategy
-=======
     if config.actor_rollout_ref.actor.strategy in {"fsdp", "fsdp2"}:
         assert config.critic.strategy in {"fsdp", "fsdp2"}
->>>>>>> f0964b66
         from verl.single_controller.ray import RayWorkerGroup
         from verl.workers.fsdp_workers import ActorRolloutRefWorker, CriticWorker
 
@@ -183,11 +178,7 @@
     # - finally, we combine all the rewards together
     # - The reward type depends on the tag of the data
     if config.reward_model.enable:
-<<<<<<< HEAD
-        if config.reward_model.strategy == "fsdp":
-=======
         if config.reward_model.strategy in {"fsdp", "fsdp2"}:
->>>>>>> f0964b66
             from verl.workers.fsdp_workers import RewardModelWorker
         elif config.reward_model.strategy == "megatron":
             from verl.workers.megatron_workers import RewardModelWorker
@@ -212,10 +203,7 @@
         ray_worker_group_cls=ray_worker_group_cls,
         reward_fn=reward_fn,
         val_reward_fn=val_reward_fn,
-<<<<<<< HEAD
-=======
         device_name=config.trainer.device,
->>>>>>> f0964b66
     )
     trainer.init_workers()
     trainer.fit()
