set -x

export HF_DATASETS_OFFLINE=1
export TRANSFORMERS_OFFLINE=1

<<<<<<< HEAD
# If you are using vllm<=0.6.3, you might need to set the following environment variable to avoid bugs:
# export VLLM_ATTENTION_BACKEND=XFORMERS
=======
>>>>>>> f0964b66

python3 -m verl.trainer.main_ppo \
    algorithm.adv_estimator=remax \
    data.train_files=$HOME/data/gsm8k/train.parquet \
    data.val_files=$HOME/data/gsm8k/test.parquet \
    data.train_batch_size=1024 \
    data.max_prompt_length=512 \
    data.max_response_length=1024 \
    data.filter_overlong_prompts=True \
    data.truncation='error' \
    actor_rollout_ref.model.path=Qwen/Qwen2.5-7B-Instruct \
    actor_rollout_ref.actor.optim.lr=1e-6 \
    actor_rollout_ref.model.use_remove_padding=True \
    actor_rollout_ref.actor.ppo_mini_batch_size=256 \
    actor_rollout_ref.actor.use_dynamic_bsz=True \
    actor_rollout_ref.actor.ppo_max_token_len_per_gpu=24000 \
    actor_rollout_ref.actor.use_kl_loss=False \
    actor_rollout_ref.model.enable_gradient_checkpointing=True \
    actor_rollout_ref.actor.fsdp_config.param_offload=False \
    actor_rollout_ref.actor.fsdp_config.optimizer_offload=False \
    actor_rollout_ref.rollout.tensor_model_parallel_size=2 \
    actor_rollout_ref.rollout.name=vllm \
    actor_rollout_ref.rollout.gpu_memory_utilization=0.8 \
    actor_rollout_ref.rollout.n=4 \
    actor_rollout_ref.ref.fsdp_config.param_offload=True \
    algorithm.use_kl_in_reward=True \
    algorithm.kl_penalty=kl \
    algorithm.kl_ctrl.kl_coef=0.001 \
    trainer.critic_warmup=0 \
    trainer.logger='["console","wandb"]' \
    trainer.project_name='verl_remax_example_gsm8k' \
    trainer.experiment_name='qwen2.5_7b_function_rm_kl1e-3' \
    trainer.val_before_train=False \
    trainer.n_gpus_per_node=8 \
    trainer.nnodes=1 \
    trainer.save_freq=-1 \
    trainer.test_freq=5 \
    trainer.total_epochs=10 $@<|MERGE_RESOLUTION|>--- conflicted
+++ resolved
@@ -3,11 +3,6 @@
 export HF_DATASETS_OFFLINE=1
 export TRANSFORMERS_OFFLINE=1
 
-<<<<<<< HEAD
-# If you are using vllm<=0.6.3, you might need to set the following environment variable to avoid bugs:
-# export VLLM_ATTENTION_BACKEND=XFORMERS
-=======
->>>>>>> f0964b66
 
 python3 -m verl.trainer.main_ppo \
     algorithm.adv_estimator=remax \
