set -x

# Example runnable on H20 * 8

<<<<<<< HEAD
# If you are using vllm<=0.6.3, you might need to set the following environment variable to avoid bugs:
# export VLLM_ATTENTION_BACKEND=XFORMERS
=======
>>>>>>> f0964b66
export CUDA_DEVICE_MAX_CONNECTIONS=1 # For megatron communication/computation overlapping

gsm8k_train_path=$HOME/data/gsm8k/train.parquet
gsm8k_test_path=$HOME/data/gsm8k/test.parquet
math_train_path=$HOME/data/math/train.parquet
math_test_path=$HOME/data/math/test.parquet

train_files="['$gsm8k_train_path', '$math_train_path']"
test_files="['$gsm8k_test_path', '$math_test_path']"

python3 -m verl.trainer.main_ppo --config-path=./config --config-name='ppo_megatron_trainer'\
    algorithm.adv_estimator=gae \
    data.train_files="$train_files" \
    data.val_files="$test_files" \
    data.train_batch_size=1024 \
    data.max_prompt_length=1024 \
    data.max_response_length=512 \
    data.filter_overlong_prompts=True \
    data.truncation='error' \
    actor_rollout_ref.model.path=deepseek-ai/deepseek-llm-7b-chat \
    actor_rollout_ref.actor.optim.lr=1e-6 \
    actor_rollout_ref.actor.ppo_mini_batch_size=256 \
    actor_rollout_ref.actor.ppo_micro_batch_size_per_gpu=4 \
    actor_rollout_ref.actor.megatron.pipeline_model_parallel_size=2 \
    actor_rollout_ref.actor.megatron.tensor_model_parallel_size=2 \
    actor_rollout_ref.actor.use_kl_loss=False \
    actor_rollout_ref.rollout.log_prob_micro_batch_size_per_gpu=4 \
    actor_rollout_ref.rollout.tensor_model_parallel_size=4 \
    actor_rollout_ref.rollout.name=vllm \
    actor_rollout_ref.rollout.gpu_memory_utilization=0.4 \
    actor_rollout_ref.ref.megatron.pipeline_model_parallel_size=2 \
    actor_rollout_ref.ref.megatron.tensor_model_parallel_size=2 \
    critic.optim.lr=1e-5 \
    critic.model.path=deepseek-ai/deepseek-llm-7b-chat \
    critic.model.enable_gradient_checkpointing=False \
    critic.ppo_micro_batch_size_per_gpu=4 \
    algorithm.use_kl_in_reward=False \
    trainer.critic_warmup=0 \
<<<<<<< HEAD
    trainer.logger=['console','wandb'] \
=======
    trainer.logger='["console","wandb"]' \
>>>>>>> f0964b66
    trainer.project_name='verl_ppo_gsm8k_math_examples' \
    trainer.experiment_name='deepseek_llm_7b_megatron' \
    trainer.n_gpus_per_node=8 \
    trainer.nnodes=1 \
    trainer.save_freq=20 \
    trainer.test_freq=5 \
    trainer.total_epochs=100 $@<|MERGE_RESOLUTION|>--- conflicted
+++ resolved
@@ -2,11 +2,6 @@
 
 # Example runnable on H20 * 8
 
-<<<<<<< HEAD
-# If you are using vllm<=0.6.3, you might need to set the following environment variable to avoid bugs:
-# export VLLM_ATTENTION_BACKEND=XFORMERS
-=======
->>>>>>> f0964b66
 export CUDA_DEVICE_MAX_CONNECTIONS=1 # For megatron communication/computation overlapping
 
 gsm8k_train_path=$HOME/data/gsm8k/train.parquet
@@ -45,11 +40,7 @@
     critic.ppo_micro_batch_size_per_gpu=4 \
     algorithm.use_kl_in_reward=False \
     trainer.critic_warmup=0 \
-<<<<<<< HEAD
-    trainer.logger=['console','wandb'] \
-=======
     trainer.logger='["console","wandb"]' \
->>>>>>> f0964b66
     trainer.project_name='verl_ppo_gsm8k_math_examples' \
     trainer.experiment_name='deepseek_llm_7b_megatron' \
     trainer.n_gpus_per_node=8 \
