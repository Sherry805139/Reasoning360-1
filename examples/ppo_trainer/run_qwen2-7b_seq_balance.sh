--- conflicted
+++ resolved
@@ -12,10 +12,6 @@
 rollout_mode="sync"
 if [ "$rollout_mode" = "async" ]; then
     return_raw_chat="True"
-<<<<<<< HEAD
-    chat_scheduler=examples.ppo_trainer.naive_chat_scheduler.NaiveChatCompletionScheduler
-=======
->>>>>>> f0964b66
 fi
 
 python3 -m verl.trainer.main_ppo \
@@ -41,11 +37,7 @@
     actor_rollout_ref.rollout.tensor_model_parallel_size=2 \
     actor_rollout_ref.rollout.name=vllm \
     actor_rollout_ref.rollout.mode=$rollout_mode \
-<<<<<<< HEAD
-    actor_rollout_ref.rollout.chat_scheduler=$chat_scheduler \
-=======
     actor_rollout_ref.rollout.multi_turn.format=hermes \
->>>>>>> f0964b66
     actor_rollout_ref.rollout.gpu_memory_utilization=0.5 \
     actor_rollout_ref.rollout.log_prob_max_token_len_per_gpu=24000 \
     critic.optim.lr=1e-5 \
