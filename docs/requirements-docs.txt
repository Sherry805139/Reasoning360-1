--- conflicted
+++ resolved
@@ -1,19 +1,13 @@
-# markdown support
-recommonmark
-myst_parser
-# markdown table support
-sphinx-markdown-tables
-
-# theme default rtd
-
-# crate-docs-theme
-sphinx-rtd-theme
-
-# pin tokenizers version to avoid env_logger version req
-<<<<<<< HEAD
-tokenizers==0.19.1
-
-=======
-tokenizers==0.21
-
->>>>>>> f0964b66
+# markdown support
+recommonmark
+myst_parser
+# markdown table support
+sphinx-markdown-tables
+
+# theme default rtd
+
+# crate-docs-theme
+sphinx-rtd-theme
+
+# pin tokenizers version to avoid env_logger version req
+tokenizers==0.21