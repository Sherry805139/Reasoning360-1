# Upgrading to vllm >= 0.7

Note: verl+vllm 0.8.3 is now stable. Please see ``docs/README_vllm0.8.md`` for upgrade guide.

## Installation

Note: At time of writing, verl+vllm 0.7.x supports **FSDP** for training and **vLLM** for rollout.

```
# Create the conda environment
conda create -n verl python==3.10
conda activate verl

# Install verl
git clone https://github.com/volcengine/verl.git
cd verl
pip3 install -e .

# Install the latest stable version of vLLM
pip3 install vllm==0.7.3 

# Install flash-attn
pip3 install flash-attn --no-build-isolation

```

Note that if you are installing lower versions of vLLM (0.7.0, 0.7.1, 0.7.2), you need to make some tiny patches manually on vllm (/path/to/site-packages/vllm after installation) after the above steps:

- vllm/distributed/parallel_state.py: Remove the assertion below:

```
if (world_size
        != tensor_model_parallel_size * pipeline_model_parallel_size):
    raise RuntimeError(
        f"world_size ({world_size}) is not equal to "
        f"tensor_model_parallel_size ({tensor_model_parallel_size}) x "
        f"pipeline_model_parallel_size ({pipeline_model_parallel_size})")

```

- vllm/executor/uniproc_executor.py: change `local_rank = rank` to `local_rank = int(os.environ["LOCAL_RANK"])`
- vllm/model_executor/model_loader/weight_utils.py: remove the `torch.cuda.empty_cache()` in `pt_weights_iterator`

## Features

### Use cuda graph

After installation, examples using FSDP as training backends can be used. By default, the `enforce_eager` is set to True, which disables the cuda graph. To enjoy cuda graphs and the sleep mode of vLLM>=0.7, add the following lines to the bash script:

```
actor_rollout_ref.rollout.enforce_eager=False \
actor_rollout_ref.rollout.free_cache_engine=True \

```

For a typical job like examples/ppo_trainer/run_qwen2-7b_seq_balance.sh, the rollout generation time is 85 seconds with vLLM0.7.0. By enabling the cudagraph, the generation duration is further reduced to 62 seconds.

**Note:** Currently, if the `n` is greater than 1 in `SamplingParams` in vLLM>=0.7, there is a potential performance issue on the stability of rollout generation time (Some iterations would see generation time bursts) using vLLM's V0 Engine.

<<<<<<< HEAD
**Note:** Currently, if the `n` is greater than 1 in `SamplingParams` in vLLM>=0.7, there is a potential performance issue on the stability of rollout generation time (Some iterations would see generation time bursts) using vLLM's V0 Engine.

=======
>>>>>>> f0964b66
### Use vLLM V1 Engine

Using the vLLM V1 engine can avoid instability issues and achieve additional performance improvements. To use the V1 engine, you can first uninstall the previously installed vLLM and then follow the steps below to install the newer version.

```
git clone https://github.com/vllm-project/vllm.git
cd vllm
git checkout 2275784
sed -i "903a\    data_parallel_size = world_size // pipeline_model_parallel_size // tensor_model_parallel_size" ./vllm/distributed/parallel_state.py
VLLM_USE_PRECOMPILED=1 pip install --editable .
```

Then you can enable the V1 engine by setting `export VLLM_USE_V1=1`. In some benchmark tests, the V1 engine demonstrates a 1.5x speed improvement over the vLLM V0 engine.
The stable support of the vLLM V1 engine is available on verl main.<|MERGE_RESOLUTION|>--- conflicted
+++ resolved
@@ -57,11 +57,6 @@
 
 **Note:** Currently, if the `n` is greater than 1 in `SamplingParams` in vLLM>=0.7, there is a potential performance issue on the stability of rollout generation time (Some iterations would see generation time bursts) using vLLM's V0 Engine.
 
-<<<<<<< HEAD
-**Note:** Currently, if the `n` is greater than 1 in `SamplingParams` in vLLM>=0.7, there is a potential performance issue on the stability of rollout generation time (Some iterations would see generation time bursts) using vLLM's V0 Engine.
-
-=======
->>>>>>> f0964b66
 ### Use vLLM V1 Engine
 
 Using the vLLM V1 engine can avoid instability issues and achieve additional performance improvements. To use the V1 engine, you can first uninstall the previously installed vLLM and then follow the steps below to install the newer version.
