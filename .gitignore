
**/*.pt
**/checkpoints
**/wget-log
**/_build/
**/*.ckpt
**/outputs
**/*.tar.gz
**/playground
**/wandb

# Byte-compiled / optimized / DLL files
__pycache__/
*.py[cod]
*$py.class
dataset/*
tensorflow/my_graph/*
.idea/
# C extensions
*.so

# Distribution / packaging
.Python
env/
build/
develop-eggs/
dist/
downloads/
eggs/
.eggs/
lib/
lib64/
parts/
sdist/
var/
tmp/
*.egg-info/*
.installed.cfg
*.egg

# PyInstaller
#  Usually these files are written by a python script from a template
#  before PyInstaller builds the exe, so as to inject date/other infos into it.
*.manifest
*.spec

# Installer logs
pip-log.txt
pip-delete-this-directory.txt

# Unit test / coverage reports
htmlcov/
.tox/
.coverage
.coverage.*
.cache
nosetests.xml
coverage.xml
*,cover
.hypothesis/

# Translations
*.mo
*.pot

# Django stuff:
*.log
local_settings.py

# Flask stuff:
instance/
.webassets-cache

# Scrapy stuff:
.scrapy

# Sphinx documentation
docs/_build/

# PyBuilder
target/

# IPython Notebook
.ipynb_checkpoints

# pyenv
.python-version

# celery beat schedule file
celerybeat-schedule

# dotenv
.env

# virtualenv
venv/
.venv/
ENV/

# Spyder project settings
.spyderproject

# Rope project settings
.ropeproject

# vscode
.vscode

# Mac
.DS_Store

# vim
*.swp

# ckpt
*.lock

# data
*.parquet


# local logs
logs
log
outputs
.history

# Below are all added by Reasoning360
# Ignore all files in root directory, but keep directories
/*
!/*/

# But keep these important files/directories
!/README*
!/requirements*
!/.readthedocs.yml
!/.pre-commit-config.yaml
!/.gitignore
!/LICENSE
!/pyproject.toml
!/setup.py
!/performance_tuning_guide.md

# Slurm logs
slurm/

# Data
data

# Sandbox or deprecated files
sandbox/
backup/

# Docker
docker/images/

# Artifacts
artifacts/

# Analysis
analysis/
<<<<<<< HEAD
data_preprocess/data_inspection.ipynb

wandb/
outputs/
=======
wandb/
outputs/
slurm/
>>>>>>> b0b6347c
<|MERGE_RESOLUTION|>--- conflicted
+++ resolved
@@ -159,13 +159,8 @@
 
 # Analysis
 analysis/
-<<<<<<< HEAD
+
 data_preprocess/data_inspection.ipynb
-
-wandb/
-outputs/
-=======
 wandb/
 outputs/
 slurm/
->>>>>>> b0b6347c
