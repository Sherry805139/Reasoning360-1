--- conflicted
+++ resolved
@@ -13,12 +13,7 @@
 # limitations under the License.
 
 import sys
-<<<<<<< HEAD
-from dataclasses import dataclass
-from typing import Callable, List, Optional, Tuple, Union
-=======
 from typing import Callable, Optional
->>>>>>> f0964b66
 
 import torch
 
@@ -29,10 +24,6 @@
 
 from transformers.cache_utils import Cache
 from transformers.modeling_flash_attention_utils import _flash_attention_forward
-<<<<<<< HEAD
-from transformers.modeling_outputs import CausalLMOutputWithPast
-=======
->>>>>>> f0964b66
 from transformers.models.llama.modeling_llama import apply_rotary_pos_emb
 from transformers.utils import logging
 
@@ -55,15 +46,9 @@
     output_attentions: bool = False,
     use_cache: bool = False,
     cache_position: Optional[torch.LongTensor] = None,
-<<<<<<< HEAD
-    position_embeddings: Optional[Tuple[torch.Tensor, torch.Tensor]] = None,  # will become mandatory in v4.46
-    **kwargs,
-) -> Tuple[torch.Tensor, Optional[torch.Tensor], Optional[Tuple[torch.Tensor]]]:
-=======
     position_embeddings: Optional[tuple[torch.Tensor, torch.Tensor]] = None,  # will become mandatory in v4.46
     **kwargs,
 ) -> tuple[torch.Tensor, Optional[torch.Tensor], Optional[tuple[torch.Tensor]]]:
->>>>>>> f0964b66
     """
     Adapted from transformers 4.47.1 to support Ulysses sequence parallelism.
 
@@ -143,15 +128,11 @@
         else:
             target_dtype = self.q_proj.weight.dtype
 
-<<<<<<< HEAD
-        logger.warning_once(f"The input hidden states seems to be silently casted in float32, this might be related to the fact you have upcasted embedding or layer norm layers in float32. We will cast back the input in {target_dtype}.")
-=======
         logger.warning_once(
             f"The input hidden states seems to be silently casted in float32, this might be related to "
             f"the fact you have upcasted embedding or layer norm layers in float32. We will cast back the "
             f"input in {target_dtype}."
         )
->>>>>>> f0964b66
 
         query_states = query_states.to(target_dtype)
         key_states = key_states.to(target_dtype)
@@ -187,20 +168,12 @@
 def llama_attn_forward(
     self,
     hidden_states: torch.Tensor,
-<<<<<<< HEAD
-    position_embeddings: Tuple[torch.Tensor, torch.Tensor],
-=======
     position_embeddings: tuple[torch.Tensor, torch.Tensor],
->>>>>>> f0964b66
     attention_mask: Optional[torch.Tensor],
     past_key_value: Optional[Cache] = None,
     cache_position: Optional[torch.LongTensor] = None,
     **kwargs,
-<<<<<<< HEAD
-) -> Tuple[torch.Tensor, Optional[torch.Tensor], Optional[Tuple[torch.Tensor]]]:
-=======
 ) -> tuple[torch.Tensor, Optional[torch.Tensor], Optional[tuple[torch.Tensor]]]:
->>>>>>> f0964b66
     """
     Adapted from transformers 4.49.0 to support Ulysses sequence parallelism for transformers >= 4.48.0.
 
@@ -238,15 +211,11 @@
     attention_interface: Callable = eager_attention_forward
     if self.config._attn_implementation != "eager":
         if self.config._attn_implementation == "sdpa" and kwargs.get("output_attentions", False):
-<<<<<<< HEAD
-            logger.warning_once('`torch.nn.functional.scaled_dot_product_attention` does not support `output_attentions=True`. Falling back to eager attention. This warning can be removed using the argument `attn_implementation="eager"` when loading the model.')
-=======
             logger.warning_once(
                 "`torch.nn.functional.scaled_dot_product_attention` does not support `output_attentions=True`. "
                 "Falling back to eager attention. This warning can be removed using the argument "
                 '`attn_implementation="eager"` when loading the model.'
             )
->>>>>>> f0964b66
         else:
             attention_interface = ALL_ATTENTION_FUNCTIONS[self.config._attn_implementation]
 
@@ -267,89 +236,4 @@
         attn_output = gather_heads_scatter_seq(attn_output, seq_dim=1, head_dim=2)
     attn_output = attn_output.reshape(bsz, q_len, -1).contiguous()
     attn_output = self.o_proj(attn_output)
-<<<<<<< HEAD
-    return attn_output, attn_weights
-
-
-@dataclass
-class CausalLMOutputForPPO(CausalLMOutputWithPast):
-    log_probs: Optional[torch.FloatTensor] = None
-    entropy: Optional[torch.FloatTensor] = None
-
-
-def forward_for_ppo(
-    self,
-    input_ids: torch.LongTensor = None,
-    attention_mask: Optional[torch.Tensor] = None,
-    position_ids: Optional[torch.LongTensor] = None,
-    past_key_values: Optional[Union["Cache", List[torch.FloatTensor]]] = None,
-    inputs_embeds: Optional[torch.FloatTensor] = None,
-    labels: Optional[torch.LongTensor] = None,
-    use_cache: Optional[bool] = None,
-    output_attentions: Optional[bool] = None,
-    output_hidden_states: Optional[bool] = None,
-    return_dict: Optional[bool] = None,
-    cache_position: Optional[torch.LongTensor] = None,
-    logits_to_keep: Union[int, torch.Tensor] = 0,
-    temperature: float = 1.0,
-    **loss_kwargs,
-) -> Union[Tuple, CausalLMOutputForPPO]:
-    r"""
-    Copy paste LLaMa's forward
-    https://github.com/linkedin/Liger-Kernel/blob/main/src/liger_kernel/transformers/model/llama.py
-
-    This function should be generic enough for all pure text models.
-    ```"""
-    from verl.utils.experimental.torch_functional import FusedLinearForPPO
-
-    output_attentions = output_attentions if output_attentions is not None else self.config.output_attentions
-    output_hidden_states = (
-        output_hidden_states if output_hidden_states is not None else self.config.output_hidden_states
-    )
-    return_dict = return_dict if return_dict is not None else self.config.use_return_dict
-
-    # decoder outputs consists of (dec_features, layer_state, dec_hidden, dec_attn)
-    outputs = self.model(
-        input_ids=input_ids,
-        attention_mask=attention_mask,
-        position_ids=position_ids,
-        past_key_values=past_key_values,
-        inputs_embeds=inputs_embeds,
-        use_cache=use_cache,
-        output_attentions=output_attentions,
-        output_hidden_states=output_hidden_states,
-        return_dict=return_dict,
-        cache_position=cache_position,
-    )
-
-    hidden_states = outputs[0]
-
-    if not return_dict:
-        raise NotImplementedError("forward_for_ppo has to return_dict")
-
-    # Loss calculations
-    if labels is not None:
-        rolled_labels = torch.roll(labels, shifts=-1, dims=-1)
-    elif input_ids is not None:
-        rolled_labels = torch.roll(input_ids, shifts=-1, dims=-1)
-    else:
-        raise RuntimeError("To use forward_for_ppo, either labels or input_ids must be provided.")
-
-    fused_linear_for_ppo = FusedLinearForPPO()
-    log_probs, entropy = fused_linear_for_ppo.forward(
-        hidden_states=hidden_states,
-        vocab_weights=self.lm_head.weight,
-        input_ids=rolled_labels,
-        temperature=temperature,
-    )
-
-    return CausalLMOutputForPPO(
-        log_probs=log_probs,
-        entropy=entropy,
-        past_key_values=outputs.past_key_values,
-        hidden_states=outputs.hidden_states,
-        attentions=outputs.attentions,
-    )
-=======
-    return attn_output, attn_weights
->>>>>>> f0964b66
+    return attn_output, attn_weights