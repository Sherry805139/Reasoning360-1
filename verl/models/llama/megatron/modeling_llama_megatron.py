# Copyright 2024 Bytedance Ltd. and/or its affiliates
# Copyright 2022 EleutherAI and the HuggingFace Inc. team. All rights reserved.
#
# This code is based on EleutherAI's GPT-NeoX library and the GPT-NeoX
# and OPT implementations in this library. It has been modified from its
# original forms to accommodate minor architectural differences compared
# to GPT-NeoX and OPT used by the Meta AI team that trained the model.
#
# Licensed under the Apache License, Version 2.0 (the "License");
# you may not use this file except in compliance with the License.
# You may obtain a copy of the License at
#
#     http://www.apache.org/licenses/LICENSE-2.0
#
# Unless required by applicable law or agreed to in writing, software
# distributed under the License is distributed on an "AS IS" BASIS,
# WITHOUT WARRANTIES OR CONDITIONS OF ANY KIND, either express or implied.
# See the License for the specific language governing permissions and
# limitations under the License.
"""PyTorch LLaMA model with Megatron-style acceleration."""

from typing import Optional

import torch
import torch.utils.checkpoint
from megatron.core import ModelParallelConfig, mpu, tensor_parallel
from torch import nn
from transformers.modeling_outputs import BaseModelOutputWithPast
from transformers.models.llama.configuration_llama import LlamaConfig
from transformers.models.llama.modeling_llama import CausalLMOutputWithPast

from verl.utils.megatron import sequence_parallel as sp_utils
from verl.utils.megatron import tensor_parallel as tp_utils
from verl.utils.megatron_utils import TransformerConfig, convert_config

from .layers import ParallelLlamaDecoderLayer, ParallelLlamaDecoderLayerRmPad, ParallelLlamaRMSNorm

"""
TODO: 
1. Add weight initialization. Here we need to be careful on TP weight init.
2. Add sequence parallel
3. Load checkpoint from meta LLama pretrained checkpoint
"""


# Copied from transformers.models.bart.modeling_bart._make_causal_mask
def _make_causal_mask(input_ids_shape: torch.Size, dtype: torch.dtype, device: torch.device):
    """
    Make causal mask used for bi-directional self-attention.
    """
    bsz, tgt_len = input_ids_shape
    mask = torch.full((tgt_len, tgt_len), torch.finfo(dtype).min, device=device)
    mask_cond = torch.arange(mask.size(-1), device=device)
    mask.masked_fill_(mask_cond < (mask_cond + 1).view(mask.size(-1), 1), 0)
    mask = mask.to(dtype)
    return mask[None, None, :, :].expand(bsz, 1, tgt_len, tgt_len)


# Copied from transformers.models.bart.modeling_bart._expand_mask
def _expand_mask(mask: torch.Tensor, dtype: torch.dtype, tgt_len: Optional[int] = None):
    """
    Expands attention_mask from `[bsz, seq_len]` to `[bsz, 1, tgt_seq_len, src_seq_len]`.
    """
    bsz, src_len = mask.size()
    tgt_len = tgt_len if tgt_len is not None else src_len

    expanded_mask = mask[:, None, None, :].expand(bsz, 1, tgt_len, src_len).to(dtype)

    inverted_mask = 1.0 - expanded_mask

    return inverted_mask.masked_fill(inverted_mask.to(torch.bool), torch.finfo(dtype).min)


class ParallelLlamaModel(nn.Module):
    """
    Transformer decoder consisting of *config.num_hidden_layers* layers. Each layer is a [`LlamaDecoderLayer`]

    Args:
        config: LlamaConfig
    """

    def __init__(self, config: LlamaConfig, megatron_config: ModelParallelConfig):
        super().__init__()
        self.config: TransformerConfig = convert_config(config, megatron_config)
        self.padding_idx = config.pad_token_id
        self.vocab_size = config.vocab_size
        embedding_kwargs = tp_utils.get_default_kwargs_for_parallel_embedding()
        if megatron_config is not None:
            assert embedding_kwargs.get("config", False), "must have ModelParallelConfig"
            tp_utils.update_kwargs_with_config(embedding_kwargs, self.megatron_config)
<<<<<<< HEAD
        self.embed_tokens = tensor_parallel.VocabParallelEmbedding(num_embeddings=config.vocab_size, embedding_dim=config.hidden_size, **embedding_kwargs)

        self.layers = nn.ModuleList([ParallelLlamaDecoderLayer(config, megatron_config) for _ in range(config.num_hidden_layers)])
=======
        self.embed_tokens = tensor_parallel.VocabParallelEmbedding(
            num_embeddings=config.vocab_size, embedding_dim=config.hidden_size, **embedding_kwargs
        )

        self.layers = nn.ModuleList(
            [ParallelLlamaDecoderLayer(config, megatron_config) for _ in range(config.num_hidden_layers)]
        )
>>>>>>> f0964b66
        self.norm = ParallelLlamaRMSNorm(config, megatron_config)

    # Copied from transformers.models.bart.modeling_bart.BartDecoder._prepare_decoder_attention_mask
    def _prepare_decoder_attention_mask(self, attention_mask, input_shape, inputs_embeds):
        # create causal mask
        # [bsz, seq_len] -> [bsz, 1, tgt_seq_len, src_seq_len]
        combined_attention_mask = None
        if input_shape[-1] > 1:
            combined_attention_mask = _make_causal_mask(
                input_shape,
                inputs_embeds.dtype,
                device=inputs_embeds.device,
            )

        if attention_mask is not None:
            # [bsz, seq_len] -> [bsz, 1, tgt_seq_len, src_seq_len]
<<<<<<< HEAD
            expanded_attn_mask = _expand_mask(attention_mask, inputs_embeds.dtype, tgt_len=input_shape[-1]).to(inputs_embeds.device)
            combined_attention_mask = expanded_attn_mask if combined_attention_mask is None else expanded_attn_mask + combined_attention_mask
=======
            expanded_attn_mask = _expand_mask(attention_mask, inputs_embeds.dtype, tgt_len=input_shape[-1]).to(
                inputs_embeds.device
            )
            combined_attention_mask = (
                expanded_attn_mask if combined_attention_mask is None else expanded_attn_mask + combined_attention_mask
            )
>>>>>>> f0964b66

        return combined_attention_mask

    def forward(
        self,
        input_ids: torch.LongTensor = None,
        attention_mask: Optional[torch.Tensor] = None,
        position_ids: Optional[torch.LongTensor] = None,
    ) -> tuple | BaseModelOutputWithPast:
        """

        Args:
            input_ids: input ids. shape (batch_size, seq_length)
            attention_mask: attention_mask. shape (batch_size, seq_length)
            position_ids: position ids. shape (batch_size, seq_length)

        Returns:

        """
        batch_size, seq_length = input_ids.shape
        inputs_embeds = self.embed_tokens(input_ids)
        # embed positions

        attention_mask = self._prepare_decoder_attention_mask(attention_mask, (batch_size, seq_length), inputs_embeds)

        hidden_states = inputs_embeds

        for idx, decoder_layer in enumerate(self.layers):
            layer_outputs = decoder_layer(
                hidden_states,
                attention_mask=attention_mask,
                position_ids=position_ids,
            )

            hidden_states = layer_outputs

        hidden_states = self.norm(hidden_states)

        return hidden_states


class ParallelLlamaForCausalLM(nn.Module):
    def __init__(self, config: LlamaConfig, megatron_config: ModelParallelConfig):
        super().__init__()
        self.config: TransformerConfig = convert_config(config, megatron_config)
        self.model = ParallelLlamaModel(config, megatron_config=megatron_config)
        self.vocab_size = config.vocab_size

        column_kwargs = tp_utils.get_default_kwargs_for_column_parallel_linear()
        if megatron_config is not None:
            assert column_kwargs.get("config", False), "must have ModelParallelConfig"
            tp_utils.update_kwargs_with_config(column_kwargs, self.megatron_config)

        self.lm_head = tensor_parallel.ColumnParallelLinear(
            input_size=config.hidden_size,
            output_size=config.vocab_size,
            bias=False,
            gather_output=False,
            skip_bias_add=False,
            **column_kwargs,
        )

    def forward(
        self,
        input_ids: torch.LongTensor = None,
        attention_mask: Optional[torch.Tensor] = None,
        position_ids: Optional[torch.LongTensor] = None,
    ) -> tuple | CausalLMOutputWithPast:
        r"""
        Args:
            labels (`torch.LongTensor` of shape `(batch_size, sequence_length)`, *optional*):
                Labels for computing the masked language modeling loss. Indices should either be in `[0, ...,
                config.vocab_size]` or -100 (see `input_ids` docstring). Tokens with indices set to `-100` are ignored
                (masked), the loss is only computed for the tokens with labels in `[0, ..., config.vocab_size]`.

        Returns:
        ```"""

        # decoder outputs consists of (dec_features, layer_state, dec_hidden, dec_attn)
        outputs = self.model(
            input_ids=input_ids,
            attention_mask=attention_mask,
            position_ids=position_ids,
        )

        hidden_states = outputs
        logits = self.lm_head(hidden_states)[0]

        logits = tensor_parallel.gather_from_tensor_model_parallel_region(logits)

        logits = logits.float()
        return CausalLMOutputWithPast(
            loss=None,
            logits=logits,
            past_key_values=None,
            hidden_states=None,
            attentions=None,
        )


from flash_attn.bert_padding import index_first_axis, pad_input, unpad_input  # noqa


class ParallelLlamaModelRmPad(nn.Module):
    """
    Transformer decoder consisting of *config.num_hidden_layers* layers. Each layer is a [`LlamaDecoderLayer`]

    Args:
        config: LlamaConfig
    """

    def __init__(self, config: LlamaConfig, megatron_config: ModelParallelConfig):
        super().__init__()
        self.config: TransformerConfig = convert_config(config, megatron_config)
        self.padding_idx = config.pad_token_id
        self.vocab_size = config.vocab_size
        embedding_kwargs = tp_utils.get_default_kwargs_for_parallel_embedding()
        self.megatron_config = megatron_config
        if megatron_config is not None:
            assert embedding_kwargs.get("config", False), "must have ModelParallelConfig"
            tp_utils.update_kwargs_with_config(embedding_kwargs, self.megatron_config)
<<<<<<< HEAD
        self.embed_tokens = tensor_parallel.VocabParallelEmbedding(num_embeddings=config.vocab_size, embedding_dim=config.hidden_size, **embedding_kwargs)

        self.layers = nn.ModuleList([ParallelLlamaDecoderLayerRmPad(config, megatron_config) for _ in range(config.num_hidden_layers)])
=======
        self.embed_tokens = tensor_parallel.VocabParallelEmbedding(
            num_embeddings=config.vocab_size, embedding_dim=config.hidden_size, **embedding_kwargs
        )

        self.layers = nn.ModuleList(
            [ParallelLlamaDecoderLayerRmPad(config, megatron_config) for _ in range(config.num_hidden_layers)]
        )
>>>>>>> f0964b66
        self.norm = ParallelLlamaRMSNorm(config, megatron_config)

    def forward(
        self,
        input_ids: torch.Tensor,
        position_ids: Optional[torch.LongTensor] = None,
        sequence_length: int = None,
        indices: torch.Tensor = None,
        cu_seqlens: int = None,
        max_seqlen_in_batch: int = None,
<<<<<<< HEAD
    ) -> Union[Tuple, BaseModelOutputWithPast]:
=======
    ) -> tuple | BaseModelOutputWithPast:
>>>>>>> f0964b66
        """

        Args:
            input_ids: input ids. shape (1, totol_nnz)
            position_ids: position ids. shape (batch_size, seq_length)

        Returns:

        """
        inputs_embeds = self.embed_tokens(input_ids)  # (1, total_nnz) -> (1, total_nnz, hidden_size)

        # (1, total_nnz, hidden_size) -> (total_nnz, 1, hidden_size) -> (total_nnz // sp, 1, hidden_size)
        inputs_embeds = inputs_embeds.transpose(0, 1)
        if self.megatron_config.sequence_parallel:
            inputs_embeds = tensor_parallel.scatter_to_sequence_parallel_region(inputs_embeds)

        hidden_states = inputs_embeds
        for idx, decoder_layer in enumerate(self.layers):
            layer_outputs = decoder_layer(
                hidden_states,
                position_ids=position_ids,
                sequence_length=sequence_length,
                indices=indices,
                cu_seqlens=cu_seqlens,
                max_seqlen_in_batch=max_seqlen_in_batch,
            )

            hidden_states = layer_outputs

        hidden_states = self.norm(hidden_states)

        return hidden_states


class ParallelLlamaForCausalLMRmPad(nn.Module):
    def __init__(self, config: LlamaConfig, megatron_config: ModelParallelConfig):
        super().__init__()
        self.config: TransformerConfig = convert_config(config, megatron_config)
        self.megatron_config = megatron_config
        self.model = ParallelLlamaModelRmPad(config, megatron_config=megatron_config)
        self.vocab_size = config.vocab_size
        self._init_head(config)

    def _init_head(self, config):
        column_kwargs = tp_utils.get_default_kwargs_for_column_parallel_linear()
        if self.megatron_config is not None:
            assert column_kwargs.get("config", False), "must have ModelParallelConfig"
            tp_utils.update_kwargs_with_config(column_kwargs, self.megatron_config)
        self.lm_head = tensor_parallel.ColumnParallelLinear(
            input_size=config.hidden_size,
            output_size=config.vocab_size,
            bias=False,
            gather_output=False,
            skip_bias_add=False,
            **column_kwargs,
        )

    def _forward_head(self, hidden_states):
        # all_gather from sequence parallel region is performed inside lm_head
        logits = self.lm_head(hidden_states)[0]
        logits = logits.float()  # (total_nnz_padded, 1, vocab_size // tp)
        logits = tensor_parallel.gather_from_tensor_model_parallel_region(logits)  # (total_nnz_padded, 1, vocab_size)
        return logits

    def forward(
        self,
        input_ids: torch.LongTensor = None,
        attention_mask: Optional[torch.Tensor] = None,
        position_ids: Optional[torch.LongTensor] = None,
    ) -> tuple | CausalLMOutputWithPast:
        r"""
        Args:
            labels (`torch.LongTensor` of shape `(batch_size, sequence_length)`, *optional*):
                Labels for computing the masked language modeling loss. Indices should either be in `[0, ...,
                config.vocab_size]` or -100 (see `input_ids` docstring). Tokens with indices set to `-100` are ignored
                (masked), the loss is only computed for the tokens with labels in `[0, ..., config.vocab_size]`.

        Returns:
        ```"""
        batch_size, sequence_length = input_ids.shape

        # remove padding here
<<<<<<< HEAD
        input_ids, indices, cu_seqlens, max_seqlen_in_batch, *_ = unpad_input(input_ids.unsqueeze(dim=-1), attention_mask)  # (total_nnz, 1)
=======
        input_ids, indices, cu_seqlens, max_seqlen_in_batch, *_ = unpad_input(
            input_ids.unsqueeze(dim=-1), attention_mask
        )  # (total_nnz, 1)
>>>>>>> f0964b66

        # pad input_ids to multiple of tp for all tp ranks
        # TODO: for better performance, the sp padding should be removed at each layer. Not sure the performance gap
        if self.megatron_config.sequence_parallel:
            input_ids = sp_utils.pad_to_sequence_parallel(input_ids)

        input_ids = input_ids.transpose(0, 1)  # (1, total_nnz+pad)

        outputs = self.model(
            input_ids=input_ids,
            position_ids=position_ids,
            sequence_length=sequence_length,
            indices=indices,
            cu_seqlens=cu_seqlens,
            max_seqlen_in_batch=max_seqlen_in_batch,
        )

        hidden_states = outputs

        logits = self._forward_head(hidden_states)

        # remove padding from sequence parallel
        if self.megatron_config.sequence_parallel:
            totol_nnz = cu_seqlens[-1]
            logits = logits[:totol_nnz]  # (total_nnz_padded)

        logits = torch.squeeze(logits, dim=1)  # remove the artificial batch dimension
        # add removed padding back
<<<<<<< HEAD
        logits = pad_input(logits, indices, batch_size, seqlen=sequence_length)  # (batch_size, sequence_length, vocab_size)
=======
        logits = pad_input(
            logits, indices, batch_size, seqlen=sequence_length
        )  # (batch_size, sequence_length, vocab_size)
>>>>>>> f0964b66

        return CausalLMOutputWithPast(
            loss=None,
            logits=logits,
            past_key_values=None,
            hidden_states=None,
            attentions=None,
        )


class ParallelLlamaForValueRmPad(ParallelLlamaForCausalLMRmPad):
    def _init_head(self, config):
        column_kwargs = tp_utils.get_default_kwargs_for_column_parallel_linear()
        if self.megatron_config is not None:
            assert column_kwargs.get("config", False), "must have ModelParallelConfig"
            tp_utils.update_kwargs_with_config(column_kwargs, self.megatron_config)
        self.lm_head = nn.Linear(in_features=config.hidden_size, out_features=1, bias=False)
        # lm_head is effectively the same as sequence parallel
        sp_utils.mark_parameter_as_sequence_parallel(self.lm_head.weight)

    def _forward_head(self, hidden_states):
        logits = self.lm_head(hidden_states)  # (total_nnz_padded // tp, 1, 1)
        logits = logits.float()
        if self.megatron_config.sequence_parallel:
            logits = tensor_parallel.gather_from_sequence_parallel_region(logits, tensor_parallel_output_grad=False)
        return logits

    def forward(
        self,
        input_ids: torch.LongTensor = None,
        attention_mask: Optional[torch.Tensor] = None,
        position_ids: Optional[torch.LongTensor] = None,
    ) -> tuple | CausalLMOutputWithPast:
        output = super().forward(input_ids, attention_mask, position_ids)
        output.logits = torch.squeeze(output.logits, dim=-1)
        return output


"""
Support pipeline parallelism
"""


class ParallelLlamaModelRmPadPP(nn.Module):
    """
    Transformer decoder consisting of *config.num_hidden_layers* layers. Each layer is a [`LlamaDecoderLayer`]
    This model definition supports pipeline parallelism. To support pp and vpp,
    - This model only contains layer in this pp stage and vpp chunk
    - When calling get_model in Megatron, this rank will instantiate all the vpp chunks in this pp.
    Args:
        config: LlamaConfig
    """

    def __init__(self, config: LlamaConfig, megatron_config: ModelParallelConfig, pre_process, post_process):
        super().__init__()
        self.config: TransformerConfig = convert_config(config, megatron_config)
        self.padding_idx = config.pad_token_id
        self.vocab_size = config.vocab_size
        self.pre_process = pre_process
        self.post_process = post_process
        self.megatron_config = megatron_config
        embedding_kwargs = tp_utils.get_default_kwargs_for_parallel_embedding()
        if megatron_config is not None:
            assert embedding_kwargs.get("config", False), "must have ModelParallelConfig"
            tp_utils.update_kwargs_with_config(embedding_kwargs, self.megatron_config)
        if pre_process:
<<<<<<< HEAD
            self.embed_tokens = tensor_parallel.VocabParallelEmbedding(num_embeddings=config.vocab_size, embedding_dim=config.hidden_size, **embedding_kwargs)
=======
            self.embed_tokens = tensor_parallel.VocabParallelEmbedding(
                num_embeddings=config.vocab_size, embedding_dim=config.hidden_size, **embedding_kwargs
            )
>>>>>>> f0964b66
        else:
            self.embed_tokens = None

        pp_rank = mpu.get_pipeline_model_parallel_rank()
        pp_size = megatron_config.pipeline_model_parallel_size
        self.num_layer_per_pp = config.num_hidden_layers // pp_size
        vpp_size = megatron_config.virtual_pipeline_model_parallel_size
        vpp_rank = mpu.get_virtual_pipeline_model_parallel_rank()

        if vpp_size is not None:
            self.layers = nn.ModuleList()
            self.num_layer_vpp_chunk = self.num_layer_per_pp // vpp_size
            self.num_layer_this_model = self.num_layer_vpp_chunk
            offset = vpp_rank * (config.num_hidden_layers // vpp_size) + (pp_rank * self.num_layer_vpp_chunk)
        else:
            self.num_layer_this_model = self.num_layer_per_pp
            offset = pp_rank * self.num_layer_per_pp

        self.layers = nn.ModuleList()
        for i in range(self.num_layer_this_model):
            layer = ParallelLlamaDecoderLayerRmPad(config, megatron_config, layer_idx=offset + i)
            self.layers.add_module(f"{i}", layer)

        if post_process:
            self.norm = ParallelLlamaRMSNorm(config, megatron_config)
        else:
            self.norm = None

    def set_input_tensor(self, input_tensor):
        """Set input tensor to be used instead of forward()'s input.

        When doing pipeline parallelism the input from the previous
        stage comes from communication, not from the input, so the
        model's forward_step_func won't have it. This function is thus
        used by internal code to bypass the input provided by the
        forward_step_func"""
        self.input_tensor = input_tensor

    def forward(
        self,
        input_ids: torch.Tensor,
        position_ids: Optional[torch.LongTensor] = None,
        sequence_length: int = None,
        indices: torch.Tensor = None,
        cu_seqlens: int = None,
        max_seqlen_in_batch: int = None,
<<<<<<< HEAD
    ) -> Union[Tuple, BaseModelOutputWithPast]:
=======
    ) -> tuple | BaseModelOutputWithPast:
>>>>>>> f0964b66
        """

        Args:
            input_ids: input ids. shape (1, totol_nnz)
            position_ids: position ids. shape (batch_size, seq_length)

        Returns:

        """
        if self.pre_process:
            inputs_embeds = self.embed_tokens(input_ids)  # (1, total_nnz) -> (1, total_nnz, hidden_size)

            # vocab parallel embedding will not do sequence parallel reduce-scatter in open source megatron
            # so need to deal with it by handle here:
            # (1, total_nnz, hidden_size) -> (total_nnz, 1, hidden_size) -> (total_nnz // sp, 1, hidden_size)
            inputs_embeds = inputs_embeds.transpose(0, 1)
            if self.megatron_config.sequence_parallel:
                inputs_embeds = tensor_parallel.scatter_to_sequence_parallel_region(inputs_embeds)

            hidden_states = inputs_embeds
        else:
            # self.hidden_states should be passed by Megatron
            hidden_states = self.input_tensor

        for idx, decoder_layer in enumerate(self.layers):
            layer_outputs = decoder_layer(
                hidden_states,
                position_ids=position_ids,
                sequence_length=sequence_length,
                indices=indices,
                cu_seqlens=cu_seqlens,
                max_seqlen_in_batch=max_seqlen_in_batch,
            )

            hidden_states = layer_outputs

        if self.post_process:
            hidden_states = self.norm(hidden_states)

        return hidden_states


class ParallelLlamaForCausalLMRmPadPP(nn.Module):
    def __init__(
        self,
        config: LlamaConfig,
        megatron_config: ModelParallelConfig,
        pre_process,
        post_process,
        share_embeddings_and_output_weights=False,
    ):
        super().__init__()
        self.config: TransformerConfig = convert_config(config, megatron_config)
        self.megatron_config = megatron_config
<<<<<<< HEAD
        self.model = ParallelLlamaModelRmPadPP(config, megatron_config=megatron_config, pre_process=pre_process, post_process=post_process)
        assert share_embeddings_and_output_weights is False, "Llama Model not supports sharing embedding and output weights"
=======
        self.model = ParallelLlamaModelRmPadPP(
            config, megatron_config=megatron_config, pre_process=pre_process, post_process=post_process
        )
        assert share_embeddings_and_output_weights is False, (
            "Llama Model not supports sharing embedding and output weights"
        )
>>>>>>> f0964b66
        self.share_embeddings_and_output_weights = share_embeddings_and_output_weights
        self.vocab_size = config.vocab_size
        self.pre_process = pre_process
        self.post_process = post_process
        if post_process:
            self._init_head(config)

    def set_input_tensor(self, input_tensor):
        """Set input tensor to be used instead of forward()'s input.

        When doing pipeline parallelism the input from the previous
        stage comes from communication, not from the input, so the
        model's forward_step_func won't have it. This function is thus
        used by internal code to bypass the input provided by the
        forward_step_func"""
        assert len(input_tensor) == 1
        self.model.set_input_tensor(input_tensor[0])

    def _init_head(self, config):
        column_kwargs = tp_utils.get_default_kwargs_for_column_parallel_linear()
        if self.megatron_config is not None:
            assert column_kwargs.get("config", False), "must have ModelParallelConfig"
            tp_utils.update_kwargs_with_config(column_kwargs, self.megatron_config)
        self.lm_head = tensor_parallel.ColumnParallelLinear(
            input_size=config.hidden_size,
            output_size=config.vocab_size,
            bias=False,
            gather_output=False,
            skip_bias_add=False,
            **column_kwargs,
        )

    def _forward_head(self, hidden_states):
        # all_gather from sequence parallel region is performed inside lm_head
        # logits shape before forward_head hidden_states.shape: [4, 32, 4096]
        logits = self.lm_head(hidden_states)[0]
        # logits shape after forward_head logits.shape: [8, 32, 8]
        logits = logits.float()  # (total_nnz_padded, 1, vocab_size // tp)
        return logits

    def forward(
        self,
        # original input
        *,
        input_ids: torch.LongTensor = None,
        attention_mask: Optional[torch.Tensor] = None,
        position_ids: Optional[torch.LongTensor] = None,
    ) -> tuple | CausalLMOutputWithPast:
        r"""
        Args:
            labels (`torch.LongTensor` of shape `(batch_size, sequence_length)`, *optional*):
                Labels for computing the masked language modeling loss. Indices should either be in `[0, ...,
                config.vocab_size]` or -100 (see `input_ids` docstring). Tokens with indices set to `-100` are ignored
                (masked), the loss is only computed for the tokens with labels in `[0, ..., config.vocab_size]`.

        Returns:
        ```"""

        # Note that input_ids, attention_mask and position_ids should be passed to every pp layer.
        # In the first pp, input_ids will be used, in other pp layers hidden_states will be used inside self.model
        batch_size, sequence_length = input_ids.shape
        # remove padding here
<<<<<<< HEAD
        input_ids_rmpad, indices, cu_seqlens, max_seqlen_in_batch, *_ = unpad_input(input_ids.unsqueeze(dim=-1), attention_mask)  # (total_nnz, 1)
=======
        input_ids_rmpad, indices, cu_seqlens, max_seqlen_in_batch, *_ = unpad_input(
            input_ids.unsqueeze(dim=-1), attention_mask
        )  # (total_nnz, 1)
>>>>>>> f0964b66

        # pad input_ids to multiple of tp for all tp ranks
        # TODO: for better performance, the sp padding should be removed at each layer. Not sure the performance gap
        if self.megatron_config.sequence_parallel:
            input_ids_rmpad = sp_utils.pad_to_sequence_parallel(input_ids_rmpad)

        input_ids_rmpad = input_ids_rmpad.transpose(0, 1)  # (1, total_nnz+pad)

        outputs = self.model(
            input_ids=input_ids_rmpad,
            position_ids=position_ids,
            sequence_length=sequence_length,
            indices=indices,
            cu_seqlens=cu_seqlens,
            max_seqlen_in_batch=max_seqlen_in_batch,
        )

        if self.post_process:
            hidden_states = outputs
            # print(f'hidden_states.shape = {hidden_states.shape}') # torch.Size([4, 32, 4096])
            logits = self._forward_head(hidden_states)
            logits = torch.squeeze(logits, dim=1)  # remove the artificial batch dimension # torch.Size([8, 32, 16])

            # remove padding from sequence parallel
            if self.megatron_config.sequence_parallel:
                totol_nnz = cu_seqlens[-1]
                logits = logits[:totol_nnz]  # (total_nnz_padded)
            # add removed padding back. If input is already rmpad, we let the caller pad_input
<<<<<<< HEAD
            logits = pad_input(logits, indices, batch_size, seqlen=sequence_length)  # (batch_size, sequence_length, vocab_size)
=======
            logits = pad_input(
                logits, indices, batch_size, seqlen=sequence_length
            )  # (batch_size, sequence_length, vocab_size)
>>>>>>> f0964b66

            return CausalLMOutputWithPast(
                loss=None,
                logits=logits,
                past_key_values=None,
                hidden_states=None,
                attentions=None,
            )
        else:
            return outputs


class ParallelLlamaForValueRmPadPP(ParallelLlamaForCausalLMRmPadPP):
    def _init_head(self, config):
        column_kwargs = tp_utils.get_default_kwargs_for_column_parallel_linear()
        if self.megatron_config is not None:
            assert column_kwargs.get("config", False), "must have ModelParallelConfig"
            tp_utils.update_kwargs_with_config(column_kwargs, self.megatron_config)
        self.lm_head = nn.Linear(in_features=config.hidden_size, out_features=1, bias=False)
        # lm_head is effectively the same as sequence parallel
        sp_utils.mark_parameter_as_sequence_parallel(self.lm_head.weight)

    def _forward_head(self, hidden_states):
        logits = self.lm_head(hidden_states)  # (total_nnz_padded // tp, 1, 1)
        logits = logits.float()
        if self.megatron_config.sequence_parallel:
            logits = tensor_parallel.gather_from_sequence_parallel_region(logits, tensor_parallel_output_grad=False)
        return logits

    def forward(
        self,
        *,
        input_ids: torch.LongTensor = None,
        attention_mask: Optional[torch.Tensor] = None,
        position_ids: Optional[torch.LongTensor] = None,
    ) -> tuple | CausalLMOutputWithPast:
        output = super().forward(input_ids=input_ids, attention_mask=attention_mask, position_ids=position_ids)
        if self.post_process:
            output.logits = torch.squeeze(output.logits, dim=-1)
            return output
        else:
            return output<|MERGE_RESOLUTION|>--- conflicted
+++ resolved
@@ -88,11 +88,6 @@
         if megatron_config is not None:
             assert embedding_kwargs.get("config", False), "must have ModelParallelConfig"
             tp_utils.update_kwargs_with_config(embedding_kwargs, self.megatron_config)
-<<<<<<< HEAD
-        self.embed_tokens = tensor_parallel.VocabParallelEmbedding(num_embeddings=config.vocab_size, embedding_dim=config.hidden_size, **embedding_kwargs)
-
-        self.layers = nn.ModuleList([ParallelLlamaDecoderLayer(config, megatron_config) for _ in range(config.num_hidden_layers)])
-=======
         self.embed_tokens = tensor_parallel.VocabParallelEmbedding(
             num_embeddings=config.vocab_size, embedding_dim=config.hidden_size, **embedding_kwargs
         )
@@ -100,7 +95,6 @@
         self.layers = nn.ModuleList(
             [ParallelLlamaDecoderLayer(config, megatron_config) for _ in range(config.num_hidden_layers)]
         )
->>>>>>> f0964b66
         self.norm = ParallelLlamaRMSNorm(config, megatron_config)
 
     # Copied from transformers.models.bart.modeling_bart.BartDecoder._prepare_decoder_attention_mask
@@ -117,17 +111,12 @@
 
         if attention_mask is not None:
             # [bsz, seq_len] -> [bsz, 1, tgt_seq_len, src_seq_len]
-<<<<<<< HEAD
-            expanded_attn_mask = _expand_mask(attention_mask, inputs_embeds.dtype, tgt_len=input_shape[-1]).to(inputs_embeds.device)
-            combined_attention_mask = expanded_attn_mask if combined_attention_mask is None else expanded_attn_mask + combined_attention_mask
-=======
             expanded_attn_mask = _expand_mask(attention_mask, inputs_embeds.dtype, tgt_len=input_shape[-1]).to(
                 inputs_embeds.device
             )
             combined_attention_mask = (
                 expanded_attn_mask if combined_attention_mask is None else expanded_attn_mask + combined_attention_mask
             )
->>>>>>> f0964b66
 
         return combined_attention_mask
 
@@ -249,11 +238,6 @@
         if megatron_config is not None:
             assert embedding_kwargs.get("config", False), "must have ModelParallelConfig"
             tp_utils.update_kwargs_with_config(embedding_kwargs, self.megatron_config)
-<<<<<<< HEAD
-        self.embed_tokens = tensor_parallel.VocabParallelEmbedding(num_embeddings=config.vocab_size, embedding_dim=config.hidden_size, **embedding_kwargs)
-
-        self.layers = nn.ModuleList([ParallelLlamaDecoderLayerRmPad(config, megatron_config) for _ in range(config.num_hidden_layers)])
-=======
         self.embed_tokens = tensor_parallel.VocabParallelEmbedding(
             num_embeddings=config.vocab_size, embedding_dim=config.hidden_size, **embedding_kwargs
         )
@@ -261,7 +245,6 @@
         self.layers = nn.ModuleList(
             [ParallelLlamaDecoderLayerRmPad(config, megatron_config) for _ in range(config.num_hidden_layers)]
         )
->>>>>>> f0964b66
         self.norm = ParallelLlamaRMSNorm(config, megatron_config)
 
     def forward(
@@ -272,11 +255,7 @@
         indices: torch.Tensor = None,
         cu_seqlens: int = None,
         max_seqlen_in_batch: int = None,
-<<<<<<< HEAD
-    ) -> Union[Tuple, BaseModelOutputWithPast]:
-=======
     ) -> tuple | BaseModelOutputWithPast:
->>>>>>> f0964b66
         """
 
         Args:
@@ -359,13 +338,9 @@
         batch_size, sequence_length = input_ids.shape
 
         # remove padding here
-<<<<<<< HEAD
-        input_ids, indices, cu_seqlens, max_seqlen_in_batch, *_ = unpad_input(input_ids.unsqueeze(dim=-1), attention_mask)  # (total_nnz, 1)
-=======
         input_ids, indices, cu_seqlens, max_seqlen_in_batch, *_ = unpad_input(
             input_ids.unsqueeze(dim=-1), attention_mask
         )  # (total_nnz, 1)
->>>>>>> f0964b66
 
         # pad input_ids to multiple of tp for all tp ranks
         # TODO: for better performance, the sp padding should be removed at each layer. Not sure the performance gap
@@ -394,13 +369,9 @@
 
         logits = torch.squeeze(logits, dim=1)  # remove the artificial batch dimension
         # add removed padding back
-<<<<<<< HEAD
-        logits = pad_input(logits, indices, batch_size, seqlen=sequence_length)  # (batch_size, sequence_length, vocab_size)
-=======
         logits = pad_input(
             logits, indices, batch_size, seqlen=sequence_length
         )  # (batch_size, sequence_length, vocab_size)
->>>>>>> f0964b66
 
         return CausalLMOutputWithPast(
             loss=None,
@@ -467,13 +438,9 @@
             assert embedding_kwargs.get("config", False), "must have ModelParallelConfig"
             tp_utils.update_kwargs_with_config(embedding_kwargs, self.megatron_config)
         if pre_process:
-<<<<<<< HEAD
-            self.embed_tokens = tensor_parallel.VocabParallelEmbedding(num_embeddings=config.vocab_size, embedding_dim=config.hidden_size, **embedding_kwargs)
-=======
             self.embed_tokens = tensor_parallel.VocabParallelEmbedding(
                 num_embeddings=config.vocab_size, embedding_dim=config.hidden_size, **embedding_kwargs
             )
->>>>>>> f0964b66
         else:
             self.embed_tokens = None
 
@@ -520,11 +487,7 @@
         indices: torch.Tensor = None,
         cu_seqlens: int = None,
         max_seqlen_in_batch: int = None,
-<<<<<<< HEAD
-    ) -> Union[Tuple, BaseModelOutputWithPast]:
-=======
     ) -> tuple | BaseModelOutputWithPast:
->>>>>>> f0964b66
         """
 
         Args:
@@ -579,17 +542,12 @@
         super().__init__()
         self.config: TransformerConfig = convert_config(config, megatron_config)
         self.megatron_config = megatron_config
-<<<<<<< HEAD
-        self.model = ParallelLlamaModelRmPadPP(config, megatron_config=megatron_config, pre_process=pre_process, post_process=post_process)
-        assert share_embeddings_and_output_weights is False, "Llama Model not supports sharing embedding and output weights"
-=======
         self.model = ParallelLlamaModelRmPadPP(
             config, megatron_config=megatron_config, pre_process=pre_process, post_process=post_process
         )
         assert share_embeddings_and_output_weights is False, (
             "Llama Model not supports sharing embedding and output weights"
         )
->>>>>>> f0964b66
         self.share_embeddings_and_output_weights = share_embeddings_and_output_weights
         self.vocab_size = config.vocab_size
         self.pre_process = pre_process
@@ -652,13 +610,9 @@
         # In the first pp, input_ids will be used, in other pp layers hidden_states will be used inside self.model
         batch_size, sequence_length = input_ids.shape
         # remove padding here
-<<<<<<< HEAD
-        input_ids_rmpad, indices, cu_seqlens, max_seqlen_in_batch, *_ = unpad_input(input_ids.unsqueeze(dim=-1), attention_mask)  # (total_nnz, 1)
-=======
         input_ids_rmpad, indices, cu_seqlens, max_seqlen_in_batch, *_ = unpad_input(
             input_ids.unsqueeze(dim=-1), attention_mask
         )  # (total_nnz, 1)
->>>>>>> f0964b66
 
         # pad input_ids to multiple of tp for all tp ranks
         # TODO: for better performance, the sp padding should be removed at each layer. Not sure the performance gap
@@ -687,13 +641,9 @@
                 totol_nnz = cu_seqlens[-1]
                 logits = logits[:totol_nnz]  # (total_nnz_padded)
             # add removed padding back. If input is already rmpad, we let the caller pad_input
-<<<<<<< HEAD
-            logits = pad_input(logits, indices, batch_size, seqlen=sequence_length)  # (batch_size, sequence_length, vocab_size)
-=======
             logits = pad_input(
                 logits, indices, batch_size, seqlen=sequence_length
             )  # (batch_size, sequence_length, vocab_size)
->>>>>>> f0964b66
 
             return CausalLMOutputWithPast(
                 loss=None,
