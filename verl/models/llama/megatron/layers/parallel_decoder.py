# Copyright 2024 Bytedance Ltd. and/or its affiliates
# Copyright 2022 EleutherAI and the HuggingFace Inc. team. All rights reserved.
#
# This code is based on EleutherAI's GPT-NeoX library and the GPT-NeoX
# and OPT implementations in this library. It has been modified from its
# original forms to accommodate minor architectural differences compared
# to GPT-NeoX and OPT used by the Meta AI team that trained the model.
#
# Licensed under the Apache License, Version 2.0 (the "License");
# you may not use this file except in compliance with the License.
# You may obtain a copy of the License at
#
#     http://www.apache.org/licenses/LICENSE-2.0
#
# Unless required by applicable law or agreed to in writing, software
# distributed under the License is distributed on an "AS IS" BASIS,
# WITHOUT WARRANTIES OR CONDITIONS OF ANY KIND, either express or implied.
# See the License for the specific language governing permissions and
# limitations under the License.

from typing import Optional

import torch
from megatron.core import ModelParallelConfig
from torch import nn
from transformers import LlamaConfig

from verl.utils.megatron_utils import TransformerConfig, convert_config

from .parallel_attention import ParallelLlamaAttention, ParallelLlamaAttentionRmPad
from .parallel_mlp import ParallelLlamaMLP
from .parallel_rmsnorm import ParallelLlamaRMSNorm


class ParallelLlamaDecoderLayer(nn.Module):
    def __init__(self, config: LlamaConfig, megatron_config: ModelParallelConfig, layer_idx: int):
        super().__init__()
        self.config: TransformerConfig = convert_config(config, megatron_config)
        self.layer_idx = layer_idx
        self.hidden_size = config.hidden_size
        self.self_attn = ParallelLlamaAttention(config=config, megatron_config=megatron_config)

        self.mlp = ParallelLlamaMLP(config, megatron_config=megatron_config)
        self.input_layernorm = ParallelLlamaRMSNorm(config, megatron_config)
        self.post_attention_layernorm = ParallelLlamaRMSNorm(config, megatron_config)

    def forward(
        self,
        hidden_states: torch.Tensor,
        attention_mask: Optional[torch.Tensor] = None,
        position_ids: Optional[torch.LongTensor] = None,
    ) -> tuple[torch.FloatTensor, Optional[tuple[torch.FloatTensor, torch.FloatTensor]]]:
        """
        Args:
            hidden_states (`torch.FloatTensor`): input to the layer of shape `(batch, seq_len, embed_dim)`
            attention_mask (`torch.FloatTensor`, *optional*): attention mask of size
                `(batch, 1, tgt_len, src_len)` where padding elements are indicated by very large negative values.
            output_attentions (`bool`, *optional*):
                Whether or not to return the attentions tensors of all attention layers. See `attentions` under
                returned tensors for more detail.
            use_cache (`bool`, *optional*):
                If set to `True`, `past_key_values` key value states are returned and can be used to speed up decoding
                (see `past_key_values`).
            past_key_value (`Tuple(torch.FloatTensor)`, *optional*): cached past key and value projection states
        """

        residual = hidden_states

        hidden_states = self.input_layernorm(hidden_states)

        # Note: sequence parallel is hidden inside ColumnParallelLinear
        # reduce scatter is hidden inside RowParallelLinear

        # Self Attention
        hidden_states = self.self_attn(
            hidden_states=hidden_states,
            attention_mask=attention_mask,
            position_ids=position_ids,
        )

        # TODO: add sequence parallel operator reduce_scatter here

        hidden_states = residual + hidden_states

        # Fully Connected
        residual = hidden_states
        hidden_states = self.post_attention_layernorm(hidden_states)

        # TODO: add sequence parallel operator all_gather here

        hidden_states = self.mlp(hidden_states)

        # TODO: add sequence parallel operator reduce_scatter here

        hidden_states = residual + hidden_states

        outputs = hidden_states

        return outputs


class ParallelLlamaDecoderLayerRmPad(nn.Module):
    def __init__(self, config: LlamaConfig, megatron_config: ModelParallelConfig, layer_idx: int):
        super().__init__()
        self.config: TransformerConfig = convert_config(config, megatron_config)
        self.layer_idx = layer_idx
        self.hidden_size = config.hidden_size
        self.self_attn = ParallelLlamaAttentionRmPad(config=config, megatron_config=megatron_config)

        self.mlp = ParallelLlamaMLP(config, megatron_config=megatron_config)
        self.input_layernorm = ParallelLlamaRMSNorm(config, megatron_config)
        self.post_attention_layernorm = ParallelLlamaRMSNorm(config, megatron_config)

    def forward(
        self,
        hidden_states: torch.Tensor,
        position_ids: Optional[torch.LongTensor] = None,
        sequence_length: int = None,
        indices: torch.Tensor = None,
        cu_seqlens: int = None,
        max_seqlen_in_batch: int = None,
<<<<<<< HEAD
    ) -> Tuple[torch.FloatTensor, Optional[Tuple[torch.FloatTensor, torch.FloatTensor]]]:
=======
    ) -> tuple[torch.FloatTensor, Optional[tuple[torch.FloatTensor, torch.FloatTensor]]]:
>>>>>>> f0964b66
        residual = hidden_states  # (total_nnz // sp, 1, hidden_size)

        hidden_states = self.input_layernorm(hidden_states)

        # Self Attention
        # (total_nnz // sp, 1, hidden_size) -> all-gather (total_nnz, 1, hidden_size)
        # -> col + row -> reduce-scatter -> (total_nnz // sp, 1, hidden_size)
        hidden_states = self.self_attn(
            hidden_states=hidden_states,
            position_ids=position_ids,
            sequence_length=sequence_length,
            indices=indices,
            cu_seqlens=cu_seqlens,
            max_seqlen_in_batch=max_seqlen_in_batch,
        )

        hidden_states = residual + hidden_states

        # Fully Connected
        # shape changes same as attn
        residual = hidden_states
        hidden_states = self.post_attention_layernorm(hidden_states)
        hidden_states = self.mlp(hidden_states)
        hidden_states = residual + hidden_states

        outputs = hidden_states

        return outputs<|MERGE_RESOLUTION|>--- conflicted
+++ resolved
@@ -119,11 +119,7 @@
         indices: torch.Tensor = None,
         cu_seqlens: int = None,
         max_seqlen_in_batch: int = None,
-<<<<<<< HEAD
-    ) -> Tuple[torch.FloatTensor, Optional[Tuple[torch.FloatTensor, torch.FloatTensor]]]:
-=======
     ) -> tuple[torch.FloatTensor, Optional[tuple[torch.FloatTensor, torch.FloatTensor]]]:
->>>>>>> f0964b66
         residual = hidden_states  # (total_nnz // sp, 1, hidden_size)
 
         hidden_states = self.input_layernorm(hidden_states)
