# Copyright 2024 Bytedance Ltd. and/or its affiliates
# Copyright 2022 EleutherAI and the HuggingFace Inc. team. All rights reserved.
#
# This code is based on EleutherAI's GPT-NeoX library and the GPT-NeoX
# and OPT implementations in this library. It has been modified from its
# original forms to accommodate minor architectural differences compared
# to GPT-NeoX and OPT used by the Meta AI team that trained the model.
#
# Licensed under the Apache License, Version 2.0 (the "License");
# you may not use this file except in compliance with the License.
# You may obtain a copy of the License at
#
#     http://www.apache.org/licenses/LICENSE-2.0
#
# Unless required by applicable law or agreed to in writing, software
# distributed under the License is distributed on an "AS IS" BASIS,
# WITHOUT WARRANTIES OR CONDITIONS OF ANY KIND, either express or implied.
# See the License for the specific language governing permissions and
# limitations under the License.

import math
from typing import Optional

import torch
import torch.nn.functional as F
from einops import rearrange
from flash_attn.layers.rotary import apply_rotary_emb
from megatron.core import ModelParallelConfig, tensor_parallel
from megatron.core import parallel_state as mpu
from torch import nn
from transformers import LlamaConfig
from transformers.utils import is_flash_attn_2_available

from verl.models.llama.megatron.layers.parallel_linear import QKVParallelLinear
from verl.utils.megatron import tensor_parallel as tp_utils


class LlamaRotaryEmbedding(nn.Module):
    def __init__(self, dim, max_position_embeddings=2048, base=10000, device=None):
        super().__init__()

        self.dim = dim
        self.max_position_embeddings = max_position_embeddings
        self.base = base
        inv_freq = 1.0 / (self.base ** (torch.arange(0, self.dim, 2).float().to(device) / self.dim))
        self.register_buffer("inv_freq", inv_freq, persistent=False)

        # Build here to make `torch.jit.trace` work.
<<<<<<< HEAD
        self._set_cos_sin_cache(seq_len=max_position_embeddings, device=self.inv_freq.device, dtype=torch.get_default_dtype())
=======
        self._set_cos_sin_cache(
            seq_len=max_position_embeddings, device=self.inv_freq.device, dtype=torch.get_default_dtype()
        )
>>>>>>> f0964b66

    def _set_cos_sin_cache(self, seq_len, device, dtype):
        self.max_seq_len_cached = seq_len
        t = torch.arange(self.max_seq_len_cached, device=device, dtype=self.inv_freq.dtype)

        freqs = torch.einsum("i,j->ij", t, self.inv_freq)
        # Different from paper, but it uses a different permutation in order to obtain the same calculation
        emb = torch.cat((freqs, freqs), dim=-1)
        self.register_buffer("cos_cached", emb.cos().to(dtype), persistent=False)
        self.register_buffer("sin_cached", emb.sin().to(dtype), persistent=False)

    def forward(self, x, seq_len=None):
        # x: [bs, num_attention_heads, seq_len, head_size]
        if seq_len > self.max_seq_len_cached:
            self._set_cos_sin_cache(seq_len=seq_len, device=x.device, dtype=x.dtype)

        return (
            self.cos_cached[:seq_len].to(dtype=x.dtype),
            self.sin_cached[:seq_len].to(dtype=x.dtype),
        )


class LlamaLinearScalingRotaryEmbedding(LlamaRotaryEmbedding):
    """LlamaRotaryEmbedding extended with linear scaling. Credits to the Reddit user /u/kaiokendev"""

    def __init__(self, dim, max_position_embeddings=2048, base=10000, device=None, scaling_factor=1.0):
        self.scaling_factor = scaling_factor
        super().__init__(dim, max_position_embeddings, base, device)

    def _set_cos_sin_cache(self, seq_len, device, dtype):
        self.max_seq_len_cached = seq_len
        t = torch.arange(self.max_seq_len_cached, device=device, dtype=self.inv_freq.dtype)
        t = t / self.scaling_factor

        freqs = torch.einsum("i,j->ij", t, self.inv_freq)
        # Different from paper, but it uses a different permutation in order to obtain the same calculation
        emb = torch.cat((freqs, freqs), dim=-1)
        self.register_buffer("cos_cached", emb.cos().to(dtype), persistent=False)
        self.register_buffer("sin_cached", emb.sin().to(dtype), persistent=False)


class LlamaDynamicNTKScalingRotaryEmbedding(LlamaRotaryEmbedding):
    """LlamaRotaryEmbedding extended with Dynamic NTK scaling. Credits to the Reddit users /u/bloc97 and /u/emozilla"""

    def __init__(self, dim, max_position_embeddings=2048, base=10000, device=None, scaling_factor=1.0):
        self.scaling_factor = scaling_factor
        super().__init__(dim, max_position_embeddings, base, device)

    def _set_cos_sin_cache(self, seq_len, device, dtype):
        self.max_seq_len_cached = seq_len

        if seq_len > self.max_position_embeddings:
<<<<<<< HEAD
            base = self.base * ((self.scaling_factor * seq_len / self.max_position_embeddings) - (self.scaling_factor - 1)) ** (self.dim / (self.dim - 2))
=======
            base = self.base * (
                (self.scaling_factor * seq_len / self.max_position_embeddings) - (self.scaling_factor - 1)
            ) ** (self.dim / (self.dim - 2))
>>>>>>> f0964b66
            inv_freq = 1.0 / (base ** (torch.arange(0, self.dim, 2).float().to(device) / self.dim))
            self.register_buffer("inv_freq", inv_freq, persistent=False)

        t = torch.arange(self.max_seq_len_cached, device=device, dtype=self.inv_freq.dtype)

        freqs = torch.einsum("i,j->ij", t, self.inv_freq)
        # Different from paper, but it uses a different permutation in order to obtain the same calculation
        emb = torch.cat((freqs, freqs), dim=-1)
        self.register_buffer("cos_cached", emb.cos().to(dtype), persistent=False)
        self.register_buffer("sin_cached", emb.sin().to(dtype), persistent=False)


class LlamaLlama3ScalingRotaryEmbedding(LlamaRotaryEmbedding):
    def __init__(self, dim, config, max_position_embeddings=2048, base=10000, device=None):
        super().__init__(dim, max_position_embeddings, base, device)

        self.factor = config.rope_scaling["factor"]  # `8` in the original implementation
        self.high_freq_factor = config.rope_scaling["high_freq_factor"]  # `1` in the original implementation
        self.low_freq_factor = config.rope_scaling["low_freq_factor"]  # `4` in the original implementation
<<<<<<< HEAD
        self.old_context_len = config.rope_scaling["original_max_position_embeddings"]  # `8192` in the original implementation
=======
        self.old_context_len = config.rope_scaling[
            "original_max_position_embeddings"
        ]  # `8192` in the original implementation
>>>>>>> f0964b66

        low_freq_wavelen = self.old_context_len / self.low_freq_factor
        high_freq_wavelen = self.old_context_len / self.high_freq_factor

        wavelen = 2 * math.pi / self.inv_freq
        # wavelen < high_freq_wavelen: do nothing; wavelen > low_freq_wavelen: divide by factor
        inv_freq_llama = torch.where(wavelen > low_freq_wavelen, self.inv_freq / self.factor, self.inv_freq)
        # otherwise: interpolate between the two, using a smooth factor
<<<<<<< HEAD
        smooth_factor = (self.old_context_len / wavelen - self.low_freq_factor) / (self.high_freq_factor - self.low_freq_factor)
=======
        smooth_factor = (self.old_context_len / wavelen - self.low_freq_factor) / (
            self.high_freq_factor - self.low_freq_factor
        )
>>>>>>> f0964b66
        smoothed_inv_freq = (1 - smooth_factor) * inv_freq_llama / self.factor + smooth_factor * inv_freq_llama
        is_medium_freq = ~(wavelen < high_freq_wavelen) * ~(wavelen > low_freq_wavelen)
        inv_freq = torch.where(is_medium_freq, smoothed_inv_freq, inv_freq_llama)

        self.register_buffer("inv_freq", inv_freq, persistent=False)

        # Build here to make `torch.jit.trace` work.
<<<<<<< HEAD
        self._set_cos_sin_cache(seq_len=max_position_embeddings, device=self.inv_freq.device, dtype=torch.get_default_dtype())
=======
        self._set_cos_sin_cache(
            seq_len=max_position_embeddings, device=self.inv_freq.device, dtype=torch.get_default_dtype()
        )
>>>>>>> f0964b66


def rotate_half(x):
    """Rotates half the hidden dims of the input."""
    x1 = x[..., : x.shape[-1] // 2]
    x2 = x[..., x.shape[-1] // 2 :]
    return torch.cat((-x2, x1), dim=-1)


def apply_rotary_pos_emb(q, k, cos, sin, position_ids):
    cos = cos[position_ids].unsqueeze(1)  # [bs, 1, seq_len, dim]
    sin = sin[position_ids].unsqueeze(1)  # [bs, 1, seq_len, dim]
    q_embed = (q * cos) + (rotate_half(q) * sin)
    k_embed = (k * cos) + (rotate_half(k) * sin)
    return q_embed, k_embed


def repeat_kv(hidden_states: torch.Tensor, n_rep: int) -> torch.Tensor:
    """
    This is the equivalent of torch.repeat_interleave(x, dim=1, repeats=n_rep). The hidden states go from (batch,
    num_key_value_heads, seqlen, head_dim) to (batch, num_attention_heads, seqlen, head_dim)
    """
    batch, num_key_value_heads, slen, head_dim = hidden_states.shape
    if n_rep == 1:
        return hidden_states
    hidden_states = hidden_states[:, :, None, :, :].expand(batch, num_key_value_heads, n_rep, slen, head_dim)
    return hidden_states.reshape(batch, num_key_value_heads * n_rep, slen, head_dim)


class ParallelLlamaAttention(nn.Module):
    """Multi-headed attention from 'Attention Is All You Need' paper"""

    def __init__(self, config: LlamaConfig, megatron_config: ModelParallelConfig):
        super().__init__()
        self.config = config
        self.megatron_config = megatron_config
        self.hidden_size = config.hidden_size
        self.num_heads = config.num_attention_heads
        self.head_dim = self.hidden_size // self.num_heads
        self.num_key_value_heads = config.num_key_value_heads
        self.num_key_value_groups = self.num_heads // self.num_key_value_heads
        self.max_position_embeddings = config.max_position_embeddings
        self.rope_theta = config.rope_theta

        # assign values after tp
        tp_size = mpu.get_tensor_model_parallel_world_size()
<<<<<<< HEAD
        assert self.num_heads % tp_size == 0, f"num_head must be divisible by tp_size. Got num_head={self.num_heads}, tp_size={tp_size}"
        assert self.num_key_value_heads % tp_size == 0, f"num_key_value_heads must be divisible by tp_size. Got num_key_value_heads={self.num_key_value_heads}, tp_size={tp_size}"
=======
        assert self.num_heads % tp_size == 0, (
            f"num_head must be divisible by tp_size. Got num_head={self.num_heads}, tp_size={tp_size}"
        )
        assert self.num_key_value_heads % tp_size == 0, (
            f"num_key_value_heads must be divisible by tp_size. Got num_key_value_heads="
            f"{self.num_key_value_heads}, tp_size={tp_size}"
        )
>>>>>>> f0964b66

        self.num_heads_per_tp = self.num_heads // tp_size
        self.num_key_value_heads_per_tp = self.num_key_value_heads // tp_size
        self.hidden_size_per_tp = self.hidden_size // tp_size

        if (self.head_dim * self.num_heads) != self.hidden_size:
<<<<<<< HEAD
            raise ValueError(f"hidden_size must be divisible by num_heads (got `hidden_size`: {self.hidden_size} and `num_heads`: {self.num_heads}).")
=======
            raise ValueError(
                f"hidden_size must be divisible by num_heads (got `hidden_size`: {self.hidden_size} and "
                f"`num_heads`: {self.num_heads})."
            )
>>>>>>> f0964b66

        column_kwargs = tp_utils.get_default_kwargs_for_column_parallel_linear()
        row_kwargs = tp_utils.get_default_kwargs_for_row_parallel_linear()

        if megatron_config is not None:
            assert column_kwargs.get("config", False), "must have ModelParallelConfig"
            assert row_kwargs.get("config", False), "must have ModelParallelConfig"
            tp_utils.update_kwargs_with_config(column_kwargs, megatron_config)
            tp_utils.update_kwargs_with_config(row_kwargs, megatron_config)

        # [self.q_size, self.k_size, self.v_size]
        self.qkv_proj = QKVParallelLinear(
            input_size=self.hidden_size,
            num_heads=self.num_heads,
            num_key_value_heads=self.num_key_value_heads,
            head_dim=self.head_dim,
            bias=config.attention_bias,
            gather_output=False,
            skip_bias_add=False,
            **column_kwargs,
        )

        self.q_size = self.num_heads_per_tp * self.head_dim
        self.k_size = self.num_key_value_heads_per_tp * self.head_dim
        self.v_size = self.num_key_value_heads_per_tp * self.head_dim

        self.o_proj = tensor_parallel.RowParallelLinear(
            input_size=self.num_heads * self.head_dim,
            output_size=self.hidden_size,
            bias=config.attention_bias,
            input_is_parallel=True,
            skip_bias_add=False,
            **row_kwargs,
        )

        self._init_rope()

    def _init_rope(self):
        if self.config.rope_scaling is None:
            self.rotary_emb = LlamaRotaryEmbedding(
                self.head_dim,
                max_position_embeddings=self.max_position_embeddings,
                base=self.rope_theta,
            )
        else:
            rope_type_key = "type" if "type" in self.config.rope_scaling else "rope_type"
            scaling_type = self.config.rope_scaling[rope_type_key]
            scaling_factor = self.config.rope_scaling["factor"]
            if scaling_type == "linear":
                self.rotary_emb = LlamaLinearScalingRotaryEmbedding(
                    self.head_dim,
                    max_position_embeddings=self.max_position_embeddings,
                    scaling_factor=scaling_factor,
                    base=self.rope_theta,
                )
            elif scaling_type == "dynamic":
                self.rotary_emb = LlamaDynamicNTKScalingRotaryEmbedding(
                    self.head_dim,
                    max_position_embeddings=self.max_position_embeddings,
                    scaling_factor=scaling_factor,
                    base=self.rope_theta,
                )
            elif scaling_type == "llama3":
                self.rotary_emb = LlamaLlama3ScalingRotaryEmbedding(
                    self.head_dim,
                    self.config,
                    max_position_embeddings=self.max_position_embeddings,
                    base=self.rope_theta,
                )
            else:
                raise ValueError(f"Unknown RoPE scaling type {scaling_type}")

    def _shape(self, tensor: torch.Tensor, seq_len: int, bsz: int):
        return tensor.view(bsz, seq_len, self.num_heads, self.head_dim).transpose(1, 2).contiguous()

    def forward(
        self,
        hidden_states: torch.Tensor,
        attention_mask: Optional[torch.Tensor] = None,
        position_ids: Optional[torch.LongTensor] = None,
    ) -> tuple[torch.Tensor, Optional[torch.Tensor], Optional[tuple[torch.Tensor]]]:
        bsz, q_len, _ = hidden_states.size()
        qkv = self.qkv_proj(hidden_states)[0]
        query_states, key_states, value_states = qkv.split([self.q_size, self.k_size, self.v_size], dim=-1)

        query_states = query_states.view(bsz, q_len, self.num_heads_per_tp, self.head_dim).transpose(1, 2)
        key_states = key_states.view(bsz, q_len, self.num_key_value_heads_per_tp, self.head_dim).transpose(1, 2)
        value_states = value_states.view(bsz, q_len, self.num_key_value_heads_per_tp, self.head_dim).transpose(1, 2)

        kv_seq_len = key_states.shape[-2]
        cos, sin = self.rotary_emb(value_states, seq_len=kv_seq_len)
        query_states, key_states = apply_rotary_pos_emb(query_states, key_states, cos, sin, position_ids)

        key_states = repeat_kv(key_states, self.num_key_value_groups)
        value_states = repeat_kv(value_states, self.num_key_value_groups)

        attn_weights = torch.matmul(query_states, key_states.transpose(2, 3)) / math.sqrt(self.head_dim)

        if attn_weights.size() != (bsz, self.num_heads_per_tp, q_len, kv_seq_len):
<<<<<<< HEAD
            raise ValueError(f"Attention weights should be of size {(bsz, self.num_heads_per_tp, q_len, kv_seq_len)}, but is {attn_weights.size()}")

        if attention_mask is not None:
            if attention_mask.size() != (bsz, 1, q_len, kv_seq_len):
                raise ValueError(f"Attention mask should be of size {(bsz, 1, q_len, kv_seq_len)}, but is {attention_mask.size()}")
=======
            raise ValueError(
                f"Attention weights should be of size {(bsz, self.num_heads_per_tp, q_len, kv_seq_len)}, "
                f"but is {attn_weights.size()}"
            )

        if attention_mask is not None:
            if attention_mask.size() != (bsz, 1, q_len, kv_seq_len):
                raise ValueError(
                    f"Attention mask should be of size {(bsz, 1, q_len, kv_seq_len)}, but is {attention_mask.size()}"
                )
>>>>>>> f0964b66
            attn_weights = attn_weights + attention_mask

        # upcast attention to fp32
        attn_weights = nn.functional.softmax(attn_weights, dim=-1, dtype=torch.float32).to(query_states.dtype)
        attn_output = torch.matmul(attn_weights, value_states)

        if attn_output.size() != (bsz, self.num_heads_per_tp, q_len, self.head_dim):
<<<<<<< HEAD
            raise ValueError(f"`attn_output` should be of size {(bsz, self.num_heads_per_tp, q_len, self.head_dim)}, but is {attn_output.size()}")
=======
            raise ValueError(
                f"`attn_output` should be of size {(bsz, self.num_heads_per_tp, q_len, self.head_dim)}, "
                f"but is {attn_output.size()}"
            )
>>>>>>> f0964b66

        attn_output = attn_output.transpose(1, 2).contiguous()
        attn_output = attn_output.reshape(bsz, q_len, self.hidden_size_per_tp)
        attn_output = self.o_proj(attn_output)[0]
        return attn_output


"""
Remove padding Attention
- Using Flash-attn 2
- Compatible with sequence parallel
"""


if is_flash_attn_2_available():
    from flash_attn import flash_attn_varlen_func
    from flash_attn.bert_padding import index_first_axis, pad_input, unpad_input  # noqa


def apply_rotary_pos_emb_rmpad(q, k, cos, sin, position_ids, indices, sequence_length):
    batch_size = position_ids.shape[0]

    q = pad_input(q, indices, batch_size, sequence_length)  # (batch_size, seqlen, num_head, head_dim)
    k = pad_input(k, indices, batch_size, sequence_length)
    cos = cos[position_ids].unsqueeze(2)  # [bs, seq_len, 1, dim]
    sin = sin[position_ids].unsqueeze(2)  # [bs, seq_len, 1, dim]
    q_embed = (q * cos) + (rotate_half(q) * sin)
    k_embed = (k * cos) + (rotate_half(k) * sin)

    q_embed = index_first_axis(rearrange(q_embed, "b s ... -> (b s) ..."), indices)
    k_embed = index_first_axis(rearrange(k_embed, "b s ... -> (b s) ..."), indices)

    return q_embed, k_embed


# use flash-attn rotary embeddings with rmpad
# cos/sin shoudl be: (seq_length, rotary_dim / 2)
def apply_rotary_pos_emb_rmpad_flash(q, k, cos, sin, cu_seqlens, max_seqlen):
<<<<<<< HEAD
    q_embed = apply_rotary_emb(q, cos, sin, interleaved=False, inplace=False, cu_seqlens=cu_seqlens, max_seqlen=max_seqlen)
    k_embed = apply_rotary_emb(k, cos, sin, interleaved=False, inplace=False, cu_seqlens=cu_seqlens, max_seqlen=max_seqlen)
=======
    q_embed = apply_rotary_emb(
        q, cos, sin, interleaved=False, inplace=False, cu_seqlens=cu_seqlens, max_seqlen=max_seqlen
    )
    k_embed = apply_rotary_emb(
        k, cos, sin, interleaved=False, inplace=False, cu_seqlens=cu_seqlens, max_seqlen=max_seqlen
    )
>>>>>>> f0964b66
    return q_embed, k_embed


class ParallelLlamaAttentionRmPad(ParallelLlamaAttention):
    def forward(
        self,
        hidden_states: torch.Tensor,
        position_ids: Optional[torch.LongTensor] = None,
        sequence_length: int = None,
        indices: torch.Tensor = None,
        cu_seqlens: torch.Tensor = None,
        max_seqlen_in_batch: int = None,
    ):
        total_nnz, _, _ = hidden_states.size()  # This is the total_nnz padded after sequence parallel

        if self.megatron_config.sequence_parallel:
            total_nnz = total_nnz * mpu.get_tensor_model_parallel_world_size()

        qkv = self.qkv_proj(hidden_states)[0]
<<<<<<< HEAD
        query_states, key_states, value_states = qkv.split([self.q_size, self.k_size, self.v_size], dim=-1)  # (total_nnz, 1, hidden_size)
=======
        query_states, key_states, value_states = qkv.split(
            [self.q_size, self.k_size, self.v_size], dim=-1
        )  # (total_nnz, 1, hidden_size)
>>>>>>> f0964b66

        if self.megatron_config.sequence_parallel:
            sequence_parallel_pad = total_nnz - cu_seqlens[-1]
            total_nnz = cu_seqlens[-1]  # total_nnz before sp padding
            query_states = query_states[:total_nnz]
            key_states = key_states[:total_nnz]
            value_states = value_states[:total_nnz]

        # Flash attention requires the input to have the shape
        # batch_size x seq_length x head_dime x hidden_dim
        # therefore we just need to keep the original shape
        query_states = query_states.view(total_nnz, self.num_heads_per_tp, self.head_dim)
        key_states = key_states.view(total_nnz, self.num_key_value_heads_per_tp, self.head_dim)
        value_states = value_states.view(total_nnz, self.num_key_value_heads_per_tp, self.head_dim)

        cos, sin = self.rotary_emb(value_states, seq_len=sequence_length)
        cos, sin = cos[:, : cos.shape[1] // 2], sin[:, : sin.shape[1] // 2]  # flash attn only needs half
<<<<<<< HEAD
        query_states, key_states = apply_rotary_pos_emb_rmpad_flash(query_states, key_states, cos, sin, cu_seqlens=cu_seqlens, max_seqlen=max_seqlen_in_batch)
        # query_states, key_states = apply_rotary_pos_emb_rmpad(query_states, key_states, cos, sin, position_ids, indices,
=======
        query_states, key_states = apply_rotary_pos_emb_rmpad_flash(
            query_states, key_states, cos, sin, cu_seqlens=cu_seqlens, max_seqlen=max_seqlen_in_batch
        )
        # query_states, key_states = apply_rotary_pos_emb_rmpad(query_states, key_states, cos, sin,
        # position_ids, indices,
>>>>>>> f0964b66

        # TODO: llama does not have dropout in the config??
        # It is recommended to use dropout with FA according to the docs
        # when training.
        dropout_rate = 0.0  # if not self.training else self.attn_dropout

        # In PEFT, usually we cast the layer norms in float32 for training stability reasons
        # therefore the input hidden states gets silently casted in float32. Hence, we need
        # cast them back in float16 just to be sure everything works as expected.
        # This might slowdown training & inference so it is recommended to not cast the LayerNorms
        # in fp32. (LlamaRMSNorm handles it correctly)
        input_dtype = query_states.dtype
        if input_dtype == torch.float32:
            query_states = query_states.to(torch.float16)
            key_states = key_states.to(torch.float16)
            value_states = value_states.to(torch.float16)

        attn_output_unpad = flash_attn_varlen_func(
            query_states,
            key_states,
            value_states,
            cu_seqlens_q=cu_seqlens,
            cu_seqlens_k=cu_seqlens,
            max_seqlen_q=max_seqlen_in_batch,
            max_seqlen_k=max_seqlen_in_batch,
            dropout_p=dropout_rate,
            softmax_scale=None,
            causal=True,
        )

        attn_output_unpad = attn_output_unpad.to(input_dtype)
        attn_output_unpad = attn_output_unpad.reshape(total_nnz, 1, self.hidden_size_per_tp).contiguous()

        # sequence parallel reduce_scatter is performed inside RowColumnParallel if enabled
        # Here we need to repad
        if self.megatron_config.sequence_parallel:
            attn_output_unpad = F.pad(attn_output_unpad, pad=(0, 0, 0, 0, 0, sequence_parallel_pad))

        attn_output_unpad = self.o_proj(attn_output_unpad)[0]
        return attn_output_unpad<|MERGE_RESOLUTION|>--- conflicted
+++ resolved
@@ -46,13 +46,9 @@
         self.register_buffer("inv_freq", inv_freq, persistent=False)
 
         # Build here to make `torch.jit.trace` work.
-<<<<<<< HEAD
-        self._set_cos_sin_cache(seq_len=max_position_embeddings, device=self.inv_freq.device, dtype=torch.get_default_dtype())
-=======
         self._set_cos_sin_cache(
             seq_len=max_position_embeddings, device=self.inv_freq.device, dtype=torch.get_default_dtype()
         )
->>>>>>> f0964b66
 
     def _set_cos_sin_cache(self, seq_len, device, dtype):
         self.max_seq_len_cached = seq_len
@@ -105,13 +101,9 @@
         self.max_seq_len_cached = seq_len
 
         if seq_len > self.max_position_embeddings:
-<<<<<<< HEAD
-            base = self.base * ((self.scaling_factor * seq_len / self.max_position_embeddings) - (self.scaling_factor - 1)) ** (self.dim / (self.dim - 2))
-=======
             base = self.base * (
                 (self.scaling_factor * seq_len / self.max_position_embeddings) - (self.scaling_factor - 1)
             ) ** (self.dim / (self.dim - 2))
->>>>>>> f0964b66
             inv_freq = 1.0 / (base ** (torch.arange(0, self.dim, 2).float().to(device) / self.dim))
             self.register_buffer("inv_freq", inv_freq, persistent=False)
 
@@ -131,13 +123,9 @@
         self.factor = config.rope_scaling["factor"]  # `8` in the original implementation
         self.high_freq_factor = config.rope_scaling["high_freq_factor"]  # `1` in the original implementation
         self.low_freq_factor = config.rope_scaling["low_freq_factor"]  # `4` in the original implementation
-<<<<<<< HEAD
-        self.old_context_len = config.rope_scaling["original_max_position_embeddings"]  # `8192` in the original implementation
-=======
         self.old_context_len = config.rope_scaling[
             "original_max_position_embeddings"
         ]  # `8192` in the original implementation
->>>>>>> f0964b66
 
         low_freq_wavelen = self.old_context_len / self.low_freq_factor
         high_freq_wavelen = self.old_context_len / self.high_freq_factor
@@ -146,13 +134,9 @@
         # wavelen < high_freq_wavelen: do nothing; wavelen > low_freq_wavelen: divide by factor
         inv_freq_llama = torch.where(wavelen > low_freq_wavelen, self.inv_freq / self.factor, self.inv_freq)
         # otherwise: interpolate between the two, using a smooth factor
-<<<<<<< HEAD
-        smooth_factor = (self.old_context_len / wavelen - self.low_freq_factor) / (self.high_freq_factor - self.low_freq_factor)
-=======
         smooth_factor = (self.old_context_len / wavelen - self.low_freq_factor) / (
             self.high_freq_factor - self.low_freq_factor
         )
->>>>>>> f0964b66
         smoothed_inv_freq = (1 - smooth_factor) * inv_freq_llama / self.factor + smooth_factor * inv_freq_llama
         is_medium_freq = ~(wavelen < high_freq_wavelen) * ~(wavelen > low_freq_wavelen)
         inv_freq = torch.where(is_medium_freq, smoothed_inv_freq, inv_freq_llama)
@@ -160,13 +144,9 @@
         self.register_buffer("inv_freq", inv_freq, persistent=False)
 
         # Build here to make `torch.jit.trace` work.
-<<<<<<< HEAD
-        self._set_cos_sin_cache(seq_len=max_position_embeddings, device=self.inv_freq.device, dtype=torch.get_default_dtype())
-=======
         self._set_cos_sin_cache(
             seq_len=max_position_embeddings, device=self.inv_freq.device, dtype=torch.get_default_dtype()
         )
->>>>>>> f0964b66
 
 
 def rotate_half(x):
@@ -213,10 +193,6 @@
 
         # assign values after tp
         tp_size = mpu.get_tensor_model_parallel_world_size()
-<<<<<<< HEAD
-        assert self.num_heads % tp_size == 0, f"num_head must be divisible by tp_size. Got num_head={self.num_heads}, tp_size={tp_size}"
-        assert self.num_key_value_heads % tp_size == 0, f"num_key_value_heads must be divisible by tp_size. Got num_key_value_heads={self.num_key_value_heads}, tp_size={tp_size}"
-=======
         assert self.num_heads % tp_size == 0, (
             f"num_head must be divisible by tp_size. Got num_head={self.num_heads}, tp_size={tp_size}"
         )
@@ -224,21 +200,16 @@
             f"num_key_value_heads must be divisible by tp_size. Got num_key_value_heads="
             f"{self.num_key_value_heads}, tp_size={tp_size}"
         )
->>>>>>> f0964b66
 
         self.num_heads_per_tp = self.num_heads // tp_size
         self.num_key_value_heads_per_tp = self.num_key_value_heads // tp_size
         self.hidden_size_per_tp = self.hidden_size // tp_size
 
         if (self.head_dim * self.num_heads) != self.hidden_size:
-<<<<<<< HEAD
-            raise ValueError(f"hidden_size must be divisible by num_heads (got `hidden_size`: {self.hidden_size} and `num_heads`: {self.num_heads}).")
-=======
             raise ValueError(
                 f"hidden_size must be divisible by num_heads (got `hidden_size`: {self.hidden_size} and "
                 f"`num_heads`: {self.num_heads})."
             )
->>>>>>> f0964b66
 
         column_kwargs = tp_utils.get_default_kwargs_for_column_parallel_linear()
         row_kwargs = tp_utils.get_default_kwargs_for_row_parallel_linear()
@@ -338,13 +309,6 @@
         attn_weights = torch.matmul(query_states, key_states.transpose(2, 3)) / math.sqrt(self.head_dim)
 
         if attn_weights.size() != (bsz, self.num_heads_per_tp, q_len, kv_seq_len):
-<<<<<<< HEAD
-            raise ValueError(f"Attention weights should be of size {(bsz, self.num_heads_per_tp, q_len, kv_seq_len)}, but is {attn_weights.size()}")
-
-        if attention_mask is not None:
-            if attention_mask.size() != (bsz, 1, q_len, kv_seq_len):
-                raise ValueError(f"Attention mask should be of size {(bsz, 1, q_len, kv_seq_len)}, but is {attention_mask.size()}")
-=======
             raise ValueError(
                 f"Attention weights should be of size {(bsz, self.num_heads_per_tp, q_len, kv_seq_len)}, "
                 f"but is {attn_weights.size()}"
@@ -355,7 +319,6 @@
                 raise ValueError(
                     f"Attention mask should be of size {(bsz, 1, q_len, kv_seq_len)}, but is {attention_mask.size()}"
                 )
->>>>>>> f0964b66
             attn_weights = attn_weights + attention_mask
 
         # upcast attention to fp32
@@ -363,14 +326,10 @@
         attn_output = torch.matmul(attn_weights, value_states)
 
         if attn_output.size() != (bsz, self.num_heads_per_tp, q_len, self.head_dim):
-<<<<<<< HEAD
-            raise ValueError(f"`attn_output` should be of size {(bsz, self.num_heads_per_tp, q_len, self.head_dim)}, but is {attn_output.size()}")
-=======
             raise ValueError(
                 f"`attn_output` should be of size {(bsz, self.num_heads_per_tp, q_len, self.head_dim)}, "
                 f"but is {attn_output.size()}"
             )
->>>>>>> f0964b66
 
         attn_output = attn_output.transpose(1, 2).contiguous()
         attn_output = attn_output.reshape(bsz, q_len, self.hidden_size_per_tp)
@@ -409,17 +368,12 @@
 # use flash-attn rotary embeddings with rmpad
 # cos/sin shoudl be: (seq_length, rotary_dim / 2)
 def apply_rotary_pos_emb_rmpad_flash(q, k, cos, sin, cu_seqlens, max_seqlen):
-<<<<<<< HEAD
-    q_embed = apply_rotary_emb(q, cos, sin, interleaved=False, inplace=False, cu_seqlens=cu_seqlens, max_seqlen=max_seqlen)
-    k_embed = apply_rotary_emb(k, cos, sin, interleaved=False, inplace=False, cu_seqlens=cu_seqlens, max_seqlen=max_seqlen)
-=======
     q_embed = apply_rotary_emb(
         q, cos, sin, interleaved=False, inplace=False, cu_seqlens=cu_seqlens, max_seqlen=max_seqlen
     )
     k_embed = apply_rotary_emb(
         k, cos, sin, interleaved=False, inplace=False, cu_seqlens=cu_seqlens, max_seqlen=max_seqlen
     )
->>>>>>> f0964b66
     return q_embed, k_embed
 
 
@@ -439,13 +393,9 @@
             total_nnz = total_nnz * mpu.get_tensor_model_parallel_world_size()
 
         qkv = self.qkv_proj(hidden_states)[0]
-<<<<<<< HEAD
-        query_states, key_states, value_states = qkv.split([self.q_size, self.k_size, self.v_size], dim=-1)  # (total_nnz, 1, hidden_size)
-=======
         query_states, key_states, value_states = qkv.split(
             [self.q_size, self.k_size, self.v_size], dim=-1
         )  # (total_nnz, 1, hidden_size)
->>>>>>> f0964b66
 
         if self.megatron_config.sequence_parallel:
             sequence_parallel_pad = total_nnz - cu_seqlens[-1]
@@ -463,16 +413,11 @@
 
         cos, sin = self.rotary_emb(value_states, seq_len=sequence_length)
         cos, sin = cos[:, : cos.shape[1] // 2], sin[:, : sin.shape[1] // 2]  # flash attn only needs half
-<<<<<<< HEAD
-        query_states, key_states = apply_rotary_pos_emb_rmpad_flash(query_states, key_states, cos, sin, cu_seqlens=cu_seqlens, max_seqlen=max_seqlen_in_batch)
-        # query_states, key_states = apply_rotary_pos_emb_rmpad(query_states, key_states, cos, sin, position_ids, indices,
-=======
         query_states, key_states = apply_rotary_pos_emb_rmpad_flash(
             query_states, key_states, cos, sin, cu_seqlens=cu_seqlens, max_seqlen=max_seqlen_in_batch
         )
         # query_states, key_states = apply_rotary_pos_emb_rmpad(query_states, key_states, cos, sin,
         # position_ids, indices,
->>>>>>> f0964b66
 
         # TODO: llama does not have dropout in the config??
         # It is recommended to use dropout with FA according to the docs
