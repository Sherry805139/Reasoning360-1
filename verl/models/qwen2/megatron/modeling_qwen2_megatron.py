--- conflicted
+++ resolved
@@ -89,11 +89,6 @@
         if megatron_config is not None:
             assert embedding_kwargs.get("config", False), "must have ModelParallelConfig"
             tp_utils.update_kwargs_with_config(embedding_kwargs, megatron_config)
-<<<<<<< HEAD
-        self.embed_tokens = tensor_parallel.VocabParallelEmbedding(num_embeddings=config.vocab_size, embedding_dim=config.hidden_size, **embedding_kwargs)
-
-        self.layers = nn.ModuleList([ParallelQwen2DecoderLayer(config, megatron_config) for _ in range(config.num_hidden_layers)])
-=======
         self.embed_tokens = tensor_parallel.VocabParallelEmbedding(
             num_embeddings=config.vocab_size, embedding_dim=config.hidden_size, **embedding_kwargs
         )
@@ -101,7 +96,6 @@
         self.layers = nn.ModuleList(
             [ParallelQwen2DecoderLayer(config, megatron_config) for _ in range(config.num_hidden_layers)]
         )
->>>>>>> f0964b66
         self.norm = ParallelQwen2RMSNorm(config, megatron_config)
 
     # Copied from transformers.models.bart.modeling_bart.BartDecoder._prepare_decoder_attention_mask
@@ -118,17 +112,12 @@
 
         if attention_mask is not None:
             # [bsz, seq_len] -> [bsz, 1, tgt_seq_len, src_seq_len]
-<<<<<<< HEAD
-            expanded_attn_mask = _expand_mask(attention_mask, inputs_embeds.dtype, tgt_len=input_shape[-1]).to(inputs_embeds.device)
-            combined_attention_mask = expanded_attn_mask if combined_attention_mask is None else expanded_attn_mask + combined_attention_mask
-=======
             expanded_attn_mask = _expand_mask(attention_mask, inputs_embeds.dtype, tgt_len=input_shape[-1]).to(
                 inputs_embeds.device
             )
             combined_attention_mask = (
                 expanded_attn_mask if combined_attention_mask is None else expanded_attn_mask + combined_attention_mask
             )
->>>>>>> f0964b66
 
         return combined_attention_mask
 
@@ -250,11 +239,6 @@
         if megatron_config is not None:
             assert embedding_kwargs.get("config", False), "must have ModelParallelConfig"
             tp_utils.update_kwargs_with_config(embedding_kwargs, self.megatron_config)
-<<<<<<< HEAD
-        self.embed_tokens = tensor_parallel.VocabParallelEmbedding(num_embeddings=config.vocab_size, embedding_dim=config.hidden_size, **embedding_kwargs)
-
-        self.layers = nn.ModuleList([ParallelQwen2DecoderLayerRmPad(config, megatron_config) for _ in range(config.num_hidden_layers)])
-=======
         self.embed_tokens = tensor_parallel.VocabParallelEmbedding(
             num_embeddings=config.vocab_size, embedding_dim=config.hidden_size, **embedding_kwargs
         )
@@ -262,7 +246,6 @@
         self.layers = nn.ModuleList(
             [ParallelQwen2DecoderLayerRmPad(config, megatron_config) for _ in range(config.num_hidden_layers)]
         )
->>>>>>> f0964b66
         self.norm = ParallelQwen2RMSNorm(config, megatron_config)
 
     def forward(
@@ -273,11 +256,7 @@
         indices: torch.Tensor = None,
         cu_seqlens: int = None,
         max_seqlen_in_batch: int = None,
-<<<<<<< HEAD
-    ) -> Union[Tuple, BaseModelOutputWithPast]:
-=======
     ) -> tuple | BaseModelOutputWithPast:
->>>>>>> f0964b66
         """
 
         Args:
@@ -360,13 +339,9 @@
         batch_size, sequence_length = input_ids.shape
 
         # remove padding here
-<<<<<<< HEAD
-        input_ids, indices, cu_seqlens, max_seqlen_in_batch, *_ = unpad_input(input_ids.unsqueeze(dim=-1), attention_mask)  # (total_nnz, 1)
-=======
         input_ids, indices, cu_seqlens, max_seqlen_in_batch, *_ = unpad_input(
             input_ids.unsqueeze(dim=-1), attention_mask
         )  # (total_nnz, 1)
->>>>>>> f0964b66
 
         # pad input_ids to multiple of tp for all tp ranks
         # TODO: for better performance, the sp padding should be removed at each layer. Not sure the performance gap
@@ -395,13 +370,9 @@
 
         logits = torch.squeeze(logits, dim=1)  # remove the artificial batch dimension
         # add removed padding back
-<<<<<<< HEAD
-        logits = pad_input(logits, indices, batch_size, seqlen=sequence_length)  # (batch_size, sequence_length, vocab_size)
-=======
         logits = pad_input(
             logits, indices, batch_size, seqlen=sequence_length
         )  # (batch_size, sequence_length, vocab_size)
->>>>>>> f0964b66
 
         return CausalLMOutputWithPast(
             loss=None,
@@ -468,13 +439,9 @@
             assert embedding_kwargs.get("config", False), "must have ModelParallelConfig"
             tp_utils.update_kwargs_with_config(embedding_kwargs, self.megatron_config)
         if pre_process:
-<<<<<<< HEAD
-            self.embed_tokens = tensor_parallel.VocabParallelEmbedding(num_embeddings=config.vocab_size, embedding_dim=config.hidden_size, **embedding_kwargs)
-=======
             self.embed_tokens = tensor_parallel.VocabParallelEmbedding(
                 num_embeddings=config.vocab_size, embedding_dim=config.hidden_size, **embedding_kwargs
             )
->>>>>>> f0964b66
         else:
             self.embed_tokens = None
 
@@ -520,11 +487,7 @@
         indices: torch.Tensor = None,
         cu_seqlens: int = None,
         max_seqlen_in_batch: int = None,
-<<<<<<< HEAD
-    ) -> Union[Tuple, BaseModelOutputWithPast]:
-=======
     ) -> tuple | BaseModelOutputWithPast:
->>>>>>> f0964b66
         """
 
         Args:
@@ -579,13 +542,9 @@
         super().__init__()
         self.config: TransformerConfig = convert_config(config, megatron_config)
         self.megatron_config = megatron_config
-<<<<<<< HEAD
-        self.model = ParallelQwen2ModelRmPadPP(config, megatron_config=megatron_config, pre_process=pre_process, post_process=post_process)
-=======
         self.model = ParallelQwen2ModelRmPadPP(
             config, megatron_config=megatron_config, pre_process=pre_process, post_process=post_process
         )
->>>>>>> f0964b66
         self.share_embeddings_and_output_weights = share_embeddings_and_output_weights
         self.vocab_size = config.vocab_size
         self.pre_process = pre_process
@@ -657,11 +616,7 @@
 
         if torch.distributed.is_initialized() and parallel_state.is_rank_in_embedding_group():
             weight = self.shared_embedding_or_output_weight()
-<<<<<<< HEAD
-            weight.data = weight.data.cuda()
-=======
             weight.data = weight.data.to(get_device_name())
->>>>>>> f0964b66
             torch.distributed.all_reduce(weight.data, group=parallel_state.get_embedding_group())
 
     def shared_embedding_or_output_weight(self) -> torch.Tensor:
@@ -705,13 +660,9 @@
         # In the first pp, input_ids will be used, in other pp layers hidden_states will be used inside self.model
         batch_size, sequence_length = input_ids.shape
         # remove padding here
-<<<<<<< HEAD
-        input_ids_rmpad, indices, cu_seqlens, max_seqlen_in_batch, *_ = unpad_input(input_ids.unsqueeze(dim=-1), attention_mask)  # (total_nnz, 1)
-=======
         input_ids_rmpad, indices, cu_seqlens, max_seqlen_in_batch, *_ = unpad_input(
             input_ids.unsqueeze(dim=-1), attention_mask
         )  # (total_nnz, 1)
->>>>>>> f0964b66
 
         # pad input_ids to multiple of tp for all tp ranks
         # TODO: for better performance, the sp padding should be removed at each layer. Not sure the performance gap
@@ -739,13 +690,9 @@
                 totol_nnz = cu_seqlens[-1]
                 logits = logits[:totol_nnz]  # (total_nnz_padded)
             # add removed padding back. If input is already rmpad, we let the caller pad_input
-<<<<<<< HEAD
-            logits = pad_input(logits, indices, batch_size, seqlen=sequence_length)  # (batch_size, sequence_length, vocab_size)
-=======
             logits = pad_input(
                 logits, indices, batch_size, seqlen=sequence_length
             )  # (batch_size, sequence_length, vocab_size)
->>>>>>> f0964b66
 
             return CausalLMOutputWithPast(
                 loss=None,
