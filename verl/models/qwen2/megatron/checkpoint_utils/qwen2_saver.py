# Copyright 2024 Bytedance Ltd. and/or its affiliates
#
# Licensed under the Apache License, Version 2.0 (the "License");
# you may not use this file except in compliance with the License.
# You may obtain a copy of the License at
#
#     http://www.apache.org/licenses/LICENSE-2.0
#
# Unless required by applicable law or agreed to in writing, software
# distributed under the License is distributed on an "AS IS" BASIS,
# WITHOUT WARRANTIES OR CONDITIONS OF ANY KIND, either express or implied.
# See the License for the specific language governing permissions and
# limitations under the License.

import time

import torch
import torch.distributed as dist
from megatron.core import mpu
from megatron.core.distributed import DistributedDataParallel as LocalDDP
from megatron.core.transformer.module import Float16Module
from torch.nn.parallel import DistributedDataParallel as torchDDP

<<<<<<< HEAD
from verl.utils.megatron_utils import print_rank_0, unwrap_model
=======
from verl.utils.device import get_device_id, get_torch_device
from verl.utils.logger import print_rank_0
from verl.utils.megatron_utils import unwrap_model
>>>>>>> f0964b66


def _megatron_calc_global_rank(tp_rank: int = 0, dp_rank: int = 0, pp_rank: int = 0):
    """given TP,DP,PP rank to get the global rank."""

    tp_size = mpu.get_tensor_model_parallel_world_size()
    dp_size = mpu.get_data_parallel_world_size()
    pp_size = mpu.get_pipeline_model_parallel_world_size()
<<<<<<< HEAD
    assert tp_size * dp_size * pp_size == torch.distributed.get_world_size(), f"{tp_size} x {dp_size} x {pp_size} != {torch.distributed.get_world_size()}"
=======
    assert tp_size * dp_size * pp_size == torch.distributed.get_world_size(), (
        f"{tp_size} x {dp_size} x {pp_size} != {torch.distributed.get_world_size()}"
    )
>>>>>>> f0964b66
    # We only support TP-DP-PP grouping, for correctness when resharding
    return (pp_rank * dp_size + dp_rank) * tp_size + tp_rank


def _megatron_calc_layer_map(config):
    """Calculate the mapping of global layer_idx to local layer_idx
    Returns:
        layer_map (Dict: int -> tuple(int, int, int)):
            mapping from the global layer index to
            a tuple of (pp_rank, virtual_pp_rank, layer_idx inside model)
    """
    from megatron.core import mpu

    pp_size = mpu.get_pipeline_model_parallel_world_size()
    virtual_pp_size = mpu.get_virtual_pipeline_model_parallel_world_size() or 1

    layer_map = dict()
    num_layers_per_model = config.num_hidden_layers // pp_size // virtual_pp_size
    assert num_layers_per_model * pp_size * virtual_pp_size == config.num_hidden_layers

    for pp_rank_idx in range(pp_size):
        for virtual_pp_rank_idx in range(virtual_pp_size):
<<<<<<< HEAD
            layer_offset = virtual_pp_rank_idx * (config.num_hidden_layers // virtual_pp_size) + pp_rank_idx * num_layers_per_model
=======
            layer_offset = (
                virtual_pp_rank_idx * (config.num_hidden_layers // virtual_pp_size) + pp_rank_idx * num_layers_per_model
            )
>>>>>>> f0964b66
            for layer_idx in range(num_layers_per_model):
                layer_map[layer_offset + layer_idx] = (
                    pp_rank_idx,
                    virtual_pp_rank_idx,
                    layer_idx,
                )
    return layer_map


def merge_megatron_ckpt_qwen2(wrapped_models, config, dtype, is_value_model=False, tie_word_embeddings=False):
    """Merge sharded parameters of a Megatron module into a merged checkpoint.

    Args:
        wrapped_models (list of megatron.core.distributed.DistributedDataParallel):
            The local DDP wrapped megatron modules.
        config (str or None):
            HF config for model
        dtype: model params type
        is_value_model: if model is value model
        tie_word_embeddings: tie_word_embeddings
    Returns:
        state_dict (dict):
            The merged state_dict in rank 0, and an empty dictionary in other ranks.
    """
    start_time = time.time()

    def _get_gpt_model(model):
        return model

    dp_rank = mpu.get_data_parallel_rank()
    pp_size = mpu.get_pipeline_model_parallel_world_size()
    pp_rank = mpu.get_pipeline_model_parallel_rank()
    virtual_pp_size = mpu.get_virtual_pipeline_model_parallel_world_size() or 1
    mp_group = mpu.get_model_parallel_group()

    if dist.get_rank() == 0:
        assert mp_group.rank() == 0, f"mp_rank:[{mp_group.rank}] != 0 on rank #0"
        assert pp_rank == 0, f"pp_rank:[{pp_rank}] != 0 on rank #0"
        assert dp_rank == 0, f"dp_rank:[{dp_rank}] != 0 on rank #0"

    if not isinstance(wrapped_models, list | tuple):
        wrapped_models = list(wrapped_models)

    assert len(wrapped_models) == virtual_pp_size
    num_layers_per_model = config.num_hidden_layers // pp_size // virtual_pp_size
    assert num_layers_per_model * pp_size * virtual_pp_size == config.num_hidden_layers

    models = [None] * len(wrapped_models)

    for i, wrapped_model in enumerate(wrapped_models):
        models[i] = unwrap_model(wrapped_model, (torchDDP, LocalDDP, Float16Module))
<<<<<<< HEAD
        assert len(models[i].model.layers) == num_layers_per_model, "len model layers {} not equal to num_layers_per_model {}".format(len(models[i].model.layers), num_layers_per_model)
=======
        assert len(models[i].model.layers) == num_layers_per_model, (
            "len model layers {} not equal to num_layers_per_model {}".format(
                len(models[i].model.layers), num_layers_per_model
            )
        )
>>>>>>> f0964b66

    state_dict = dict()

    def _get_cpu_tensor(tensor: torch.Tensor):
        if tensor is None:
            return None
        if tensor.device == torch.device("cpu"):
            return tensor.detach().clone()
        return tensor.detach().cpu()

    def _broadcast_tensor(tensor, name, src_pp_rank) -> torch.Tensor:
        """broadcast tensor across mp_group"""
        nonlocal state_dict
        nonlocal mp_group
        src_rank = _megatron_calc_global_rank(tp_rank=0, dp_rank=0, pp_rank=src_pp_rank)

        if torch.distributed.get_rank() == src_rank:
            if tensor is None:
                weight = None
                tensor_shape = None
            else:
                weight = tensor
                tensor_shape = weight.shape
        else:
            weight = None
            tensor_shape = None

        obj_list = [tensor_shape]
        dist.broadcast_object_list(obj_list, src=src_rank, group=mp_group)
        tensor_shape = obj_list[0]

        if tensor_shape is None:
            # all or none ranks in the mp_group should reach here
            print_rank_0(f"tensor:[{name}] not exist, skip collect")
            return

        if weight is None:
            weight = torch.empty(
                tensor_shape,
                dtype=dtype,
<<<<<<< HEAD
                device=torch.cuda.current_device(),
=======
                device=get_device_id(),
>>>>>>> f0964b66
                requires_grad=False,
            )

        dist.broadcast(weight, src=src_rank, group=mp_group)

        if torch.distributed.get_rank() == 0:
            state_dict[name] = _get_cpu_tensor(weight)

    def _broadcast_tp_shard_tensor(tensor, name, src_pp_rank, concat_dim=0, mutate_func=None) -> torch.Tensor:
        """broadcast tensor in tp shards across mp_group"""
        nonlocal state_dict
        nonlocal mp_group
        tp_size = mpu.get_tensor_model_parallel_world_size()
        src_rank = _megatron_calc_global_rank(tp_rank=0, dp_rank=0, pp_rank=src_pp_rank)

        chunk_shape = tensor.shape if torch.distributed.get_rank() == src_rank else None

        obj_list = [chunk_shape]
        dist.broadcast_object_list(obj_list, src=src_rank, group=mp_group)
        chunk_shape = obj_list[0]
        if chunk_shape is None:
            # all or none ranks in the mp_group should reach here
            print_rank_0(f"tp_shard tensor:[{name}] not exist, skip collecting")
            return

        buffer_tensor = torch.empty(
            chunk_shape,
            dtype=dtype,
<<<<<<< HEAD
            device=torch.cuda.current_device(),
=======
            device=get_device_id(),
>>>>>>> f0964b66
            requires_grad=False,
        )

        chunk_tensors = [None] * tp_size

        for i in range(tp_size):
            cur_src_rank = _megatron_calc_global_rank(tp_rank=i, dp_rank=0, pp_rank=src_pp_rank)
            sync_tensor = tensor if torch.distributed.get_rank() == cur_src_rank else buffer_tensor
            dist.broadcast(sync_tensor, src=cur_src_rank, group=mp_group)

            if torch.distributed.get_rank() == 0:
                chunk_tensors[i] = _get_cpu_tensor(sync_tensor)

        if torch.distributed.get_rank() == 0:
            full_tensor = torch.concat(chunk_tensors, dim=concat_dim)
            if mutate_func is not None:
                full_tensor = mutate_func(full_tensor)
            state_dict[name] = full_tensor

    def _broadcast_tp_shard_tensor_gate_up(tensor, gate_name, up_name, src_pp_rank) -> torch.Tensor:
        """broadcast tensor in tp shards across mp_group"""
        nonlocal state_dict
        nonlocal mp_group
        tp_size = mpu.get_tensor_model_parallel_world_size()
        src_rank = _megatron_calc_global_rank(tp_rank=0, dp_rank=0, pp_rank=src_pp_rank)

        chunk_shape = tensor.shape if torch.distributed.get_rank() == src_rank else None

        obj_list = [chunk_shape]
        dist.broadcast_object_list(obj_list, src=src_rank, group=mp_group)
        chunk_shape = obj_list[0]
        if chunk_shape is None:
            # all or none ranks in the mp_group should reach here
            print_rank_0(f"tp_shard tensor:[{gate_name, up_name}] not exist, skip collecting")
            return

        buffer_tensor = torch.empty(
            chunk_shape,
            dtype=dtype,
<<<<<<< HEAD
            device=torch.cuda.current_device(),
=======
            device=get_device_id(),
>>>>>>> f0964b66
            requires_grad=False,
        )

        chunk_tensors = [None] * tp_size

        for i in range(tp_size):
            cur_src_rank = _megatron_calc_global_rank(tp_rank=i, dp_rank=0, pp_rank=src_pp_rank)
            sync_tensor = tensor if torch.distributed.get_rank() == cur_src_rank else buffer_tensor
            dist.broadcast(sync_tensor, src=cur_src_rank, group=mp_group)

            if torch.distributed.get_rank() == 0:
                chunk_tensors[i] = _get_cpu_tensor(sync_tensor)

        if torch.distributed.get_rank() == 0:
            full_tensor = torch.concat(chunk_tensors, dim=0)
            intermediate_size_tp = config.intermediate_size // tp_size
            gate_weight_list = []
            up_weight_list = []
            for i in range(tp_size):
                gate_up_weight_tp = full_tensor[intermediate_size_tp * 2 * i : intermediate_size_tp * 2 * (i + 1)]
                gate_weight_tp = gate_up_weight_tp[:intermediate_size_tp]
                up_weight_tp = gate_up_weight_tp[intermediate_size_tp:]
                gate_weight_list.append(gate_weight_tp)
                up_weight_list.append(up_weight_tp)

            state_dict[gate_name] = torch.cat(gate_weight_list, dim=0)
            state_dict[up_name] = torch.cat(up_weight_list, dim=0)

    def _broadcast_tp_shard_tensor_qkv(tensor, q_name, k_name, v_name, src_pp_rank):
        """broadcast tensor in tp shards across mp_group"""
        nonlocal state_dict
        nonlocal mp_group
        tp_size = mpu.get_tensor_model_parallel_world_size()
        src_rank = _megatron_calc_global_rank(tp_rank=0, dp_rank=0, pp_rank=src_pp_rank)

        chunk_shape = tensor.shape if torch.distributed.get_rank() == src_rank else None

        obj_list = [chunk_shape]
        dist.broadcast_object_list(obj_list, src=src_rank, group=mp_group)
        chunk_shape = obj_list[0]
        if chunk_shape is None:
            # all or none ranks in the mp_group should reach here
            print_rank_0(f"tp_shard tensor:[{q_name}] not exist, skip collecting")
            return

        buffer_tensor = torch.empty(
            chunk_shape,
            dtype=dtype,
<<<<<<< HEAD
            device=torch.cuda.current_device(),
=======
            device=get_device_id(),
>>>>>>> f0964b66
            requires_grad=False,
        )

        chunk_tensors = [None] * tp_size

        for i in range(tp_size):
            cur_src_rank = _megatron_calc_global_rank(tp_rank=i, dp_rank=0, pp_rank=src_pp_rank)
            sync_tensor = tensor if torch.distributed.get_rank() == cur_src_rank else buffer_tensor
            dist.broadcast(sync_tensor, src=cur_src_rank, group=mp_group)

            if torch.distributed.get_rank() == 0:
                chunk_tensors[i] = _get_cpu_tensor(sync_tensor)

        if torch.distributed.get_rank() == 0:
            full_tensor = torch.concat(chunk_tensors, dim=0)
            q_weight_list = []
            k_weight_list = []
            v_weight_list = []
            hidden_size_per_head = config.hidden_size // config.num_attention_heads

            if config.num_key_value_heads >= tp_size:
                q_size_tp = config.hidden_size // tp_size
                kv_size_tp = hidden_size_per_head * config.num_key_value_heads // tp_size
                total_size = q_size_tp + 2 * kv_size_tp
                for i in range(tp_size):
                    qkv_part = full_tensor[i * total_size : (i + 1) * total_size]
                    q_part = qkv_part[:q_size_tp]
                    k_part = qkv_part[q_size_tp : q_size_tp + kv_size_tp]
                    v_part = qkv_part[q_size_tp + kv_size_tp : total_size]
                    q_weight_list.append(q_part)
                    k_weight_list.append(k_part)
                    v_weight_list.append(v_part)
            else:
                q_size_tp = config.hidden_size // tp_size
                kv_size_tp = hidden_size_per_head
                total_size = q_size_tp + 2 * kv_size_tp
                for i in range(tp_size):
                    qkv_part = full_tensor[i * total_size : (i + 1) * total_size]
                    q_part = qkv_part[:q_size_tp]
                    k_part = qkv_part[q_size_tp : q_size_tp + kv_size_tp]
                    v_part = qkv_part[q_size_tp + kv_size_tp : total_size]
                    q_weight_list.append(q_part)
                    if i * config.num_key_value_heads % tp_size == 0:
                        k_weight_list.append(k_part)
                        v_weight_list.append(v_part)

            state_dict[q_name] = torch.cat(q_weight_list, dim=0)
            state_dict[k_name] = torch.cat(k_weight_list, dim=0)
            state_dict[v_name] = torch.cat(v_weight_list, dim=0)

    # empty cache before collecting weights
    get_torch_device().empty_cache()
    # Embeddings
    # -------------------
    if dp_rank == 0:
        # Embeddings
        # -------------------
        print_rank_0("collecting embeddings...")
        gpt_model_module = _get_gpt_model(models[0])
        _broadcast_tp_shard_tensor(
            gpt_model_module.model.embed_tokens.weight if pp_rank == 0 else None,
            "model.embed_tokens.weight",
            src_pp_rank=0,
        )

        # Transformer layers
        # -------------------
        layer_map = _megatron_calc_layer_map(config)
        for layer in range(config.num_hidden_layers):
            print_rank_0(f"collecting layer #{layer}...")
            layer_name = f"model.layers.{layer}"
            src_pp_rank, src_virtual_pp_rank, src_layer_idx = layer_map[layer]

            gpt_model_module = _get_gpt_model(models[src_virtual_pp_rank])
            sync_layer = gpt_model_module.model.layers[src_layer_idx]

            _broadcast_tensor(
                sync_layer.input_layernorm.weight,
                f"{layer_name}.input_layernorm.weight",
                src_pp_rank=src_pp_rank,
            )

            _broadcast_tp_shard_tensor_qkv(
                sync_layer.self_attn.qkv_proj.weight,
                f"{layer_name}.self_attn.q_proj.weight",
                f"{layer_name}.self_attn.k_proj.weight",
                f"{layer_name}.self_attn.v_proj.weight",
                src_pp_rank=src_pp_rank,
            )

            _broadcast_tp_shard_tensor_qkv(
                sync_layer.self_attn.qkv_proj.bias,
                f"{layer_name}.self_attn.q_proj.bias",
                f"{layer_name}.self_attn.k_proj.bias",
                f"{layer_name}.self_attn.v_proj.bias",
                src_pp_rank=src_pp_rank,
            )

            _broadcast_tp_shard_tensor(
                sync_layer.self_attn.o_proj.weight,
                f"{layer_name}.self_attn.o_proj.weight",
                concat_dim=1,
                src_pp_rank=src_pp_rank,
            )

            _broadcast_tensor(
                sync_layer.post_attention_layernorm.weight,
                f"{layer_name}.post_attention_layernorm.weight",
                src_pp_rank=src_pp_rank,
            )

            _broadcast_tp_shard_tensor_gate_up(
                sync_layer.mlp.gate_up_proj.weight,
                f"{layer_name}.mlp.gate_proj.weight",
                f"{layer_name}.mlp.up_proj.weight",
                src_pp_rank=src_pp_rank,
            )

            _broadcast_tp_shard_tensor(
                sync_layer.mlp.down_proj.weight,
                f"{layer_name}.mlp.down_proj.weight",
                concat_dim=1,
                src_pp_rank=src_pp_rank,
            )

        # Final Layernorm
        # -------------------
        print_rank_0("collecting final layernorm...")
        gpt_model_module = _get_gpt_model(models[-1])
        _broadcast_tensor(
            getattr(gpt_model_module.model.norm, "weight", None),
            "model.norm.weight",
            src_pp_rank=pp_size - 1,
        )

        if tie_word_embeddings:
            print_rank_0("tie word embedding skip load lm_head...")
        else:
            print_rank_0("collecting lm_head...")

            if is_value_model:
                _broadcast_tensor(
                    gpt_model_module.lm_head.weight if pp_rank == pp_size - 1 else None,
                    "lm_head.weight",
                    src_pp_rank=pp_size - 1,
                )
                _broadcast_tensor(
<<<<<<< HEAD
                    gpt_model_module.reward_head.weight if pp_rank == pp_size - 1 and getattr(gpt_model_module, "reward_weight", None) is not None else None,
=======
                    gpt_model_module.reward_head.weight
                    if pp_rank == pp_size - 1 and getattr(gpt_model_module, "reward_weight", None) is not None
                    else None,
>>>>>>> f0964b66
                    "reward_head.weight",
                    src_pp_rank=pp_size - 1,
                )

            else:
                _broadcast_tp_shard_tensor(
                    getattr(gpt_model_module.lm_head, "weight", None) if pp_rank == pp_size - 1 else None,
                    "lm_head.weight",
                    src_pp_rank=pp_size - 1,
                )

    dist.barrier()

    get_torch_device().empty_cache()
    if torch.distributed.get_rank() == 0:
        for k, v in state_dict.items():
            if dtype != v.dtype:
                state_dict[k] = v.to(dtype)

    print_rank_0(f"merge megatron ckpt done, time elapsed {time.time() - start_time}s")
    return state_dict<|MERGE_RESOLUTION|>--- conflicted
+++ resolved
@@ -21,13 +21,9 @@
 from megatron.core.transformer.module import Float16Module
 from torch.nn.parallel import DistributedDataParallel as torchDDP
 
-<<<<<<< HEAD
-from verl.utils.megatron_utils import print_rank_0, unwrap_model
-=======
 from verl.utils.device import get_device_id, get_torch_device
 from verl.utils.logger import print_rank_0
 from verl.utils.megatron_utils import unwrap_model
->>>>>>> f0964b66
 
 
 def _megatron_calc_global_rank(tp_rank: int = 0, dp_rank: int = 0, pp_rank: int = 0):
@@ -36,13 +32,9 @@
     tp_size = mpu.get_tensor_model_parallel_world_size()
     dp_size = mpu.get_data_parallel_world_size()
     pp_size = mpu.get_pipeline_model_parallel_world_size()
-<<<<<<< HEAD
-    assert tp_size * dp_size * pp_size == torch.distributed.get_world_size(), f"{tp_size} x {dp_size} x {pp_size} != {torch.distributed.get_world_size()}"
-=======
     assert tp_size * dp_size * pp_size == torch.distributed.get_world_size(), (
         f"{tp_size} x {dp_size} x {pp_size} != {torch.distributed.get_world_size()}"
     )
->>>>>>> f0964b66
     # We only support TP-DP-PP grouping, for correctness when resharding
     return (pp_rank * dp_size + dp_rank) * tp_size + tp_rank
 
@@ -65,13 +57,9 @@
 
     for pp_rank_idx in range(pp_size):
         for virtual_pp_rank_idx in range(virtual_pp_size):
-<<<<<<< HEAD
-            layer_offset = virtual_pp_rank_idx * (config.num_hidden_layers // virtual_pp_size) + pp_rank_idx * num_layers_per_model
-=======
             layer_offset = (
                 virtual_pp_rank_idx * (config.num_hidden_layers // virtual_pp_size) + pp_rank_idx * num_layers_per_model
             )
->>>>>>> f0964b66
             for layer_idx in range(num_layers_per_model):
                 layer_map[layer_offset + layer_idx] = (
                     pp_rank_idx,
@@ -123,15 +111,11 @@
 
     for i, wrapped_model in enumerate(wrapped_models):
         models[i] = unwrap_model(wrapped_model, (torchDDP, LocalDDP, Float16Module))
-<<<<<<< HEAD
-        assert len(models[i].model.layers) == num_layers_per_model, "len model layers {} not equal to num_layers_per_model {}".format(len(models[i].model.layers), num_layers_per_model)
-=======
         assert len(models[i].model.layers) == num_layers_per_model, (
             "len model layers {} not equal to num_layers_per_model {}".format(
                 len(models[i].model.layers), num_layers_per_model
             )
         )
->>>>>>> f0964b66
 
     state_dict = dict()
 
@@ -172,11 +156,7 @@
             weight = torch.empty(
                 tensor_shape,
                 dtype=dtype,
-<<<<<<< HEAD
-                device=torch.cuda.current_device(),
-=======
                 device=get_device_id(),
->>>>>>> f0964b66
                 requires_grad=False,
             )
 
@@ -205,11 +185,7 @@
         buffer_tensor = torch.empty(
             chunk_shape,
             dtype=dtype,
-<<<<<<< HEAD
-            device=torch.cuda.current_device(),
-=======
             device=get_device_id(),
->>>>>>> f0964b66
             requires_grad=False,
         )
 
@@ -249,11 +225,7 @@
         buffer_tensor = torch.empty(
             chunk_shape,
             dtype=dtype,
-<<<<<<< HEAD
-            device=torch.cuda.current_device(),
-=======
             device=get_device_id(),
->>>>>>> f0964b66
             requires_grad=False,
         )
 
@@ -302,11 +274,7 @@
         buffer_tensor = torch.empty(
             chunk_shape,
             dtype=dtype,
-<<<<<<< HEAD
-            device=torch.cuda.current_device(),
-=======
             device=get_device_id(),
->>>>>>> f0964b66
             requires_grad=False,
         )
 
@@ -454,13 +422,9 @@
                     src_pp_rank=pp_size - 1,
                 )
                 _broadcast_tensor(
-<<<<<<< HEAD
-                    gpt_model_module.reward_head.weight if pp_rank == pp_size - 1 and getattr(gpt_model_module, "reward_weight", None) is not None else None,
-=======
                     gpt_model_module.reward_head.weight
                     if pp_rank == pp_size - 1 and getattr(gpt_model_module, "reward_weight", None) is not None
                     else None,
->>>>>>> f0964b66
                     "reward_head.weight",
                     src_pp_rank=pp_size - 1,
                 )
