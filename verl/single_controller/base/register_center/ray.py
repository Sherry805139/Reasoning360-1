--- conflicted
+++ resolved
@@ -12,10 +12,6 @@
 # See the License for the specific language governing permissions and
 # limitations under the License.
 
-<<<<<<< HEAD
-from typing import Dict
-=======
->>>>>>> f0964b66
 
 import ray
 
@@ -25,11 +21,7 @@
     def __init__(self, rank_zero_info):
         self.rank_zero_info = rank_zero_info
         # rank -> node_id
-<<<<<<< HEAD
-        self.workers_info: Dict[int, str] = {}
-=======
         self.workers_info: dict[int, str] = {}
->>>>>>> f0964b66
 
     def get_rank_zero_info(self):
         return self.rank_zero_info
@@ -37,11 +29,7 @@
     def set_worker_info(self, rank, node_id) -> None:
         self.workers_info[rank] = node_id
 
-<<<<<<< HEAD
-    def get_worker_info(self) -> Dict[int, str]:
-=======
     def get_worker_info(self) -> dict[int, str]:
->>>>>>> f0964b66
         return self.workers_info
 
 
