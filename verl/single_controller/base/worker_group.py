# Copyright 2024 Bytedance Ltd. and/or its affiliates
#
# Licensed under the Apache License, Version 2.0 (the "License");
# you may not use this file except in compliance with the License.
# You may obtain a copy of the License at
#
#     http://www.apache.org/licenses/LICENSE-2.0
#
# Unless required by applicable law or agreed to in writing, software
# distributed under the License is distributed on an "AS IS" BASIS,
# WITHOUT WARRANTIES OR CONDITIONS OF ANY KIND, either express or implied.
# See the License for the specific language governing permissions and
# limitations under the License.
"""
the class of WorkerGroup
"""

import logging
import signal
import threading
import time
<<<<<<< HEAD
from typing import Any, Callable, Dict, List
=======
from typing import Any, Callable
>>>>>>> f0964b66

from .decorator import MAGIC_ATTR, Dispatch, get_predefined_dispatch_fn, get_predefined_execute_fn


class ResourcePool:
    """
    Manages a pool of resources across multiple nodes, tracking process counts and GPU allocations.
    The class provides methods to calculate world size, local world sizes, and local ranks
    across all nodes in the pool.
    """

    def __init__(self, process_on_nodes=None, max_colocate_count: int = 10, n_gpus_per_node=8) -> None:
        """Initialize the ResourcePool with node processes and GPU configuration.

        Args:
            process_on_nodes (List[int], optional): List of process counts per node. Defaults to empty list.
            max_colocate_count (int, optional): Maximum number of processes that can be colocated. Defaults to 10.
            n_gpus_per_node (int, optional): Number of GPUs available per node. Defaults to 8.
        """
        if process_on_nodes is None:
            process_on_nodes = []
        self._store = process_on_nodes
        self.max_colocate_count = max_colocate_count
        self.n_gpus_per_node = n_gpus_per_node  # this is left for future huawei GPU that contains 16 GPUs per node

    def add_node(self, process_count):
        self._store.append(process_count)

    @property
    def world_size(self):
        """Total number of processes across all nodes in the pool."""
        return sum(self._store)

    def __call__(self) -> Any:
        return self._store

    @property
    def store(self):
        return self._store

<<<<<<< HEAD
    def local_world_size_list(self) -> List[int]:
        """Returns a flat list where each process has its local world size."""
        nested_local_world_size_list = [[local_world_size for _ in range(local_world_size)] for local_world_size in self._store]
        return [item for row in nested_local_world_size_list for item in row]

    def local_rank_list(self) -> List[int]:
=======
    def local_world_size_list(self) -> list[int]:
        """Returns a flat list where each process has its local world size."""
        nested_local_world_size_list = [
            [local_world_size for _ in range(local_world_size)] for local_world_size in self._store
        ]
        return [item for row in nested_local_world_size_list for item in row]

    def local_rank_list(self) -> list[int]:
>>>>>>> f0964b66
        """Returns a flat list of local ranks for all processes across all nodes."""
        nested_local_rank_list = [[i for i in range(local_world_size)] for local_world_size in self._store]
        return [item for row in nested_local_rank_list for item in row]


class ClassWithInitArgs:
    """
    Wrapper class that stores constructor arguments for deferred instantiation.
    This class is particularly useful for remote class instantiation where
    the actual construction needs to happen at a different time or location.
    """

    def __init__(self, cls, *args, **kwargs) -> None:
        """Initialize the ClassWithInitArgs instance.

        Args:
            cls: The class to be instantiated later
            *args: Positional arguments for the class constructor
            **kwargs: Keyword arguments for the class constructor
        """
        self.cls = cls
        self.args = args
        self.kwargs = kwargs

        self.fused_worker_used = False

    def __call__(self) -> Any:
        """Instantiate the stored class with the stored arguments."""
        return self.cls(*self.args, **self.kwargs)


<<<<<<< HEAD
def check_workers_alive(workers: List, is_alive: Callable, gap_time: float = 1) -> None:
=======
def check_workers_alive(workers: list, is_alive: Callable, gap_time: float = 1) -> None:
>>>>>>> f0964b66
    """Continuously monitors worker processes and raises SIGABRT if any worker dies.

    Args:
        workers (List):
            List of worker objects to monitor
        is_alive (Callable):
            Function to check if a worker is alive
        gap_time (float):
            Time interval between checks
    """
    import time

    while True:
        for worker in workers:
            if not is_alive(worker):
                logging.warning(f"worker {worker} is not alive sending signal to main thread")
                signal.raise_signal(signal.SIGABRT)
        time.sleep(gap_time)


class WorkerGroup:
    """
    Base class for managing a group of workers in a distributed system.
    The class provides methods for worker management, aliveness checking, and method binding.
    """

    fused_worker_execute_fn_name = "_fuw_execute"

    def __init__(self, resource_pool: ResourcePool, **kwargs) -> None:
        self._is_init_with_detached_workers = resource_pool is None

        self.fused_worker_used = False

        if resource_pool is not None:
            # handle the case when WorkGroup is attached to an existing one
            self._procecss_dispatch_config = resource_pool()
        else:
            self._procecss_dispatch_config = None

        self._workers = []
        self._worker_names = []

        self._master_addr = None
        self._master_port = None

        self._checker_thread: threading.Thread = None

    def _is_worker_alive(self, worker):
        """Check if a worker is alive. Must be implemented by derived classes."""
        raise NotImplementedError("WorkerGroup._is_worker_alive called, should be implemented in derived class.")

    def _block_until_all_workers_alive(self) -> None:
        """Blocks until all workers in the group are alive."""
        while True:
            all_state = [self._is_worker_alive(worker) for worker in self._workers]
            if False in all_state:
                time.sleep(1)
            else:
                break

    def start_worker_aliveness_check(self, every_n_seconds=1) -> None:
        """Starts a background thread to monitor worker aliveness.

        Args:
            every_n_seconds (int): Interval between aliveness checks
        """
        # before starting checking worker aliveness, make sure all workers are already alive
        self._block_until_all_workers_alive()

<<<<<<< HEAD
        self._checker_thread = threading.Thread(target=check_workers_alive, args=(self._workers, self._is_worker_alive, every_n_seconds))
=======
        self._checker_thread = threading.Thread(
            target=check_workers_alive, args=(self._workers, self._is_worker_alive, every_n_seconds)
        )
>>>>>>> f0964b66
        self._checker_thread.start()

    @property
    def world_size(self):
        """Number of workers in the group."""
        return len(self._workers)

    def _bind_worker_method(self, user_defined_cls, func_generator):
        """Binds worker methods to the WorkerGroup based on registered attributes.

        Args:
            user_defined_cls (type): The class containing methods to bind
            func_generator (Callable): Function that generates the bound method

        Returns:
            List[str]: List of method names that were successfully bound
        """
        method_names = []
        for method_name in dir(user_defined_cls):
            try:
                method = getattr(user_defined_cls, method_name)
                assert callable(method), f"{method_name} in {user_defined_cls} is not callable"
            except Exception:
                # if it is a property, it will fail because Class doesn't have instance property
                continue

            if hasattr(method, MAGIC_ATTR):
                # this method is decorated by register
                attribute = getattr(method, MAGIC_ATTR)
<<<<<<< HEAD
                assert isinstance(attribute, Dict), f"attribute must be a dictionary. Got {type(attribute)}"
=======
                assert isinstance(attribute, dict), f"attribute must be a dictionary. Got {type(attribute)}"
>>>>>>> f0964b66
                assert "dispatch_mode" in attribute, "attribute must contain dispatch_mode in its key"

                dispatch_mode = attribute["dispatch_mode"]
                execute_mode = attribute["execute_mode"]
                blocking = attribute["blocking"]

                # get dispatch fn
                if isinstance(dispatch_mode, Dispatch):
                    # get default dispatch fn
                    fn = get_predefined_dispatch_fn(dispatch_mode=dispatch_mode)
                    dispatch_fn = fn["dispatch_fn"]
                    collect_fn = fn["collect_fn"]
                else:
                    assert isinstance(dispatch_mode, dict)
                    assert "dispatch_fn" in dispatch_mode
                    assert "collect_fn" in dispatch_mode
                    dispatch_fn = dispatch_mode["dispatch_fn"]
                    collect_fn = dispatch_mode["collect_fn"]

                # get execute_fn_name
                execute_mode = get_predefined_execute_fn(execute_mode=execute_mode)
                wg_execute_fn_name = execute_mode["execute_fn_name"]

                # get execute_fn from string
                try:
                    execute_fn = getattr(self, wg_execute_fn_name)
                    assert callable(execute_fn), "execute_fn must be callable"
                except Exception:
                    print(f"execute_fn {wg_execute_fn_name} is invalid")
                    raise

                # bind a new method to the RayWorkerGroup
                func = func_generator(
                    self,
                    method_name,
                    dispatch_fn=dispatch_fn,
                    collect_fn=collect_fn,
                    execute_fn=execute_fn,
                    blocking=blocking,
                )

                try:
                    setattr(self, method_name, func)
                    method_names.append(method_name)
                except Exception as e:
                    raise ValueError(f"Fail to set method_name {method_name}") from e

        return method_names<|MERGE_RESOLUTION|>--- conflicted
+++ resolved
@@ -19,11 +19,7 @@
 import signal
 import threading
 import time
-<<<<<<< HEAD
-from typing import Any, Callable, Dict, List
-=======
 from typing import Any, Callable
->>>>>>> f0964b66
 
 from .decorator import MAGIC_ATTR, Dispatch, get_predefined_dispatch_fn, get_predefined_execute_fn
 
@@ -64,14 +60,6 @@
     def store(self):
         return self._store
 
-<<<<<<< HEAD
-    def local_world_size_list(self) -> List[int]:
-        """Returns a flat list where each process has its local world size."""
-        nested_local_world_size_list = [[local_world_size for _ in range(local_world_size)] for local_world_size in self._store]
-        return [item for row in nested_local_world_size_list for item in row]
-
-    def local_rank_list(self) -> List[int]:
-=======
     def local_world_size_list(self) -> list[int]:
         """Returns a flat list where each process has its local world size."""
         nested_local_world_size_list = [
@@ -80,7 +68,6 @@
         return [item for row in nested_local_world_size_list for item in row]
 
     def local_rank_list(self) -> list[int]:
->>>>>>> f0964b66
         """Returns a flat list of local ranks for all processes across all nodes."""
         nested_local_rank_list = [[i for i in range(local_world_size)] for local_world_size in self._store]
         return [item for row in nested_local_rank_list for item in row]
@@ -112,11 +99,7 @@
         return self.cls(*self.args, **self.kwargs)
 
 
-<<<<<<< HEAD
-def check_workers_alive(workers: List, is_alive: Callable, gap_time: float = 1) -> None:
-=======
 def check_workers_alive(workers: list, is_alive: Callable, gap_time: float = 1) -> None:
->>>>>>> f0964b66
     """Continuously monitors worker processes and raises SIGABRT if any worker dies.
 
     Args:
@@ -186,13 +169,9 @@
         # before starting checking worker aliveness, make sure all workers are already alive
         self._block_until_all_workers_alive()
 
-<<<<<<< HEAD
-        self._checker_thread = threading.Thread(target=check_workers_alive, args=(self._workers, self._is_worker_alive, every_n_seconds))
-=======
         self._checker_thread = threading.Thread(
             target=check_workers_alive, args=(self._workers, self._is_worker_alive, every_n_seconds)
         )
->>>>>>> f0964b66
         self._checker_thread.start()
 
     @property
@@ -222,11 +201,7 @@
             if hasattr(method, MAGIC_ATTR):
                 # this method is decorated by register
                 attribute = getattr(method, MAGIC_ATTR)
-<<<<<<< HEAD
-                assert isinstance(attribute, Dict), f"attribute must be a dictionary. Got {type(attribute)}"
-=======
                 assert isinstance(attribute, dict), f"attribute must be a dictionary. Got {type(attribute)}"
->>>>>>> f0964b66
                 assert "dispatch_mode" in attribute, "attribute must contain dispatch_mode in its key"
 
                 dispatch_mode = attribute["dispatch_mode"]
