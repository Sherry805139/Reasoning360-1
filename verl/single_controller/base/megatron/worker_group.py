# Copyright 2024 Bytedance Ltd. and/or its affiliates
#
# Licensed under the Apache License, Version 2.0 (the "License");
# you may not use this file except in compliance with the License.
# You may obtain a copy of the License at
#
#     http://www.apache.org/licenses/LICENSE-2.0
#
# Unless required by applicable law or agreed to in writing, software
# distributed under the License is distributed on an "AS IS" BASIS,
# WITHOUT WARRANTIES OR CONDITIONS OF ANY KIND, either express or implied.
# See the License for the specific language governing permissions and
# limitations under the License.


from verl.single_controller.base import ResourcePool, WorkerGroup

from .worker import DistGlobalInfo, DistRankInfo


class MegatronWorkerGroup(WorkerGroup):
    def __init__(self, resource_pool: ResourcePool, **kwargs):
        super().__init__(resource_pool=resource_pool, **kwargs)
        self._megatron_rank_info = None
        self._megatron_global_info: DistGlobalInfo = None

<<<<<<< HEAD
    def init_megatron(self, default_megatron_kwargs: Dict = None):
=======
    def init_megatron(self, default_megatron_kwargs: dict = None):
>>>>>>> f0964b66
        raise NotImplementedError("MegatronWorkerGroup.init_megatron should be overwritten")

    def get_megatron_rank_info(self, rank: int) -> DistRankInfo:
        assert 0 <= rank < self.world_size, f"rank must be from [0, world_size), Got {rank}"
        return self._megatron_rank_info[rank]

    @property
    def tp_size(self):
        assert self._megatron_global_info is not None, "MegatronWorkerGroup._megatron_global_info must be initialized"
        return self._megatron_global_info.tp_size

    @property
    def dp_size(self):
        assert self._megatron_global_info is not None, "MegatronWorkerGroup._megatron_global_info must be initialized"
        return self._megatron_global_info.dp_size

    @property
    def pp_size(self):
        assert self._megatron_global_info is not None, "MegatronWorkerGroup._megatron_global_info must be initialized"
        return self._megatron_global_info.pp_size

    @property
    def cp_size(self):
        assert self._megatron_global_info is not None, "MegatronWorkerGroup._megatron_global_info must be initialized"
        return self._megatron_global_info.cp_size

    def get_megatron_global_info(self):
        return self._megatron_global_info<|MERGE_RESOLUTION|>--- conflicted
+++ resolved
@@ -24,11 +24,7 @@
         self._megatron_rank_info = None
         self._megatron_global_info: DistGlobalInfo = None
 
-<<<<<<< HEAD
-    def init_megatron(self, default_megatron_kwargs: Dict = None):
-=======
     def init_megatron(self, default_megatron_kwargs: dict = None):
->>>>>>> f0964b66
         raise NotImplementedError("MegatronWorkerGroup.init_megatron should be overwritten")
 
     def get_megatron_rank_info(self, rank: int) -> DistRankInfo:
