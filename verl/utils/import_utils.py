--- conflicted
+++ resolved
@@ -16,18 +16,12 @@
 We assume package availability won't change during runtime.
 """
 
-<<<<<<< HEAD
-import importlib.util
-from functools import cache
-from typing import List, Optional
-=======
 import importlib
 import importlib.util
 import os
 import warnings
 from functools import cache, wraps
 from typing import Optional
->>>>>>> f0964b66
 
 
 @cache
@@ -55,8 +49,6 @@
     except ModuleNotFoundError:
         sglang_spec = None
     return sglang_spec is not None
-<<<<<<< HEAD
-=======
 
 
 @cache
@@ -75,7 +67,6 @@
     except ModuleNotFoundError:
         trl_spec = None
     return trl_spec is not None
->>>>>>> f0964b66
 
 
 def import_external_libs(external_libs=None):
@@ -89,25 +80,6 @@
         importlib.import_module(external_lib)
 
 
-<<<<<<< HEAD
-def load_extern_type(file_path: Optional[str], type_name: Optional[str]):
-    """Load a external data type based on the file path and type name"""
-    import importlib.util
-    import os
-
-    if not file_path:
-        return None
-
-    if not os.path.exists(file_path):
-        raise FileNotFoundError(f"Custom type file '{file_path}' not found.")
-
-    spec = importlib.util.spec_from_file_location("custom_module", file_path)
-    module = importlib.util.module_from_spec(spec)
-    try:
-        spec.loader.exec_module(module)
-    except Exception as e:
-        raise RuntimeError(f"Error loading module from '{file_path}'") from e
-=======
 def load_extern_type(file_path: Optional[str], type_name: Optional[str]) -> type:
     """Load a external data type based on the file path and type name"""
     if not file_path:
@@ -135,7 +107,6 @@
             spec.loader.exec_module(module)
         except Exception as e:
             raise RuntimeError(f"Error loading module from '{file_path}'") from e
->>>>>>> f0964b66
 
     if not hasattr(module, type_name):
         raise AttributeError(f"Custom type '{type_name}' not found in '{file_path}'.")
@@ -149,23 +120,6 @@
     qualname = func.__qualname__
     return f"{module}.{qualname}"
 
-<<<<<<< HEAD
-def deprecated(replacement: str = ""):
-    """Decorator to mark APIs as deprecated."""
-    import functools
-    import warnings
-
-    def decorator(func):
-        qualified_name = _get_qualified_name(func)
-        @functools.wraps(func)
-        def wrapped(*args, **kwargs):
-            msg = f"Warning: API '{qualified_name}' is deprecated."
-            if replacement:
-                msg += f" Please use '{replacement}' instead."
-            warnings.warn(msg, category=DeprecationWarning, stacklevel=2)
-            return func(*args, **kwargs)
-        return wrapped
-=======
 
 def deprecated(replacement: str = ""):
     """Decorator to mark functions or classes as deprecated."""
@@ -199,5 +153,4 @@
 
             return wrapped
 
->>>>>>> f0964b66
     return decorator