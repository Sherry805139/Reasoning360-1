# Copyright 2024 Bytedance Ltd. and/or its affiliates
# Copyright (c) 2024, NVIDIA CORPORATION. All rights reserved.
# Copyright 2023-2024 SGLang Team
# Copyright 2025 ModelBest Inc. and/or its affiliates
#
# Licensed under the Apache License, Version 2.0 (the "License");
# you may not use this file except in compliance with the License.
# You may obtain a copy of the License at
#
#     http://www.apache.org/licenses/LICENSE-2.0
#
# Unless required by applicable law or agreed to in writing, software
# distributed under the License is distributed on an "AS IS" BASIS,
# WITHOUT WARRANTIES OR CONDITIONS OF ANY KIND, either express or implied.
# See the License for the specific language governing permissions and
# limitations under the License.
"""Pretrain utilities."""

import gc
import os
import warnings
<<<<<<< HEAD
from typing import Any, Dict
=======
from typing import Any
>>>>>>> f0964b66

import torch
import torch.nn.functional as F
from megatron.core import ModelParallelConfig, mpu, tensor_parallel
from megatron.core.distributed import DistributedDataParallel as DDP
from megatron.core.distributed import DistributedDataParallelConfig
from megatron.core.enums import ModelType
from megatron.core.optimizer import ChainedOptimizer, OptimizerConfig
from megatron.core.transformer import TransformerConfig
from megatron.core.transformer.module import Float16Module
from megatron.core.utils import get_attr_wrapped_model
from transformers import PretrainedConfig

import verl.utils.megatron.tensor_parallel as tp_utils
<<<<<<< HEAD
from verl.utils.model import normalize_model_name
from verl.utils.torch_dtypes import PrecisionType


def get_model_config(model):
    return get_attr_wrapped_model(model, "config", allow_none=False)


=======
from verl.utils.device import get_device_id, get_device_name, get_torch_device
from verl.utils.fs import local_mkdir_safe
from verl.utils.model import normalize_model_name
from verl.utils.torch_dtypes import PrecisionType


def get_model_config(model):
    return get_attr_wrapped_model(model, "config", allow_none=False)


>>>>>>> f0964b66
def get_model(
    model_provider_func,
    model_type=ModelType.encoder_or_decoder,
    wrap_with_ddp=True,
    use_distributed_optimizer=True,
    transformer_config=None,
<<<<<<< HEAD
):
    """Build the model."""
    # Build model.
    if mpu.get_pipeline_model_parallel_world_size() > 1 and mpu.get_virtual_pipeline_model_parallel_world_size() is not None:
        assert model_type != ModelType.encoder_and_decoder, "Interleaved schedule not supported for model with both encoder and decoder"
=======
    override_ddp_config=None,
):
    """Build the model."""
    # Build model.
    if (
        mpu.get_pipeline_model_parallel_world_size() > 1
        and mpu.get_virtual_pipeline_model_parallel_world_size() is not None
    ):
        assert model_type != ModelType.encoder_and_decoder, (
            "Interleaved schedule not supported for model with both encoder and decoder"
        )
>>>>>>> f0964b66
        model = []
        for i in range(mpu.get_virtual_pipeline_model_parallel_world_size()):
            mpu.set_virtual_pipeline_model_parallel_rank(i)
            # Set pre_process and post_process only after virtual rank is set.
            pre_process = mpu.is_pipeline_first_stage()
            post_process = mpu.is_pipeline_last_stage()
            this_model = model_provider_func(pre_process=pre_process, post_process=post_process)
            this_model.model_type = model_type
            model.append(this_model)
        mpu.set_virtual_pipeline_model_parallel_rank(0)
    else:
        pre_process = mpu.is_pipeline_first_stage()
        post_process = mpu.is_pipeline_last_stage()
        add_encoder = True
        add_decoder = True
        if model_type == ModelType.encoder_and_decoder:
            if mpu.get_pipeline_model_parallel_world_size() > 1:
<<<<<<< HEAD
                assert mpu.get_pipeline_model_parallel_split_rank() is not None, "Split rank needs to be specified for model with both encoder and decoder"
=======
                assert mpu.get_pipeline_model_parallel_split_rank() is not None, (
                    "Split rank needs to be specified for model with both encoder and decoder"
                )
>>>>>>> f0964b66
                rank = mpu.get_pipeline_model_parallel_rank()
                split_rank = mpu.get_pipeline_model_parallel_split_rank()
                world_size = mpu.get_pipeline_model_parallel_world_size()
                pre_process = rank == 0 or rank == split_rank
                post_process = (rank == (split_rank - 1)) or (rank == (world_size - 1))
                add_encoder = mpu.is_pipeline_stage_before_split()
                add_decoder = mpu.is_pipeline_stage_after_split()
<<<<<<< HEAD
            model = model_provider_func(pre_process=pre_process, post_process=post_process, add_encoder=add_encoder, add_decoder=add_decoder)
=======
            model = model_provider_func(
                pre_process=pre_process, post_process=post_process, add_encoder=add_encoder, add_decoder=add_decoder
            )
>>>>>>> f0964b66
        else:
            model = model_provider_func(pre_process=pre_process, post_process=post_process)
        model.model_type = model_type

    if not isinstance(model, list):
        model = [model]

    # Set tensor model parallel attributes if not set.
    # Only parameters that are already tensor model parallel have these
    # attributes set for them. We should make sure the default attributes
    # are set for all params so the optimizer can use them.
    for model_module in model:
        for param in model_module.parameters():
            tensor_parallel.set_defaults_if_not_set_tensor_model_parallel_attributes(param)

    # Print number of parameters.
    if mpu.get_data_parallel_rank() == 0:
        print(
            " > number of parameters on (tensor, pipeline) model parallel rank ({}, {}): {}".format(
                mpu.get_tensor_model_parallel_rank(),
                mpu.get_pipeline_model_parallel_rank(),
                sum([sum([p.nelement() for p in model_module.parameters()]) for model_module in model]),
            ),
            flush=True,
        )

    # GPU allocation.
    if transformer_config is None or (not transformer_config.use_cpu_initialization):
        for model_module in model:
<<<<<<< HEAD
            model_module.cuda(torch.cuda.current_device())
=======
            model_module.to(f"{get_device_name()}:{get_device_id()}")
>>>>>>> f0964b66

    # Fp16 conversion.
    config: TransformerConfig = get_model_config(model[0])
    config.fp8 = None
    tfconfig: TransformerConfig = model[0].config
    if config.fp16 or config.bf16:  # the ModelParallelConfig in GPTModel
        model = [Float16Module(config, model_module) for model_module in model]

    if wrap_with_ddp:
        ddp_models = []
<<<<<<< HEAD
=======
        ddp_config_dict = {
            "use_distributed_optimizer": use_distributed_optimizer,
            "grad_reduce_in_fp32": True,
            "overlap_grad_reduce": False,
        }
        if override_ddp_config is not None:
            ddp_config_dict.update(override_ddp_config)
        ddp_config = DistributedDataParallelConfig(**ddp_config_dict)
>>>>>>> f0964b66
        for model_chunk_idx, model_chunk in enumerate(model):
            ddp_model = DDP(
                config=tfconfig,
                module=model_chunk,
                disable_bucketing=(model_chunk_idx > 0),
<<<<<<< HEAD
                ddp_config=DistributedDataParallelConfig(
                    overlap_grad_reduce=False,
                    use_distributed_optimizer=use_distributed_optimizer,
                    grad_reduce_in_fp32=True,  # [old] accumulate_allreduce_grads_in_fp32=True,
                ),
=======
                ddp_config=ddp_config,
>>>>>>> f0964b66
            )
            ddp_models.append(ddp_model)
        model = ddp_models
        # # Broadcast params from data parallel src rank to other data parallel ranks.
        # # if args.data_parallel_random_init:
        for model_module in model:
            model_module.broadcast_params()
    return model


ALL_MODULE_WRAPPER_CLASSNAMES = (DDP, Float16Module)


def unwrap_model(model, module_instances=ALL_MODULE_WRAPPER_CLASSNAMES):
    return_list = True
    if not isinstance(model, list):
        model = [model]
        return_list = False
    unwrapped_model = []
    for model_module in model:
        while isinstance(model_module, module_instances):
            model_module = model_module.module
        unwrapped_model.append(model_module)
    if not return_list:
        return unwrapped_model[0]
    return unwrapped_model


def convert_config(hf_config: PretrainedConfig, megatron_config) -> TransformerConfig:
    print(f"megatron config {megatron_config}")
    dt = PrecisionType.to_dtype(megatron_config.params_dtype)
    print(f"pipeline_dtype=megatron_config {dt}")
    qkv_bias = True if "Qwen2ForCausalLM" in hf_config.architectures else getattr(hf_config, "attention_bias", False)
<<<<<<< HEAD
    overlap_p2p_comm = mpu.get_virtual_pipeline_model_parallel_world_size() is not None and mpu.get_virtual_pipeline_model_parallel_world_size() > 1
=======
    overlap_p2p_comm = (
        mpu.get_virtual_pipeline_model_parallel_world_size() is not None
        and mpu.get_virtual_pipeline_model_parallel_world_size() > 1
    )
>>>>>>> f0964b66
    batch_p2p_comm = False
    transformer_config = TransformerConfig(
        num_layers=hf_config.num_hidden_layers,
        hidden_size=hf_config.hidden_size,
        num_attention_heads=hf_config.num_attention_heads,
        num_query_groups=hf_config.num_key_value_heads,
        ffn_hidden_size=hf_config.intermediate_size,
        #    max_position_embeddings=hf_config.max_position_embeddings,
        activation_func=F.silu,
        normalization="RMSNorm",
        #    rotary_percent=False, # default,
        gated_linear_unit=True,  # for llama
        use_cpu_initialization=True,
        apply_residual_connection_post_layernorm=False,  # check what's this mean
        add_bias_linear=False,
        tensor_model_parallel_size=mpu.get_tensor_model_parallel_world_size(),
        pipeline_model_parallel_size=mpu.get_pipeline_model_parallel_world_size(),
        virtual_pipeline_model_parallel_size=mpu.get_virtual_pipeline_model_parallel_world_size(),
        context_parallel_size=mpu.get_context_parallel_world_size(),
        overlap_p2p_comm=overlap_p2p_comm,
        batch_p2p_comm=batch_p2p_comm,
        pipeline_dtype=dt,
        params_dtype=dt,
        sequence_parallel=mpu.get_tensor_model_parallel_world_size() > 1,
        variable_seq_lengths=True,
        masked_softmax_fusion=True,
        moe_token_dispatcher_type="alltoall",
        attention_dropout=hf_config.attention_dropout,
        hidden_dropout=getattr(hf_config, "hidden_dropout", 0.0),
        add_qkv_bias=qkv_bias,
        bf16=dt is torch.bfloat16,
    )

    return transformer_config


<<<<<<< HEAD
def init_megatron_optim_config(optim_config: Dict) -> OptimizerConfig:
    config = OptimizerConfig(
        optimizer="adam",
        lr=optim_config.get("lr"),
        clip_grad=optim_config.get("clip_grad"),
        weight_decay=optim_config.get("weight_decay"),
=======
def init_megatron_optim_config(optim_config: dict) -> OptimizerConfig:
    config = OptimizerConfig(
        optimizer=optim_config.get("optimizer", "adam"),
        lr=optim_config.get("lr"),
        min_lr=optim_config.get("min_lr", None),
        clip_grad=optim_config.get("clip_grad", 1.0),
        weight_decay=optim_config.get("weight_decay", 0.01),
>>>>>>> f0964b66
        bf16=True,
        params_dtype=torch.bfloat16,
        use_distributed_optimizer=True,
    )
    return config


def mcore_model_parallel_config(
    sequence_parallel: bool,
    params_dtype: torch.dtype,
) -> ModelParallelConfig:
    # WARNING: Code should not reach this point. This function is deprecated and will be removed.
    # Please use hf_to_mcore_config_dense() from verl.models.mcore.config_converter instead.
    warnings.warn(
<<<<<<< HEAD
        "Code should not reach this point. This function is deprecated and will be removed. Please use hf_to_mcore_config_dense() from verl.models.mcore.config_converter instead.",
=======
        "Code should not reach this point. This function is deprecated and will be removed. Please use "
        "hf_to_mcore_config_dense() from verl.models.mcore.config_converter instead.",
>>>>>>> f0964b66
        DeprecationWarning,
        stacklevel=2,
    )
    return ModelParallelConfig(
        tensor_model_parallel_size=mpu.get_tensor_model_parallel_world_size(),
        pipeline_model_parallel_size=mpu.get_pipeline_model_parallel_world_size(),
        virtual_pipeline_model_parallel_size=mpu.get_virtual_pipeline_model_parallel_world_size(),
        context_parallel_size=mpu.get_context_parallel_world_size(),
        sequence_parallel=sequence_parallel,
        params_dtype=params_dtype,
        pipeline_dtype=params_dtype,
        bf16=True,
        fp16=False,
        timers=None,
    )
<<<<<<< HEAD


@torch.no_grad()
def offload_megatron_model_to_cpu(models):
    """
    In megatron, the model and optimizer storage are:
    - bf16 parameter data chunked in model parallel group
    - fp32 grad chunked in model parallel group
    - fp32 main_parameter chunked in model and dp group
    - fp32 optimizer state chunked in model and dp group
    """
    for model_chunk in models:
        if isinstance(model_chunk, DDP):
            model_chunk_all_buffers = [model_chunk.buffers, model_chunk.expert_parallel_buffers]
            for buffers in model_chunk_all_buffers:
                for buffer in buffers:
                    # offload parameters
                    if buffer.param_data.storage().size() > 0:
                        buffer.param_data.cpu_data = buffer.param_data.data.cpu().pin_memory()
                        buffer.param_data_size = buffer.param_data.storage().size()
                        buffer.param_data.storage().resize_(0)

                    assert buffer.param_data_size == buffer.param_data.cpu_data.storage().size()

                    if buffer.grad_data.storage().size() > 0:
                        # if the grad_data size is already zero, we assume that it is already offloaded
                        buffer.grad_data_size = buffer.grad_data.storage().size()
                        buffer.grad_data.storage().resize_(0)
        else:
            # we need this for ref module
            for _, param in model_chunk.named_parameters():
                param.data = param.data.to("cpu", non_blocking=True)
                if param.grad is not None:
                    param.grad = param.grad.to("cpu", non_blocking=True)
    gc.collect()
    torch.cuda.empty_cache()


@torch.no_grad()
def load_megatron_model_to_gpu(models, load_grad=True):
    for model_chunk in models:
        if isinstance(model_chunk, DDP):
            model_chunk_all_buffers = [model_chunk.buffers, model_chunk.expert_parallel_buffers]
            for buffers in model_chunk_all_buffers:
                for buffer in buffers:
                    # sometimes, we don't want to load grad for pure inference
                    if load_grad:
                        buffer.grad_data.storage().resize_(buffer.grad_data_size)
                        buffer.grad_data.zero_()

                    if buffer.param_data.storage().size() == 0:
                        buffer.param_data.storage().resize_(buffer.param_data_size)
                        # copy data from cpu to cuda
                        buffer.param_data.copy_(buffer.param_data.cpu_data, non_blocking=True)
        else:
            # we need this for ref module
            device_id = torch.cuda.current_device()
            for _, param in model_chunk.named_parameters():
                param.data = param.data.to(device_id, non_blocking=True)
                if param.grad is not None:
                    param.grad = param.grad.to(device_id, non_blocking=True)
    gc.collect()
    torch.cuda.empty_cache()


@torch.no_grad()
def offload_megatron_copy_params(optimizers):
    """
    Offload optimizer parameters to CPU. Supports both Megatron optimizers
    and `ChainedOptimizer`, which wraps a list of underlying optimizers.

    Args:
        optimizers: The optimizer or ChainedOptimizer instance.
    """

    def _iter_opts(opt):
        if isinstance(opt, ChainedOptimizer):
            return opt.chained_optimizers
        return [opt]

    def offload_tensor_to_cpu(tensor):
        if tensor is None:
            return
        tensor.data = tensor.data.to("cpu", non_blocking=True)

    def offload_group_to_cpu(group):
        if group is None:
            return

        if isinstance(group, list):
            for param_group in group:
                if isinstance(param_group, list):
                    for param in param_group:
                        offload_tensor_to_cpu(param)
                else:
                    offload_tensor_to_cpu(param_group)
        else:
            offload_tensor_to_cpu(group)

    # Offload all parameter groups to CPU for each underlying optimizer

    for _opt in _iter_opts(optimizers):
        if hasattr(_opt, "shard_fp32_from_float16_groups"):
            offload_group_to_cpu(_opt.shard_fp32_from_float16_groups)


@torch.no_grad()
def load_megatron_copy_params(optimizers):
    """
    Load optimizer parameters back to GPU. Handles ChainedOptimizer.

    Args:
        optimizers: Optimizer or ChainedOptimizer instance.
    """

    def _iter_opts(opt):
        if isinstance(opt, ChainedOptimizer):
            return opt.chained_optimizers
        return [opt]

    def load_tensor_to_gpu(tensor):
        if tensor is None:
            return
        device_id = torch.cuda.current_device()
        tensor.data = tensor.data.to(device_id, non_blocking=True)

    def load_group_to_gpu(group):
        if group is None:
            return

        if isinstance(group, list):
            for param_group in group:
                if isinstance(param_group, list):
                    for param in param_group:
                        load_tensor_to_gpu(param)
                else:
                    load_tensor_to_gpu(param_group)
        else:
            load_tensor_to_gpu(group)

    # Load all parameter groups to GPU for each underlying optimizer

    for _opt in _iter_opts(optimizers):
        if hasattr(_opt, "shard_fp32_from_float16_groups"):
            load_group_to_gpu(_opt.shard_fp32_from_float16_groups)


@torch.no_grad()
def offload_megatron_optimizer(optimizers):
    def _iter_opts(opt):
        if isinstance(opt, ChainedOptimizer):
            return opt.chained_optimizers
        return [opt]

    for _opt in _iter_opts(optimizers):
        offload_megatron_copy_params(_opt)
        opt_state_dict_values = _opt.optimizer.state.values()
        for v in opt_state_dict_values:
            if "exp_avg" in v:
                v["exp_avg"] = v["exp_avg"].to("cpu", non_blocking=True)
            if "exp_avg_sq" in v:
                v["exp_avg_sq"] = v["exp_avg_sq"].to("cpu", non_blocking=True)
        gc.collect()
        torch.cuda.empty_cache()


@torch.no_grad()
def load_megatron_optimizer(optimizers):
    def _iter_opts(opt):
        if isinstance(opt, ChainedOptimizer):
            return opt.chained_optimizers
        return [opt]

    for _opt in _iter_opts(optimizers):
        load_megatron_copy_params(_opt)
        opt_state_dict_values = _opt.optimizer.state.values()
        for v in opt_state_dict_values:
            if "exp_avg" in v:
                v["exp_avg"] = v["exp_avg"].to(torch.cuda.current_device(), non_blocking=True)
            if "exp_avg_sq" in v:
                v["exp_avg_sq"] = v["exp_avg_sq"].to(torch.cuda.current_device(), non_blocking=True)
        gc.collect()
        torch.cuda.empty_cache()


def print_rank_0(message):
    """If distributed is initialized, print only on rank 0."""
    if torch.distributed.is_initialized():
        if torch.distributed.get_rank() == 0:
            print(message, flush=True)
    else:
        print(message, flush=True)


def get_model_checkpoint_path(checkpoint_path):
    os.makedirs(checkpoint_path, exist_ok=True)
    return os.path.join(checkpoint_path, "model")


def get_hf_model_checkpoint_path(checkpoint_path):
    os.makedirs(checkpoint_path, exist_ok=True)
    return os.path.join(checkpoint_path, "huggingface")


def get_hf_config_and_tokenizer_checkpoint_path(checkpoint_path):
    os.makedirs(checkpoint_path, exist_ok=True)
    return os.path.join(checkpoint_path, "hf_config_and_tokenizer")


def get_optimizer_checkpoint_path(checkpoint_path, use_distributed_optimizer=True):
    os.makedirs(os.path.join(checkpoint_path, "optim"), exist_ok=True)
    if not use_distributed_optimizer:
        return os.path.join(checkpoint_path, "optim", "optim.pt")
    pp_rank = mpu.get_pipeline_model_parallel_rank()
    tp_rank = mpu.get_tensor_model_parallel_rank()
    cp_rank = mpu.get_context_parallel_rank()
    dp_rank = mpu.get_data_parallel_rank()
    # TODO: support ep
    return os.path.join(checkpoint_path, "optim", f"distrib_optim_pp{pp_rank}_tp{tp_rank}_cp{cp_rank}_dp{dp_rank}.pt")


def get_rng_states_checkpoint_path(checkpoint_path, only_rank0_save=True):
    # save rng states cause interrupts
    os.makedirs(os.path.join(checkpoint_path, "rng_states"), exist_ok=True)
    if only_rank0_save:
        return os.path.join(checkpoint_path, "rng_states", "rng_states.pt")
    dp_rank = mpu.get_data_parallel_rank()
    pp_rank = mpu.get_pipeline_model_parallel_rank()
    tp_rank = mpu.get_tensor_model_parallel_rank()
    cp_rank = mpu.get_context_parallel_rank()
    return os.path.join(checkpoint_path, "rng_states", f"rng_states_pp{pp_rank}_tp{tp_rank}_cp{cp_rank}_dp{dp_rank}.pt")


def convert_megatron_model_to_transformers_model(
    name,
    param,
    config: PretrainedConfig,
    tp_size: int,
    num_query_groups: int,
    convert_qkv_gate_up_by_trunk_concat=False,
):
    """Convert megatron model to transformers model."""
    new_params = {}

    def convert_qkv_shard(full_tensor, q_name, k_name, v_name):
        nonlocal config
        nonlocal tp_size
        nonlocal num_query_groups

        q_shard_list = []
        k_shard_list = []
        v_shard_list = []
        hidden_size_per_head = getattr(config, "head_dim", config.hidden_size // config.num_attention_heads)

        if config.num_key_value_heads >= tp_size:
            q_size_tp = hidden_size_per_head * config.num_attention_heads // tp_size
            kv_size_tp = hidden_size_per_head * config.num_key_value_heads // tp_size
            total_size = q_size_tp + 2 * kv_size_tp
            for i in range(tp_size):
                num_query_groups_per_partition = num_query_groups // tp_size
                qkv_part = full_tensor[i * total_size : (i + 1) * total_size]
                q_size_chunk = q_size_tp // num_query_groups_per_partition
                kv_size_chunk = kv_size_tp // num_query_groups_per_partition
                for qkv_part_chunk in qkv_part.chunk(num_query_groups_per_partition):
                    q_part = qkv_part_chunk[:q_size_chunk]
                    k_part = qkv_part_chunk[q_size_chunk : q_size_chunk + kv_size_chunk]
                    v_part = qkv_part_chunk[q_size_chunk + kv_size_chunk :]
                    q_shard_list.append(q_part)
                    k_shard_list.append(k_part)
                    v_shard_list.append(v_part)
        else:
            q_size_tp = hidden_size_per_head * config.num_attention_heads // tp_size
            kv_size_tp = hidden_size_per_head
            total_size = q_size_tp + 2 * kv_size_tp
            for i in range(tp_size):
                num_query_groups_per_partition = num_query_groups // tp_size
                qkv_part = full_tensor[i * total_size : (i + 1) * total_size]
                q_size_chunk = q_size_tp // num_query_groups_per_partition
                kv_size_chunk = kv_size_tp // num_query_groups_per_partition
                for qkv_part_chunk in qkv_part.chunk(num_query_groups_per_partition):
                    q_part = qkv_part_chunk[:q_size_chunk]
                    k_part = qkv_part_chunk[q_size_chunk : q_size_chunk + kv_size_chunk]
                    v_part = qkv_part_chunk[q_size_chunk + kv_size_chunk :]
                    q_shard_list.append(q_part)
                    if i * config.num_key_value_heads % tp_size == 0:
                        k_shard_list.append(k_part)
                        v_shard_list.append(v_part)

        new_params[q_name] = torch.cat(q_shard_list, dim=0)
        new_params[k_name] = torch.cat(k_shard_list, dim=0)
        new_params[v_name] = torch.cat(v_shard_list, dim=0)

    def convert_gate_up_shard(full_tensor, gate_name, up_name):
        nonlocal config
        nonlocal tp_size

        intermediate_size_tp = config.intermediate_size // tp_size
        gate_weight_list = []
        up_weight_list = []
        for i in range(tp_size):
            gate_up_weight_tp = full_tensor[intermediate_size_tp * 2 * i : intermediate_size_tp * 2 * (i + 1)]
            gate_weight_tp = gate_up_weight_tp[:intermediate_size_tp]
            up_weight_tp = gate_up_weight_tp[intermediate_size_tp:]
            gate_weight_list.append(gate_weight_tp)
            up_weight_list.append(up_weight_tp)

        new_params[gate_name] = torch.cat(gate_weight_list, dim=0)
        new_params[up_name] = torch.cat(up_weight_list, dim=0)

    if name == "embedding.word_embeddings.weight":
        new_params["model.embed_tokens.weight"] = param
    elif "self_attention" in name:
        splitted_name = name.split(".")
        layer_number = splitted_name[2]
        component = splitted_name[4]
        param_type = splitted_name[5]
        if component == "linear_proj":
            new_params[f"model.layers.{layer_number}.self_attn.o_proj.weight"] = param
        elif component == "linear_qkv" and not isinstance(param, list):
            if param_type == "layer_norm_weight":
                new_params[f"model.layers.{layer_number}.input_layernorm.weight"] = param
            else:
                if convert_qkv_gate_up_by_trunk_concat:
                    convert_qkv_shard(
                        param,
                        f"model.layers.{layer_number}.self_attn.q_proj.{param_type}",
                        f"model.layers.{layer_number}.self_attn.k_proj.{param_type}",
                        f"model.layers.{layer_number}.self_attn.v_proj.{param_type}",
                    )
                else:
                    new_params[f"model.layers.{layer_number}.self_attn.qkv_proj.{param_type}"] = param
        elif component == "q_layernorm" or component == "k_layernorm":
            hf_component = component.replace("layer", "")
            new_params[f"model.layers.{layer_number}.self_attn.{hf_component}.weight"] = param
        else:
            assert isinstance(param, list) and len(param) == 3
            assert param_type == "weight" or param_type == "bias"
            new_params[f"model.layers.{layer_number}.self_attn.q_proj.{param_type}"] = param[0]
            new_params[f"model.layers.{layer_number}.self_attn.k_proj.{param_type}"] = param[1]
            new_params[f"model.layers.{layer_number}.self_attn.v_proj.{param_type}"] = param[2]
    elif "mlp" in name:
        splitted_name = name.split(".")
        layer_number = splitted_name[2]
        component = splitted_name[4]
        param_type = splitted_name[5]
        if component == "linear_fc1" and not isinstance(param, list):
            if param_type == "layer_norm_weight":
                new_params[f"model.layers.{layer_number}.post_attention_layernorm.weight"] = param
            elif param_type == "weight":
                if convert_qkv_gate_up_by_trunk_concat:
                    convert_gate_up_shard(
                        param,
                        f"model.layers.{layer_number}.mlp.gate_proj.weight",
                        f"model.layers.{layer_number}.mlp.up_proj.weight",
                    )
                else:
                    new_params[f"model.layers.{layer_number}.mlp.gate_up_proj.weight"] = param
        elif component == "linear_fc1" and isinstance(param, list):
            assert len(param) == 2
            assert param_type == "weight" or param_type == "bias"
            new_params[f"model.layers.{layer_number}.mlp.gate_proj.weight"] = param[0]
            new_params[f"model.layers.{layer_number}.mlp.up_proj.weight"] = param[1]
        elif component == "linear_fc2":
            new_params[f"model.layers.{layer_number}.mlp.down_proj.weight"] = param
    elif name == "decoder.final_layernorm.weight":
        new_params["model.norm.weight"] = param
    elif name == "output_layer.weight":
        new_params["lm_head.weight"] = param
    else:
        raise ValueError(f"Unknown param name: {name}")
    return new_params.keys(), new_params.values()


def broadcast_from_megatron_pp(tensor: torch.Tensor):
    # tensor is not None only in one of the pp ranks
    if tensor is not None:
        shape = tensor.shape
        dtype = tensor.dtype
        tensor_parallel = getattr(tensor, "tensor_model_parallel", None)
        partition_dim = getattr(tensor, "partition_dim", None)
        tensor_spec = (shape, dtype, tensor_parallel, partition_dim)
    else:
        tensor_spec = None
    tensor_spec_output = [None] * mpu.get_pipeline_model_parallel_world_size()
    torch.distributed.all_gather_object(object_list=tensor_spec_output, obj=tensor_spec, group=mpu.get_pipeline_model_parallel_group())
    # find the src rank
    target_tensor_spec = None
    src_rank = None
    for rank, tensor_spec in enumerate(tensor_spec_output):
        if tensor_spec is not None:
            if target_tensor_spec is None:
                target_tensor_spec = tensor_spec
            else:
                raise ValueError("A tensor exists on two pp ranks")
            src_rank = rank
    assert target_tensor_spec is not None
    if tensor is None:
        tensor = torch.empty(size=target_tensor_spec[0], dtype=target_tensor_spec[1], device=torch.cuda.current_device())
        if target_tensor_spec[2] is not None:
            tensor.tensor_model_parallel = target_tensor_spec[2]
        if target_tensor_spec[3] is not None:
            tensor.partition_dim = target_tensor_spec[3]

    global_rank = torch.distributed.get_global_rank(group=mpu.get_pipeline_model_parallel_group(), group_rank=src_rank)
    torch.distributed.broadcast(tensor=tensor, src=global_rank, group=mpu.get_pipeline_model_parallel_group())
    return tensor


def broadcast_str_from_megatron_pp(obj: Any):
    obj_output = [None] * mpu.get_pipeline_model_parallel_world_size()
    torch.distributed.all_gather_object(object_list=obj_output, obj=obj, group=mpu.get_pipeline_model_parallel_group())

    src_rank = None
    target_obj = None
    for rank, item in enumerate(obj_output):
        if item is not None:
            if target_obj is not None:
                raise ValueError("An object exists on two pp ranks")
            target_obj = item
            src_rank = rank

    assert target_obj is not None, "No valid object found to broadcast."

    global_rank = torch.distributed.get_global_rank(group=mpu.get_pipeline_model_parallel_group(), group_rank=src_rank)

    obj_output = [None] * torch.distributed.get_world_size(group=mpu.get_pipeline_model_parallel_group())
    obj_output[0] = target_obj
    torch.distributed.broadcast_object_list(object_list=obj_output, src=global_rank, group=mpu.get_pipeline_model_parallel_group())

    return obj_output[0]


def default_tp_concat_fn(layer_name_mapping, name, train_params, infer_params, model_config, convert_qkv_gate_up_by_simple_split=False):
    """
    name: name of the parameter
    train_params: training parameters
    infer_params (Iterable[torch.Tensor]): a iterator towards list of parameters all-gathered from micro_dp_group
    model_config: huggingface model_config
    TODO(zhangchi.usc1992): currently, the implementation is adhoc. We can move this function to the model
    definition so that it is model-agnostic. If the model doesn't implement this function,
    we can throw an error to force user disable TP HybridEngine.
    """
    from megatron.core import mpu

    if layer_name_mapping.get("qkv_layer_name") in name and "layer_norm" not in name:
        # if the tensor is qkv, for each param on tp, split into q, k, v
        # concat q, k, v separately.
        q_lst = []
        k_lst = []
        v_lst = []
        assert model_config.num_attention_heads % model_config.num_key_value_heads == 0
        num_q_per_kv = model_config.num_attention_heads // model_config.num_key_value_heads
        assert infer_params[0].shape[0] % (num_q_per_kv + 2) == 0, f"param '{name}' shape '{infer_params[0].shape}' dim0 is not divisible by {num_q_per_kv + 2}"
        kv_size_per_tp = infer_params[0].shape[0] // (num_q_per_kv + 2)
        split_size = [kv_size_per_tp * num_q_per_kv, kv_size_per_tp, kv_size_per_tp]
        for infer_param in infer_params:
            num_query_groups_per_partition = model_config.num_key_value_heads // mpu.get_tensor_model_parallel_world_size()
            for chunk in infer_param.chunk(num_query_groups_per_partition):
                split_size = [kv_size_per_tp * num_q_per_kv // num_query_groups_per_partition, kv_size_per_tp // num_query_groups_per_partition, kv_size_per_tp // num_query_groups_per_partition]
                q, k, v = chunk.split(split_size)
                q_lst.append(q)
                k_lst.append(k)
                v_lst.append(v)
        q = torch.cat(q_lst, dim=0)
        k = torch.cat(k_lst, dim=0)
        v = torch.cat(v_lst, dim=0)
        infer_params = torch.cat((q, k, v), dim=0) if not convert_qkv_gate_up_by_simple_split else [q, k, v]

    elif layer_name_mapping.get("gate_proj_layer_name") in name:
        # if the tensor is gate and proj
        gate_lst = []
        up_lst = []
        for infer_param in infer_params:
            gate, up = infer_param.chunk(2)
            gate_lst.append(gate)
            up_lst.append(up)
        gate = torch.cat(gate_lst, dim=0)
        up = torch.cat(up_lst, dim=0)
        infer_params = torch.cat((gate, up), dim=0) if not convert_qkv_gate_up_by_simple_split else [gate, up]

    elif "mlp.experts.linear_fc2.weight" in name:  # moe
        infer_params = torch.cat(infer_params, dim=1)

    else:
        # concat tensor
        infer_params = torch.cat(infer_params, dim=tp_utils.get_tensor_parallel_partition_dim(train_params))

    return infer_params


def per_tensor_generator(actor_module, model_config, weight_converter, transformer_config, layer_name_mapping, convert_qkv_gate_up_by_simple_split=True):
    from megatron.core import parallel_state as mpu

    pp_rank = mpu.get_pipeline_model_parallel_rank()
    ep_size = mpu.get_expert_model_parallel_world_size()
    etp_size = mpu.get_expert_tensor_parallel_world_size()
    ep_group = mpu.get_expert_model_parallel_group()
    etp_group = mpu.get_expert_tensor_parallel_group()
    vpp_size = len(actor_module)
    all_gather_group = mpu.get_tensor_model_parallel_group()
    all_gather_group_size = torch.distributed.get_world_size(group=all_gather_group)

    def tensor_generator():
        for scan_vpp_idx in range(vpp_size):
            existing_keys = set()
            model = unwrap_model(actor_module[scan_vpp_idx])
            for name, param in model.named_parameters():
                existing_keys.add(name)
                yield name, param
            # note
            # there is a bug in megatron GPTModel
            # decoder.layers[n].mlp.router.expert_bias" in GPTModel is not registered in named_parameter, but in state_dict().
            # for now we patch it by adding those keys to extra_keys.
            extra_keys = [x for x in model.state_dict().keys() if "_extra_state" not in x and x not in existing_keys]
            for name in extra_keys:
                yield name, model.state_dict()[name].to(torch.cuda.current_device())

    # we need first make all rank get full model information
    meta_info = []
    for scan_vpp_idx in range(vpp_size):
        existing_keys = set()
        model = unwrap_model(actor_module[scan_vpp_idx])
        for idx, (name, _) in enumerate(model.named_parameters()):
            existing_keys.add(name)
            meta_info.append((pp_rank, scan_vpp_idx, idx, name))
        extra_keys = [x for x in model.state_dict().keys() if "_extra_state" not in x and x not in existing_keys]
        for name in extra_keys:
            meta_info.append((pp_rank, scan_vpp_idx, idx, name))

    obj_spec_output = [None] * mpu.get_pipeline_model_parallel_world_size()
    torch.distributed.all_gather_object(object_list=obj_spec_output, obj=meta_info, group=mpu.get_pipeline_model_parallel_group())
    layer_list_meta = [item for sublist in obj_spec_output for item in sublist]

    gen_func = tensor_generator()

    # lazy load tensor for full model
    for cur_pp_rank, scan_vpp_idx, idx, name in layer_list_meta:
        if model_config.tie_word_embeddings and ("output_layers" in name):
            import warnings

            warnings.warn("Current model sharing word and embedding weights, skip output layer conversion", stacklevel=2)
            continue

        if cur_pp_rank == pp_rank:
            try:
                cur_name, cur_tensor = next(gen_func)
            except StopIteration:
                cur_name, cur_tensor = None, None
            cur_name = normalize_model_name(name, cur_pp_rank, scan_vpp_idx, transformer_config)
        else:
            cur_tensor, cur_name = None, None

        # pp broadcast model tensor and name
        cur_name = broadcast_str_from_megatron_pp(cur_name)
        broad_pp_tensor = broadcast_from_megatron_pp(cur_tensor)

        # (xya): this is a hack to fix the name of the parameters
        while cur_name.startswith("module."):
            cur_name = cur_name[len("module.") :]

        # EP
        if ".mlp.experts.linear_fc" in cur_name and ep_size > 1:
            num_experts = weight_converter.mcore_config.num_moe_experts
            num_experts_per_rank = num_experts // ep_size
            infer_params = [torch.empty_like(broad_pp_tensor) for _ in range(ep_size)]
            torch.distributed.all_gather(infer_params, broad_pp_tensor, group=ep_group)

            name_prefix, local_expert_id = cur_name.split(".weight")
            local_expert_id = int(local_expert_id)
            global_expert_ids = [num_experts_per_rank * ep_rank + local_expert_id for ep_rank in range(ep_size)]
            global_expert_names = [f"{name_prefix}.weight{expert_id}" for expert_id in global_expert_ids]

            for name, param in zip(global_expert_names, infer_params):
                if etp_size > 1:
                    # gather etp
                    etp_params = [torch.empty_like(param) for _ in range(etp_size)]
                    torch.distributed.all_gather(etp_params, param, group=etp_group)
                    params = etp_params
                else:
                    params = [param]

                merge_params = default_tp_concat_fn(layer_name_mapping, name, broad_pp_tensor, params, model_config, convert_qkv_gate_up_by_simple_split)
                if not isinstance(merge_params, list):
                    merge_params = [merge_params]
                converted_names, converted_params = weight_converter.convert_param(name, merge_params)

                yield from zip(converted_names, converted_params)
            continue

        # tp all gather
        if tp_utils.is_tensor_parallel_param(broad_pp_tensor):
            # allocate a new tensor with proper size
            if all_gather_group_size <= 1:
                infer_params = [broad_pp_tensor]
            else:
                infer_params = [torch.empty_like(broad_pp_tensor) for _ in range(all_gather_group_size)]
                torch.distributed.all_gather(infer_params, broad_pp_tensor, group=mpu.get_tensor_model_parallel_group())
            infer_params = default_tp_concat_fn(layer_name_mapping, cur_name, broad_pp_tensor, infer_params, model_config, convert_qkv_gate_up_by_simple_split)
        else:
            infer_params = broad_pp_tensor

        if not isinstance(infer_params, list):
            infer_params = [infer_params]
        converted_names, converted_params = weight_converter.convert_param(cur_name, infer_params)

        yield from zip(converted_names, converted_params)


def get_transformer_layer_offset(pipeline_rank, vp_rank, config: TransformerConfig):
    '''
    Get the index offset of any pipeline stage, given the level of pipelining.

    Make pp_rank and vpp_rank as two arguments to make it more flexible,
    which is able to fetch layer offset for any pipeline stage.
    The original function only returns the layer offset for current pipeline stage.

    Extension to https://github.com/NVIDIA/Megatron-LM/blob/main/megatron/core/transformer/transformer_layer.py::get_transformer_layer_offset"""
    '''
    if config.pipeline_model_parallel_size > 1:
        if config.num_layers_in_first_pipeline_stage is not None or config.num_layers_in_last_pipeline_stage is not None:
            # Calculate number of pipeline stages to distribute the remaining Transformer
            # layers after deducting the Transformer layers in the first or the last stages
            middle_pipeline_stages = config.pipeline_model_parallel_size
            middle_pipeline_stages -= sum(
                [
                    1 if x is not None else 0
                    for x in (
                        config.num_layers_in_first_pipeline_stage,
                        config.num_layers_in_last_pipeline_stage,
                    )
                ]
            )

            # Calculate layers to distribute in each pipeline stage. If the
            # num_layers_in_first_pipeline_stage and num_layers_in_last_pipeline_stage
            # are not set, we will not enable uneven pipeline. All layers will be treated
            # as middle layers.
            num_layers_in_first_pipeline_stage = 0 if config.num_layers_in_first_pipeline_stage is None else config.num_layers_in_first_pipeline_stage
            num_layers_in_last_pipeline_stage = 0 if config.num_layers_in_last_pipeline_stage is None else config.num_layers_in_last_pipeline_stage

            middle_num_layers = config.num_layers - num_layers_in_first_pipeline_stage - num_layers_in_last_pipeline_stage

            if mpu.get_virtual_pipeline_model_parallel_world_size() is not None:
                vp_size = mpu.get_virtual_pipeline_model_parallel_world_size()

                # Calculate number of layers in each virtual model chunk
                # If the num_layers_in_first_pipeline_stage and
                # num_layers_in_last_pipeline_stage are not set, all pipeline stages
                # will be treated as middle pipeline stages in the calculation
                num_layers_per_virtual_model_chunk_in_first_pipeline_stage = 0 if config.num_layers_in_first_pipeline_stage is None else config.num_layers_in_first_pipeline_stage // vp_size

                num_layers_per_virtual_model_chunk_in_last_pipeline_stage = 0 if config.num_layers_in_last_pipeline_stage is None else config.num_layers_in_last_pipeline_stage // vp_size

                num_layers_per_vritual_model_chunk_in_middle_pipeline_stage = middle_num_layers // vp_size

                # First stage + middle stage + last stage
                total_virtual_chunks = num_layers_per_virtual_model_chunk_in_first_pipeline_stage + num_layers_per_vritual_model_chunk_in_middle_pipeline_stage + num_layers_per_virtual_model_chunk_in_last_pipeline_stage

                # Calculate the layer offset with interleaved uneven pipeline parallelism
                if pipeline_rank == 0:
                    offset = vp_rank * total_virtual_chunks
                else:
                    offset = vp_rank * total_virtual_chunks + num_layers_per_virtual_model_chunk_in_first_pipeline_stage + (pipeline_rank - 1) * (num_layers_per_vritual_model_chunk_in_middle_pipeline_stage // middle_pipeline_stages)
            else:
                if middle_pipeline_stages > 0:
                    num_layers_per_pipeline_rank = middle_num_layers // middle_pipeline_stages
                else:
                    num_layers_per_pipeline_rank = 0

                middle_pipeline_rank = pipeline_rank if config.num_layers_in_first_pipeline_stage is None else pipeline_rank - 1

                if pipeline_rank == 0:
                    offset = 0
                else:
                    offset = (middle_pipeline_rank * num_layers_per_pipeline_rank) + num_layers_in_first_pipeline_stage
        else:
            num_layers = config.num_layers

            # Increase the number of layers by one if we include the embedding (loss)
            # layer into pipeline parallelism partition and placement
            if config.account_for_embedding_in_pipeline_split:
                num_layers += 1

            if config.account_for_loss_in_pipeline_split:
                num_layers += 1

            num_layers_per_pipeline_rank = num_layers // config.pipeline_model_parallel_size

            if mpu.get_virtual_pipeline_model_parallel_world_size() is not None:
                vp_size = mpu.get_virtual_pipeline_model_parallel_world_size()

                num_layers_per_virtual_rank = num_layers_per_pipeline_rank // vp_size
                total_virtual_chunks = num_layers // vp_size
                offset = vp_rank * total_virtual_chunks + (pipeline_rank * num_layers_per_virtual_rank)

                # Reduce the offset of embedding layer from the total layer number
                if config.account_for_embedding_in_pipeline_split and not mpu.is_pipeline_first_stage():
                    offset -= 1
            else:
                offset = pipeline_rank * num_layers_per_pipeline_rank

=======


@torch.no_grad()
def offload_megatron_model_to_cpu(models):
    """
    In megatron, the model and optimizer storage are:
    - bf16 parameter data chunked in model parallel group
    - fp32 grad chunked in model parallel group
    - fp32 main_parameter chunked in model and dp group
    - fp32 optimizer state chunked in model and dp group
    """
    for model_chunk in models:
        if isinstance(model_chunk, DDP):
            model_chunk_all_buffers = [model_chunk.buffers, model_chunk.expert_parallel_buffers]
            for buffers in model_chunk_all_buffers:
                for buffer in buffers:
                    # offload parameters
                    if buffer.param_data.storage().size() > 0:
                        buffer.param_data.cpu_data = buffer.param_data.data.cpu().pin_memory()
                        buffer.param_data_size = buffer.param_data.storage().size()
                        buffer.param_data.storage().resize_(0)

                    assert buffer.param_data_size == buffer.param_data.cpu_data.storage().size()

                    if buffer.grad_data.storage().size() > 0:
                        # if the grad_data size is already zero, we assume that it is already offloaded
                        buffer.grad_data_size = buffer.grad_data.storage().size()
                        buffer.grad_data.storage().resize_(0)
        else:
            # we need this for ref module
            for _, param in model_chunk.named_parameters():
                param.data = param.data.to("cpu", non_blocking=True)
                if param.grad is not None:
                    param.grad = param.grad.to("cpu", non_blocking=True)
    gc.collect()
    get_torch_device().empty_cache()


@torch.no_grad()
def load_megatron_model_to_gpu(models, load_grad=True):
    for model_chunk in models:
        if isinstance(model_chunk, DDP):
            model_chunk_all_buffers = [model_chunk.buffers, model_chunk.expert_parallel_buffers]
            for buffers in model_chunk_all_buffers:
                for buffer in buffers:
                    # sometimes, we don't want to load grad for pure inference
                    if load_grad:
                        buffer.grad_data.storage().resize_(buffer.grad_data_size)
                        buffer.grad_data.zero_()

                    if buffer.param_data.storage().size() == 0:
                        buffer.param_data.storage().resize_(buffer.param_data_size)
                        # copy data from cpu to cuda
                        buffer.param_data.copy_(buffer.param_data.cpu_data, non_blocking=True)
        else:
            # we need this for ref module
            device_id = get_device_id()
            for _, param in model_chunk.named_parameters():
                param.data = param.data.to(device_id, non_blocking=True)
                if param.grad is not None:
                    param.grad = param.grad.to(device_id, non_blocking=True)
    gc.collect()
    get_torch_device().empty_cache()


@torch.no_grad()
def offload_megatron_copy_params(optimizers):
    """
    Offload optimizer parameters to CPU. Supports both Megatron optimizers
    and `ChainedOptimizer`, which wraps a list of underlying optimizers.

    Args:
        optimizers: The optimizer or ChainedOptimizer instance.
    """

    def _iter_opts(opt):
        if isinstance(opt, ChainedOptimizer):
            return opt.chained_optimizers
        return [opt]

    def offload_tensor_to_cpu(tensor):
        if tensor is None:
            return
        tensor.data = tensor.data.to("cpu", non_blocking=True)

    def offload_group_to_cpu(group):
        if group is None:
            return

        if isinstance(group, list):
            for param_group in group:
                if isinstance(param_group, list):
                    for param in param_group:
                        offload_tensor_to_cpu(param)
                else:
                    offload_tensor_to_cpu(param_group)
        else:
            offload_tensor_to_cpu(group)

    # Offload all parameter groups to CPU for each underlying optimizer

    for _opt in _iter_opts(optimizers):
        if hasattr(_opt, "shard_fp32_from_float16_groups"):
            offload_group_to_cpu(_opt.shard_fp32_from_float16_groups)


@torch.no_grad()
def load_megatron_copy_params(optimizers):
    """
    Load optimizer parameters back to GPU. Handles ChainedOptimizer.

    Args:
        optimizers: Optimizer or ChainedOptimizer instance.
    """

    def _iter_opts(opt):
        if isinstance(opt, ChainedOptimizer):
            return opt.chained_optimizers
        return [opt]

    def load_tensor_to_gpu(tensor):
        if tensor is None:
            return
        device_id = get_device_id()
        tensor.data = tensor.data.to(device_id, non_blocking=True)

    def load_group_to_gpu(group):
        if group is None:
            return

        if isinstance(group, list):
            for param_group in group:
                if isinstance(param_group, list):
                    for param in param_group:
                        load_tensor_to_gpu(param)
                else:
                    load_tensor_to_gpu(param_group)
        else:
            load_tensor_to_gpu(group)

    # Load all parameter groups to GPU for each underlying optimizer

    for _opt in _iter_opts(optimizers):
        if hasattr(_opt, "shard_fp32_from_float16_groups"):
            load_group_to_gpu(_opt.shard_fp32_from_float16_groups)


@torch.no_grad()
def offload_megatron_optimizer(optimizers):
    def _iter_opts(opt):
        if isinstance(opt, ChainedOptimizer):
            return opt.chained_optimizers
        return [opt]

    for _opt in _iter_opts(optimizers):
        offload_megatron_copy_params(_opt)
        opt_state_dict_values = _opt.optimizer.state.values()
        for v in opt_state_dict_values:
            if "exp_avg" in v:
                v["exp_avg"] = v["exp_avg"].to("cpu", non_blocking=True)
            if "exp_avg_sq" in v:
                v["exp_avg_sq"] = v["exp_avg_sq"].to("cpu", non_blocking=True)
        gc.collect()
        get_torch_device().empty_cache()


@torch.no_grad()
def load_megatron_optimizer(optimizers):
    def _iter_opts(opt):
        if isinstance(opt, ChainedOptimizer):
            return opt.chained_optimizers
        return [opt]

    for _opt in _iter_opts(optimizers):
        load_megatron_copy_params(_opt)
        opt_state_dict_values = _opt.optimizer.state.values()
        for v in opt_state_dict_values:
            if "exp_avg" in v:
                v["exp_avg"] = v["exp_avg"].to(get_device_id(), non_blocking=True)
            if "exp_avg_sq" in v:
                v["exp_avg_sq"] = v["exp_avg_sq"].to(get_device_id(), non_blocking=True)
        gc.collect()
        get_torch_device().empty_cache()


def get_dist_checkpoint_path(checkpoint_path):
    local_mkdir_safe(checkpoint_path)
    local_mkdir_safe(os.path.join(checkpoint_path, "dist_ckpt"))
    return os.path.join(checkpoint_path, "dist_ckpt")


def get_hf_model_checkpoint_path(checkpoint_path):
    local_mkdir_safe(checkpoint_path)
    local_mkdir_safe(os.path.join(checkpoint_path, "huggingface"))
    return os.path.join(checkpoint_path, "huggingface")


def get_transformer_config_checkpoint_path(checkpoint_path):
    os.makedirs(checkpoint_path, exist_ok=True)
    return os.path.join(checkpoint_path, "transformer_config.json")


def convert_megatron_model_to_transformers_model(
    name,
    param,
    config: PretrainedConfig,
    tp_size: int,
    num_query_groups: int,
    convert_qkv_gate_up_by_trunk_concat=False,
):
    """Convert megatron model to transformers model."""
    new_params = {}

    def convert_qkv_shard(full_tensor, q_name, k_name, v_name):
        nonlocal config
        nonlocal tp_size
        nonlocal num_query_groups

        q_shard_list = []
        k_shard_list = []
        v_shard_list = []
        hidden_size_per_head = getattr(config, "head_dim", config.hidden_size // config.num_attention_heads)

        if config.num_key_value_heads >= tp_size:
            q_size_tp = hidden_size_per_head * config.num_attention_heads // tp_size
            kv_size_tp = hidden_size_per_head * config.num_key_value_heads // tp_size
            total_size = q_size_tp + 2 * kv_size_tp
            for i in range(tp_size):
                num_query_groups_per_partition = num_query_groups // tp_size
                qkv_part = full_tensor[i * total_size : (i + 1) * total_size]
                q_size_chunk = q_size_tp // num_query_groups_per_partition
                kv_size_chunk = kv_size_tp // num_query_groups_per_partition
                for qkv_part_chunk in qkv_part.chunk(num_query_groups_per_partition):
                    q_part = qkv_part_chunk[:q_size_chunk]
                    k_part = qkv_part_chunk[q_size_chunk : q_size_chunk + kv_size_chunk]
                    v_part = qkv_part_chunk[q_size_chunk + kv_size_chunk :]
                    q_shard_list.append(q_part)
                    k_shard_list.append(k_part)
                    v_shard_list.append(v_part)
        else:
            q_size_tp = hidden_size_per_head * config.num_attention_heads // tp_size
            kv_size_tp = hidden_size_per_head
            total_size = q_size_tp + 2 * kv_size_tp
            for i in range(tp_size):
                num_query_groups_per_partition = num_query_groups // tp_size
                qkv_part = full_tensor[i * total_size : (i + 1) * total_size]
                q_size_chunk = q_size_tp // num_query_groups_per_partition
                kv_size_chunk = kv_size_tp // num_query_groups_per_partition
                for qkv_part_chunk in qkv_part.chunk(num_query_groups_per_partition):
                    q_part = qkv_part_chunk[:q_size_chunk]
                    k_part = qkv_part_chunk[q_size_chunk : q_size_chunk + kv_size_chunk]
                    v_part = qkv_part_chunk[q_size_chunk + kv_size_chunk :]
                    q_shard_list.append(q_part)
                    if i * config.num_key_value_heads % tp_size == 0:
                        k_shard_list.append(k_part)
                        v_shard_list.append(v_part)

        new_params[q_name] = torch.cat(q_shard_list, dim=0)
        new_params[k_name] = torch.cat(k_shard_list, dim=0)
        new_params[v_name] = torch.cat(v_shard_list, dim=0)

    def convert_gate_up_shard(full_tensor, gate_name, up_name):
        nonlocal config
        nonlocal tp_size

        intermediate_size_tp = config.intermediate_size // tp_size
        gate_weight_list = []
        up_weight_list = []
        for i in range(tp_size):
            gate_up_weight_tp = full_tensor[intermediate_size_tp * 2 * i : intermediate_size_tp * 2 * (i + 1)]
            gate_weight_tp = gate_up_weight_tp[:intermediate_size_tp]
            up_weight_tp = gate_up_weight_tp[intermediate_size_tp:]
            gate_weight_list.append(gate_weight_tp)
            up_weight_list.append(up_weight_tp)

        new_params[gate_name] = torch.cat(gate_weight_list, dim=0)
        new_params[up_name] = torch.cat(up_weight_list, dim=0)

    if name == "embedding.word_embeddings.weight":
        new_params["model.embed_tokens.weight"] = param
    elif "self_attention" in name:
        splitted_name = name.split(".")
        layer_number = splitted_name[2]
        component = splitted_name[4]
        param_type = splitted_name[5]
        if component == "linear_proj":
            new_params[f"model.layers.{layer_number}.self_attn.o_proj.weight"] = param
        elif component == "linear_qkv" and not isinstance(param, list):
            if param_type == "layer_norm_weight":
                new_params[f"model.layers.{layer_number}.input_layernorm.weight"] = param
            else:
                if convert_qkv_gate_up_by_trunk_concat:
                    convert_qkv_shard(
                        param,
                        f"model.layers.{layer_number}.self_attn.q_proj.{param_type}",
                        f"model.layers.{layer_number}.self_attn.k_proj.{param_type}",
                        f"model.layers.{layer_number}.self_attn.v_proj.{param_type}",
                    )
                else:
                    new_params[f"model.layers.{layer_number}.self_attn.qkv_proj.{param_type}"] = param
        elif component == "q_layernorm" or component == "k_layernorm":
            hf_component = component.replace("layer", "")
            new_params[f"model.layers.{layer_number}.self_attn.{hf_component}.weight"] = param
        else:
            assert isinstance(param, list) and len(param) == 3
            assert param_type == "weight" or param_type == "bias"
            new_params[f"model.layers.{layer_number}.self_attn.q_proj.{param_type}"] = param[0]
            new_params[f"model.layers.{layer_number}.self_attn.k_proj.{param_type}"] = param[1]
            new_params[f"model.layers.{layer_number}.self_attn.v_proj.{param_type}"] = param[2]
    elif "mlp" in name:
        splitted_name = name.split(".")
        layer_number = splitted_name[2]
        component = splitted_name[4]
        param_type = splitted_name[5]
        if component == "linear_fc1" and not isinstance(param, list):
            if param_type == "layer_norm_weight":
                new_params[f"model.layers.{layer_number}.post_attention_layernorm.weight"] = param
            elif param_type == "weight":
                if convert_qkv_gate_up_by_trunk_concat:
                    convert_gate_up_shard(
                        param,
                        f"model.layers.{layer_number}.mlp.gate_proj.weight",
                        f"model.layers.{layer_number}.mlp.up_proj.weight",
                    )
                else:
                    new_params[f"model.layers.{layer_number}.mlp.gate_up_proj.weight"] = param
        elif component == "linear_fc1" and isinstance(param, list):
            assert len(param) == 2
            assert param_type == "weight" or param_type == "bias"
            new_params[f"model.layers.{layer_number}.mlp.gate_proj.weight"] = param[0]
            new_params[f"model.layers.{layer_number}.mlp.up_proj.weight"] = param[1]
        elif component == "linear_fc2":
            new_params[f"model.layers.{layer_number}.mlp.down_proj.weight"] = param
    elif name == "decoder.final_layernorm.weight":
        new_params["model.norm.weight"] = param
    elif name == "output_layer.weight":
        new_params["lm_head.weight"] = param
    else:
        raise ValueError(f"Unknown param name: {name}")
    return new_params.keys(), new_params.values()


def broadcast_from_megatron_pp(tensor: torch.Tensor):
    # tensor is not None only in one of the pp ranks
    if tensor is not None:
        shape = tensor.shape
        dtype = tensor.dtype
        tensor_parallel = getattr(tensor, "tensor_model_parallel", None)
        partition_dim = getattr(tensor, "partition_dim", None)
        tensor_spec = (shape, dtype, tensor_parallel, partition_dim)
    else:
        tensor_spec = None
    tensor_spec_output = [None] * mpu.get_pipeline_model_parallel_world_size()
    torch.distributed.all_gather_object(
        object_list=tensor_spec_output, obj=tensor_spec, group=mpu.get_pipeline_model_parallel_group()
    )
    # find the src rank
    target_tensor_spec = None
    src_rank = None
    for rank, tensor_spec in enumerate(tensor_spec_output):
        if tensor_spec is not None:
            if target_tensor_spec is None:
                target_tensor_spec = tensor_spec
            else:
                raise ValueError("A tensor exists on two pp ranks")
            src_rank = rank
    assert target_tensor_spec is not None
    if tensor is None:
        tensor = torch.empty(size=target_tensor_spec[0], dtype=target_tensor_spec[1], device=get_device_id())
        if target_tensor_spec[2] is not None:
            tensor.tensor_model_parallel = target_tensor_spec[2]
        if target_tensor_spec[3] is not None:
            tensor.partition_dim = target_tensor_spec[3]

    global_rank = torch.distributed.get_global_rank(group=mpu.get_pipeline_model_parallel_group(), group_rank=src_rank)
    torch.distributed.broadcast(tensor=tensor, src=global_rank, group=mpu.get_pipeline_model_parallel_group())
    return tensor


def broadcast_str_from_megatron_pp(obj: Any):
    obj_output = [None] * mpu.get_pipeline_model_parallel_world_size()
    torch.distributed.all_gather_object(object_list=obj_output, obj=obj, group=mpu.get_pipeline_model_parallel_group())

    src_rank = None
    target_obj = None
    for rank, item in enumerate(obj_output):
        if item is not None:
            if target_obj is not None:
                raise ValueError("An object exists on two pp ranks")
            target_obj = item
            src_rank = rank

    assert target_obj is not None, "No valid object found to broadcast."

    global_rank = torch.distributed.get_global_rank(group=mpu.get_pipeline_model_parallel_group(), group_rank=src_rank)

    obj_output = [None] * torch.distributed.get_world_size(group=mpu.get_pipeline_model_parallel_group())
    obj_output[0] = target_obj
    torch.distributed.broadcast_object_list(
        object_list=obj_output, src=global_rank, group=mpu.get_pipeline_model_parallel_group()
    )

    return obj_output[0]


def default_tp_concat_fn(
    layer_name_mapping,
    name,
    train_params,
    infer_params,
    model_config,
    hf_config=None,
    convert_qkv_gate_up_by_simple_split=False,
):
    """
    name: name of the parameter
    train_params: training parameters
    infer_params (Iterable[torch.Tensor]): a iterator towards list of parameters all-gathered from micro_dp_group
    model_config: huggingface model_config
    TODO(zhangchi.usc1992): currently, the implementation is adhoc. We can move this function to the model
    definition so that it is model-agnostic. If the model doesn't implement this function,
    we can throw an error to force user disable TP HybridEngine.
    """
    from megatron.core import mpu

    train_tp_size = mpu.get_tensor_model_parallel_world_size()
    if layer_name_mapping.get("qkv_layer_name") in name and "layer_norm" not in name:
        # if the tensor is qkv, for each param on tp, split into q, k, v
        # concat q, k, v separately.
        q_lst = []
        k_lst = []
        v_lst = []
        num_attention_heads = model_config.num_attention_heads
        num_key_value_heads = model_config.num_key_value_heads
        if "vision_model" in name:
            num_attention_heads = hf_config.vision_config.num_heads
            num_key_value_heads = hf_config.vision_config.num_heads
        assert num_attention_heads % num_key_value_heads == 0
        num_q_per_kv = num_attention_heads // num_key_value_heads
        assert infer_params[0].shape[0] % (num_q_per_kv + 2) == 0, (
            f"param '{name}' shape '{infer_params[0].shape}' dim0 is not divisible by {num_q_per_kv + 2}"
        )
        kv_size_per_tp = infer_params[0].shape[0] // (num_q_per_kv + 2)
        split_size = [kv_size_per_tp * num_q_per_kv, kv_size_per_tp, kv_size_per_tp]
        for infer_param in infer_params:
            num_query_groups_per_partition = num_key_value_heads // train_tp_size
            for chunk in infer_param.chunk(num_query_groups_per_partition):
                split_size = [
                    kv_size_per_tp * num_q_per_kv // num_query_groups_per_partition,
                    kv_size_per_tp // num_query_groups_per_partition,
                    kv_size_per_tp // num_query_groups_per_partition,
                ]
                q, k, v = chunk.split(split_size)
                q_lst.append(q)
                k_lst.append(k)
                v_lst.append(v)
        q = torch.cat(q_lst, dim=0)
        k = torch.cat(k_lst, dim=0)
        v = torch.cat(v_lst, dim=0)
        infer_params = torch.cat((q, k, v), dim=0) if not convert_qkv_gate_up_by_simple_split else [q, k, v]

    elif (
        layer_name_mapping.get("gate_proj_layer_name") in name
        and "layer_norm" not in name
        and "vision_model.projection" not in name
    ):
        # if the tensor is gate and proj
        gate_lst = []
        up_lst = []
        for infer_param in infer_params:
            gate, up = infer_param.chunk(2)
            gate_lst.append(gate)
            up_lst.append(up)
        gate = torch.cat(gate_lst, dim=0)
        up = torch.cat(up_lst, dim=0)
        infer_params = torch.cat((gate, up), dim=0) if not convert_qkv_gate_up_by_simple_split else [gate, up]

    elif "mlp.experts.linear_fc2.weight" in name:  # moe
        infer_params = torch.cat(infer_params, dim=1)

    else:
        # concat tensor
        infer_params = torch.cat(infer_params, dim=tp_utils.get_tensor_parallel_partition_dim(train_params))

    return infer_params


def per_tensor_generator(
    actor_module,
    model_config,
    weight_converter,
    transformer_config,
    layer_name_mapping,
    convert_qkv_gate_up_by_simple_split=True,
):
    from megatron.core import parallel_state as mpu

    pp_rank = mpu.get_pipeline_model_parallel_rank()
    ep_size = mpu.get_expert_model_parallel_world_size()
    etp_size = mpu.get_expert_tensor_parallel_world_size()
    ep_group = mpu.get_expert_model_parallel_group()
    etp_group = mpu.get_expert_tensor_parallel_group()
    vpp_size = len(actor_module)
    all_gather_group = mpu.get_tensor_model_parallel_group()
    all_gather_group_size = torch.distributed.get_world_size(group=all_gather_group)

    def tensor_generator():
        for scan_vpp_idx in range(vpp_size):
            existing_keys = set()
            model = unwrap_model(actor_module[scan_vpp_idx])
            for name, param in model.named_parameters():
                existing_keys.add(name)
                yield name, param
            # note
            # there is a bug in megatron GPTModel
            # decoder.layers[n].mlp.router.expert_bias" in GPTModel is not registered in named_parameter, but in
            # state_dict(). for now we patch it by adding those keys to extra_keys.
            extra_keys = [x for x in model.state_dict().keys() if "_extra_state" not in x and x not in existing_keys]
            for name in extra_keys:
                yield name, model.state_dict()[name].to(get_device_id())

    # we need first make all rank get full model information
    meta_info = []
    for scan_vpp_idx in range(vpp_size):
        existing_keys = set()
        model = unwrap_model(actor_module[scan_vpp_idx])
        for idx, (name, _) in enumerate(model.named_parameters()):
            existing_keys.add(name)
            meta_info.append((pp_rank, scan_vpp_idx, idx, name))
        extra_keys = [x for x in model.state_dict().keys() if "_extra_state" not in x and x not in existing_keys]
        for name in extra_keys:
            meta_info.append((pp_rank, scan_vpp_idx, idx, name))

    obj_spec_output = [None] * mpu.get_pipeline_model_parallel_world_size()
    torch.distributed.all_gather_object(
        object_list=obj_spec_output, obj=meta_info, group=mpu.get_pipeline_model_parallel_group()
    )
    layer_list_meta = [item for sublist in obj_spec_output for item in sublist]

    gen_func = tensor_generator()

    # lazy load tensor for full model
    for cur_pp_rank, scan_vpp_idx, idx, name in layer_list_meta:
        if model_config.tie_word_embeddings and ("output_layers" in name):
            import warnings

            warnings.warn(
                "Current model sharing word and embedding weights, skip output layer conversion", stacklevel=2
            )
            continue

        if cur_pp_rank == pp_rank:
            try:
                cur_name, cur_tensor = next(gen_func)
            except StopIteration:
                cur_name, cur_tensor = None, None
            cur_name = normalize_model_name(name, cur_pp_rank, scan_vpp_idx, transformer_config)
        else:
            cur_tensor, cur_name = None, None

        # pp broadcast model tensor and name
        cur_name = broadcast_str_from_megatron_pp(cur_name)
        broad_pp_tensor = broadcast_from_megatron_pp(cur_tensor)

        # (xya): this is a hack to fix the name of the parameters
        while cur_name.startswith("module."):
            cur_name = cur_name[len("module.") :]

        # EP
        if ".mlp.experts.linear_fc" in cur_name and ep_size > 1:
            num_experts = weight_converter.mcore_config.num_moe_experts
            num_experts_per_rank = num_experts // ep_size
            infer_params = [torch.empty_like(broad_pp_tensor) for _ in range(ep_size)]
            torch.distributed.all_gather(infer_params, broad_pp_tensor, group=ep_group)

            name_prefix, local_expert_id = cur_name.split(".weight")
            local_expert_id = int(local_expert_id)
            global_expert_ids = [num_experts_per_rank * ep_rank + local_expert_id for ep_rank in range(ep_size)]
            global_expert_names = [f"{name_prefix}.weight{expert_id}" for expert_id in global_expert_ids]

            for name, param in zip(global_expert_names, infer_params, strict=True):
                if etp_size > 1:
                    # gather etp
                    etp_params = [torch.empty_like(param) for _ in range(etp_size)]
                    torch.distributed.all_gather(etp_params, param, group=etp_group)
                    params = etp_params
                else:
                    params = [param]

                merge_params = default_tp_concat_fn(
                    layer_name_mapping,
                    name,
                    broad_pp_tensor,
                    params,
                    model_config,
                    weight_converter.hf_config,
                    convert_qkv_gate_up_by_simple_split,
                )
                if not isinstance(merge_params, list):
                    merge_params = [merge_params]
                converted_names, converted_params = weight_converter.convert_param(name, merge_params)

                yield from zip(converted_names, converted_params, strict=True)
            continue

        # tp all gather
        if tp_utils.is_tensor_parallel_param(broad_pp_tensor):
            # allocate a new tensor with proper size
            if all_gather_group_size <= 1:
                infer_params = [broad_pp_tensor]
            else:
                infer_params = [torch.empty_like(broad_pp_tensor) for _ in range(all_gather_group_size)]
                torch.distributed.all_gather(infer_params, broad_pp_tensor, group=mpu.get_tensor_model_parallel_group())
            infer_params = default_tp_concat_fn(
                layer_name_mapping,
                cur_name,
                broad_pp_tensor,
                infer_params,
                model_config,
                weight_converter.hf_config,
                convert_qkv_gate_up_by_simple_split,
            )
        else:
            infer_params = broad_pp_tensor

        if not isinstance(infer_params, list):
            infer_params = [infer_params]
        converted_names, converted_params = weight_converter.convert_param(cur_name, infer_params)

        yield from zip(converted_names, converted_params, strict=True)


def get_transformer_layer_offset(pipeline_rank, vp_rank, config: TransformerConfig):
    '''
    Get the index offset of any pipeline stage, given the level of pipelining.

    Make pp_rank and vpp_rank as two arguments to make it more flexible,
    which is able to fetch layer offset for any pipeline stage.
    The original function only returns the layer offset for current pipeline stage.

    Extension to https://github.com/NVIDIA/Megatron-LM/blob/main/megatron/core/transformer/transformer_layer.py::get_transformer_layer_offset"""
    '''
    if config.pipeline_model_parallel_size > 1:
        if (
            config.num_layers_in_first_pipeline_stage is not None
            or config.num_layers_in_last_pipeline_stage is not None
        ):
            # Calculate number of pipeline stages to distribute the remaining Transformer
            # layers after deducting the Transformer layers in the first or the last stages
            middle_pipeline_stages = config.pipeline_model_parallel_size
            middle_pipeline_stages -= sum(
                [
                    1 if x is not None else 0
                    for x in (
                        config.num_layers_in_first_pipeline_stage,
                        config.num_layers_in_last_pipeline_stage,
                    )
                ]
            )

            # Calculate layers to distribute in each pipeline stage. If the
            # num_layers_in_first_pipeline_stage and num_layers_in_last_pipeline_stage
            # are not set, we will not enable uneven pipeline. All layers will be treated
            # as middle layers.
            num_layers_in_first_pipeline_stage = (
                0 if config.num_layers_in_first_pipeline_stage is None else config.num_layers_in_first_pipeline_stage
            )
            num_layers_in_last_pipeline_stage = (
                0 if config.num_layers_in_last_pipeline_stage is None else config.num_layers_in_last_pipeline_stage
            )

            middle_num_layers = (
                config.num_layers - num_layers_in_first_pipeline_stage - num_layers_in_last_pipeline_stage
            )

            if mpu.get_virtual_pipeline_model_parallel_world_size() is not None:
                vp_size = mpu.get_virtual_pipeline_model_parallel_world_size()

                # Calculate number of layers in each virtual model chunk
                # If the num_layers_in_first_pipeline_stage and
                # num_layers_in_last_pipeline_stage are not set, all pipeline stages
                # will be treated as middle pipeline stages in the calculation
                num_layers_per_virtual_model_chunk_in_first_pipeline_stage = (
                    0
                    if config.num_layers_in_first_pipeline_stage is None
                    else config.num_layers_in_first_pipeline_stage // vp_size
                )

                num_layers_per_virtual_model_chunk_in_last_pipeline_stage = (
                    0
                    if config.num_layers_in_last_pipeline_stage is None
                    else config.num_layers_in_last_pipeline_stage // vp_size
                )

                num_layers_per_vritual_model_chunk_in_middle_pipeline_stage = middle_num_layers // vp_size

                # First stage + middle stage + last stage
                total_virtual_chunks = (
                    num_layers_per_virtual_model_chunk_in_first_pipeline_stage
                    + num_layers_per_vritual_model_chunk_in_middle_pipeline_stage
                    + num_layers_per_virtual_model_chunk_in_last_pipeline_stage
                )

                # Calculate the layer offset with interleaved uneven pipeline parallelism
                if pipeline_rank == 0:
                    offset = vp_rank * total_virtual_chunks
                else:
                    offset = (
                        vp_rank * total_virtual_chunks
                        + num_layers_per_virtual_model_chunk_in_first_pipeline_stage
                        + (pipeline_rank - 1)
                        * (num_layers_per_vritual_model_chunk_in_middle_pipeline_stage // middle_pipeline_stages)
                    )
            else:
                if middle_pipeline_stages > 0:
                    num_layers_per_pipeline_rank = middle_num_layers // middle_pipeline_stages
                else:
                    num_layers_per_pipeline_rank = 0

                middle_pipeline_rank = (
                    pipeline_rank if config.num_layers_in_first_pipeline_stage is None else pipeline_rank - 1
                )

                if pipeline_rank == 0:
                    offset = 0
                else:
                    offset = (middle_pipeline_rank * num_layers_per_pipeline_rank) + num_layers_in_first_pipeline_stage
        else:
            num_layers = config.num_layers

            # Increase the number of layers by one if we include the embedding (loss)
            # layer into pipeline parallelism partition and placement
            if config.account_for_embedding_in_pipeline_split:
                num_layers += 1

            if config.account_for_loss_in_pipeline_split:
                num_layers += 1

            num_layers_per_pipeline_rank = num_layers // config.pipeline_model_parallel_size

            if mpu.get_virtual_pipeline_model_parallel_world_size() is not None:
                vp_size = mpu.get_virtual_pipeline_model_parallel_world_size()

                num_layers_per_virtual_rank = num_layers_per_pipeline_rank // vp_size
                total_virtual_chunks = num_layers // vp_size
                offset = vp_rank * total_virtual_chunks + (pipeline_rank * num_layers_per_virtual_rank)

                # Reduce the offset of embedding layer from the total layer number
                if config.account_for_embedding_in_pipeline_split and not mpu.is_pipeline_first_stage():
                    offset -= 1
            else:
                offset = pipeline_rank * num_layers_per_pipeline_rank

>>>>>>> f0964b66
                # Reduce the offset of embedding layer from the total layer number
                if config.account_for_embedding_in_pipeline_split and not mpu.is_pipeline_first_stage():
                    offset -= 1
    else:
        offset = 0
    return offset<|MERGE_RESOLUTION|>--- conflicted
+++ resolved
@@ -19,11 +19,7 @@
 import gc
 import os
 import warnings
-<<<<<<< HEAD
 from typing import Any, Dict
-=======
-from typing import Any
->>>>>>> f0964b66
 
 import torch
 import torch.nn.functional as F
@@ -38,16 +34,6 @@
 from transformers import PretrainedConfig
 
 import verl.utils.megatron.tensor_parallel as tp_utils
-<<<<<<< HEAD
-from verl.utils.model import normalize_model_name
-from verl.utils.torch_dtypes import PrecisionType
-
-
-def get_model_config(model):
-    return get_attr_wrapped_model(model, "config", allow_none=False)
-
-
-=======
 from verl.utils.device import get_device_id, get_device_name, get_torch_device
 from verl.utils.fs import local_mkdir_safe
 from verl.utils.model import normalize_model_name
@@ -58,20 +44,12 @@
     return get_attr_wrapped_model(model, "config", allow_none=False)
 
 
->>>>>>> f0964b66
 def get_model(
     model_provider_func,
     model_type=ModelType.encoder_or_decoder,
     wrap_with_ddp=True,
     use_distributed_optimizer=True,
     transformer_config=None,
-<<<<<<< HEAD
-):
-    """Build the model."""
-    # Build model.
-    if mpu.get_pipeline_model_parallel_world_size() > 1 and mpu.get_virtual_pipeline_model_parallel_world_size() is not None:
-        assert model_type != ModelType.encoder_and_decoder, "Interleaved schedule not supported for model with both encoder and decoder"
-=======
     override_ddp_config=None,
 ):
     """Build the model."""
@@ -83,7 +61,6 @@
         assert model_type != ModelType.encoder_and_decoder, (
             "Interleaved schedule not supported for model with both encoder and decoder"
         )
->>>>>>> f0964b66
         model = []
         for i in range(mpu.get_virtual_pipeline_model_parallel_world_size()):
             mpu.set_virtual_pipeline_model_parallel_rank(i)
@@ -101,13 +78,9 @@
         add_decoder = True
         if model_type == ModelType.encoder_and_decoder:
             if mpu.get_pipeline_model_parallel_world_size() > 1:
-<<<<<<< HEAD
-                assert mpu.get_pipeline_model_parallel_split_rank() is not None, "Split rank needs to be specified for model with both encoder and decoder"
-=======
                 assert mpu.get_pipeline_model_parallel_split_rank() is not None, (
                     "Split rank needs to be specified for model with both encoder and decoder"
                 )
->>>>>>> f0964b66
                 rank = mpu.get_pipeline_model_parallel_rank()
                 split_rank = mpu.get_pipeline_model_parallel_split_rank()
                 world_size = mpu.get_pipeline_model_parallel_world_size()
@@ -115,13 +88,9 @@
                 post_process = (rank == (split_rank - 1)) or (rank == (world_size - 1))
                 add_encoder = mpu.is_pipeline_stage_before_split()
                 add_decoder = mpu.is_pipeline_stage_after_split()
-<<<<<<< HEAD
-            model = model_provider_func(pre_process=pre_process, post_process=post_process, add_encoder=add_encoder, add_decoder=add_decoder)
-=======
             model = model_provider_func(
                 pre_process=pre_process, post_process=post_process, add_encoder=add_encoder, add_decoder=add_decoder
             )
->>>>>>> f0964b66
         else:
             model = model_provider_func(pre_process=pre_process, post_process=post_process)
         model.model_type = model_type
@@ -151,11 +120,7 @@
     # GPU allocation.
     if transformer_config is None or (not transformer_config.use_cpu_initialization):
         for model_module in model:
-<<<<<<< HEAD
-            model_module.cuda(torch.cuda.current_device())
-=======
             model_module.to(f"{get_device_name()}:{get_device_id()}")
->>>>>>> f0964b66
 
     # Fp16 conversion.
     config: TransformerConfig = get_model_config(model[0])
@@ -166,8 +131,6 @@
 
     if wrap_with_ddp:
         ddp_models = []
-<<<<<<< HEAD
-=======
         ddp_config_dict = {
             "use_distributed_optimizer": use_distributed_optimizer,
             "grad_reduce_in_fp32": True,
@@ -176,21 +139,12 @@
         if override_ddp_config is not None:
             ddp_config_dict.update(override_ddp_config)
         ddp_config = DistributedDataParallelConfig(**ddp_config_dict)
->>>>>>> f0964b66
         for model_chunk_idx, model_chunk in enumerate(model):
             ddp_model = DDP(
                 config=tfconfig,
                 module=model_chunk,
                 disable_bucketing=(model_chunk_idx > 0),
-<<<<<<< HEAD
-                ddp_config=DistributedDataParallelConfig(
-                    overlap_grad_reduce=False,
-                    use_distributed_optimizer=use_distributed_optimizer,
-                    grad_reduce_in_fp32=True,  # [old] accumulate_allreduce_grads_in_fp32=True,
-                ),
-=======
                 ddp_config=ddp_config,
->>>>>>> f0964b66
             )
             ddp_models.append(ddp_model)
         model = ddp_models
@@ -224,14 +178,10 @@
     dt = PrecisionType.to_dtype(megatron_config.params_dtype)
     print(f"pipeline_dtype=megatron_config {dt}")
     qkv_bias = True if "Qwen2ForCausalLM" in hf_config.architectures else getattr(hf_config, "attention_bias", False)
-<<<<<<< HEAD
-    overlap_p2p_comm = mpu.get_virtual_pipeline_model_parallel_world_size() is not None and mpu.get_virtual_pipeline_model_parallel_world_size() > 1
-=======
     overlap_p2p_comm = (
         mpu.get_virtual_pipeline_model_parallel_world_size() is not None
         and mpu.get_virtual_pipeline_model_parallel_world_size() > 1
     )
->>>>>>> f0964b66
     batch_p2p_comm = False
     transformer_config = TransformerConfig(
         num_layers=hf_config.num_hidden_layers,
@@ -268,14 +218,6 @@
     return transformer_config
 
 
-<<<<<<< HEAD
-def init_megatron_optim_config(optim_config: Dict) -> OptimizerConfig:
-    config = OptimizerConfig(
-        optimizer="adam",
-        lr=optim_config.get("lr"),
-        clip_grad=optim_config.get("clip_grad"),
-        weight_decay=optim_config.get("weight_decay"),
-=======
 def init_megatron_optim_config(optim_config: dict) -> OptimizerConfig:
     config = OptimizerConfig(
         optimizer=optim_config.get("optimizer", "adam"),
@@ -283,7 +225,6 @@
         min_lr=optim_config.get("min_lr", None),
         clip_grad=optim_config.get("clip_grad", 1.0),
         weight_decay=optim_config.get("weight_decay", 0.01),
->>>>>>> f0964b66
         bf16=True,
         params_dtype=torch.bfloat16,
         use_distributed_optimizer=True,
@@ -298,12 +239,8 @@
     # WARNING: Code should not reach this point. This function is deprecated and will be removed.
     # Please use hf_to_mcore_config_dense() from verl.models.mcore.config_converter instead.
     warnings.warn(
-<<<<<<< HEAD
-        "Code should not reach this point. This function is deprecated and will be removed. Please use hf_to_mcore_config_dense() from verl.models.mcore.config_converter instead.",
-=======
         "Code should not reach this point. This function is deprecated and will be removed. Please use "
         "hf_to_mcore_config_dense() from verl.models.mcore.config_converter instead.",
->>>>>>> f0964b66
         DeprecationWarning,
         stacklevel=2,
     )
@@ -319,7 +256,6 @@
         fp16=False,
         timers=None,
     )
-<<<<<<< HEAD
 
 
 @torch.no_grad()
@@ -355,7 +291,7 @@
                 if param.grad is not None:
                     param.grad = param.grad.to("cpu", non_blocking=True)
     gc.collect()
-    torch.cuda.empty_cache()
+    get_torch_device().empty_cache()
 
 
 @torch.no_grad()
@@ -376,13 +312,13 @@
                         buffer.param_data.copy_(buffer.param_data.cpu_data, non_blocking=True)
         else:
             # we need this for ref module
-            device_id = torch.cuda.current_device()
+            device_id = get_device_id()
             for _, param in model_chunk.named_parameters():
                 param.data = param.data.to(device_id, non_blocking=True)
                 if param.grad is not None:
                     param.grad = param.grad.to(device_id, non_blocking=True)
     gc.collect()
-    torch.cuda.empty_cache()
+    get_torch_device().empty_cache()
 
 
 @torch.no_grad()
@@ -443,7 +379,7 @@
     def load_tensor_to_gpu(tensor):
         if tensor is None:
             return
-        device_id = torch.cuda.current_device()
+        device_id = get_device_id()
         tensor.data = tensor.data.to(device_id, non_blocking=True)
 
     def load_group_to_gpu(group):
@@ -483,7 +419,7 @@
             if "exp_avg_sq" in v:
                 v["exp_avg_sq"] = v["exp_avg_sq"].to("cpu", non_blocking=True)
         gc.collect()
-        torch.cuda.empty_cache()
+        get_torch_device().empty_cache()
 
 
 @torch.no_grad()
@@ -498,59 +434,28 @@
         opt_state_dict_values = _opt.optimizer.state.values()
         for v in opt_state_dict_values:
             if "exp_avg" in v:
-                v["exp_avg"] = v["exp_avg"].to(torch.cuda.current_device(), non_blocking=True)
+                v["exp_avg"] = v["exp_avg"].to(get_device_id(), non_blocking=True)
             if "exp_avg_sq" in v:
-                v["exp_avg_sq"] = v["exp_avg_sq"].to(torch.cuda.current_device(), non_blocking=True)
+                v["exp_avg_sq"] = v["exp_avg_sq"].to(get_device_id(), non_blocking=True)
         gc.collect()
-        torch.cuda.empty_cache()
-
-
-def print_rank_0(message):
-    """If distributed is initialized, print only on rank 0."""
-    if torch.distributed.is_initialized():
-        if torch.distributed.get_rank() == 0:
-            print(message, flush=True)
-    else:
-        print(message, flush=True)
-
-
-def get_model_checkpoint_path(checkpoint_path):
+        get_torch_device().empty_cache()
+
+
+def get_dist_checkpoint_path(checkpoint_path):
+    local_mkdir_safe(checkpoint_path)
+    local_mkdir_safe(os.path.join(checkpoint_path, "dist_ckpt"))
+    return os.path.join(checkpoint_path, "dist_ckpt")
+
+
+def get_hf_model_checkpoint_path(checkpoint_path):
+    local_mkdir_safe(checkpoint_path)
+    local_mkdir_safe(os.path.join(checkpoint_path, "huggingface"))
+    return os.path.join(checkpoint_path, "huggingface")
+
+
+def get_transformer_config_checkpoint_path(checkpoint_path):
     os.makedirs(checkpoint_path, exist_ok=True)
-    return os.path.join(checkpoint_path, "model")
-
-
-def get_hf_model_checkpoint_path(checkpoint_path):
-    os.makedirs(checkpoint_path, exist_ok=True)
-    return os.path.join(checkpoint_path, "huggingface")
-
-
-def get_hf_config_and_tokenizer_checkpoint_path(checkpoint_path):
-    os.makedirs(checkpoint_path, exist_ok=True)
-    return os.path.join(checkpoint_path, "hf_config_and_tokenizer")
-
-
-def get_optimizer_checkpoint_path(checkpoint_path, use_distributed_optimizer=True):
-    os.makedirs(os.path.join(checkpoint_path, "optim"), exist_ok=True)
-    if not use_distributed_optimizer:
-        return os.path.join(checkpoint_path, "optim", "optim.pt")
-    pp_rank = mpu.get_pipeline_model_parallel_rank()
-    tp_rank = mpu.get_tensor_model_parallel_rank()
-    cp_rank = mpu.get_context_parallel_rank()
-    dp_rank = mpu.get_data_parallel_rank()
-    # TODO: support ep
-    return os.path.join(checkpoint_path, "optim", f"distrib_optim_pp{pp_rank}_tp{tp_rank}_cp{cp_rank}_dp{dp_rank}.pt")
-
-
-def get_rng_states_checkpoint_path(checkpoint_path, only_rank0_save=True):
-    # save rng states cause interrupts
-    os.makedirs(os.path.join(checkpoint_path, "rng_states"), exist_ok=True)
-    if only_rank0_save:
-        return os.path.join(checkpoint_path, "rng_states", "rng_states.pt")
-    dp_rank = mpu.get_data_parallel_rank()
-    pp_rank = mpu.get_pipeline_model_parallel_rank()
-    tp_rank = mpu.get_tensor_model_parallel_rank()
-    cp_rank = mpu.get_context_parallel_rank()
-    return os.path.join(checkpoint_path, "rng_states", f"rng_states_pp{pp_rank}_tp{tp_rank}_cp{cp_rank}_dp{dp_rank}.pt")
+    return os.path.join(checkpoint_path, "transformer_config.json")
 
 
 def convert_megatron_model_to_transformers_model(
@@ -704,677 +609,6 @@
     else:
         tensor_spec = None
     tensor_spec_output = [None] * mpu.get_pipeline_model_parallel_world_size()
-    torch.distributed.all_gather_object(object_list=tensor_spec_output, obj=tensor_spec, group=mpu.get_pipeline_model_parallel_group())
-    # find the src rank
-    target_tensor_spec = None
-    src_rank = None
-    for rank, tensor_spec in enumerate(tensor_spec_output):
-        if tensor_spec is not None:
-            if target_tensor_spec is None:
-                target_tensor_spec = tensor_spec
-            else:
-                raise ValueError("A tensor exists on two pp ranks")
-            src_rank = rank
-    assert target_tensor_spec is not None
-    if tensor is None:
-        tensor = torch.empty(size=target_tensor_spec[0], dtype=target_tensor_spec[1], device=torch.cuda.current_device())
-        if target_tensor_spec[2] is not None:
-            tensor.tensor_model_parallel = target_tensor_spec[2]
-        if target_tensor_spec[3] is not None:
-            tensor.partition_dim = target_tensor_spec[3]
-
-    global_rank = torch.distributed.get_global_rank(group=mpu.get_pipeline_model_parallel_group(), group_rank=src_rank)
-    torch.distributed.broadcast(tensor=tensor, src=global_rank, group=mpu.get_pipeline_model_parallel_group())
-    return tensor
-
-
-def broadcast_str_from_megatron_pp(obj: Any):
-    obj_output = [None] * mpu.get_pipeline_model_parallel_world_size()
-    torch.distributed.all_gather_object(object_list=obj_output, obj=obj, group=mpu.get_pipeline_model_parallel_group())
-
-    src_rank = None
-    target_obj = None
-    for rank, item in enumerate(obj_output):
-        if item is not None:
-            if target_obj is not None:
-                raise ValueError("An object exists on two pp ranks")
-            target_obj = item
-            src_rank = rank
-
-    assert target_obj is not None, "No valid object found to broadcast."
-
-    global_rank = torch.distributed.get_global_rank(group=mpu.get_pipeline_model_parallel_group(), group_rank=src_rank)
-
-    obj_output = [None] * torch.distributed.get_world_size(group=mpu.get_pipeline_model_parallel_group())
-    obj_output[0] = target_obj
-    torch.distributed.broadcast_object_list(object_list=obj_output, src=global_rank, group=mpu.get_pipeline_model_parallel_group())
-
-    return obj_output[0]
-
-
-def default_tp_concat_fn(layer_name_mapping, name, train_params, infer_params, model_config, convert_qkv_gate_up_by_simple_split=False):
-    """
-    name: name of the parameter
-    train_params: training parameters
-    infer_params (Iterable[torch.Tensor]): a iterator towards list of parameters all-gathered from micro_dp_group
-    model_config: huggingface model_config
-    TODO(zhangchi.usc1992): currently, the implementation is adhoc. We can move this function to the model
-    definition so that it is model-agnostic. If the model doesn't implement this function,
-    we can throw an error to force user disable TP HybridEngine.
-    """
-    from megatron.core import mpu
-
-    if layer_name_mapping.get("qkv_layer_name") in name and "layer_norm" not in name:
-        # if the tensor is qkv, for each param on tp, split into q, k, v
-        # concat q, k, v separately.
-        q_lst = []
-        k_lst = []
-        v_lst = []
-        assert model_config.num_attention_heads % model_config.num_key_value_heads == 0
-        num_q_per_kv = model_config.num_attention_heads // model_config.num_key_value_heads
-        assert infer_params[0].shape[0] % (num_q_per_kv + 2) == 0, f"param '{name}' shape '{infer_params[0].shape}' dim0 is not divisible by {num_q_per_kv + 2}"
-        kv_size_per_tp = infer_params[0].shape[0] // (num_q_per_kv + 2)
-        split_size = [kv_size_per_tp * num_q_per_kv, kv_size_per_tp, kv_size_per_tp]
-        for infer_param in infer_params:
-            num_query_groups_per_partition = model_config.num_key_value_heads // mpu.get_tensor_model_parallel_world_size()
-            for chunk in infer_param.chunk(num_query_groups_per_partition):
-                split_size = [kv_size_per_tp * num_q_per_kv // num_query_groups_per_partition, kv_size_per_tp // num_query_groups_per_partition, kv_size_per_tp // num_query_groups_per_partition]
-                q, k, v = chunk.split(split_size)
-                q_lst.append(q)
-                k_lst.append(k)
-                v_lst.append(v)
-        q = torch.cat(q_lst, dim=0)
-        k = torch.cat(k_lst, dim=0)
-        v = torch.cat(v_lst, dim=0)
-        infer_params = torch.cat((q, k, v), dim=0) if not convert_qkv_gate_up_by_simple_split else [q, k, v]
-
-    elif layer_name_mapping.get("gate_proj_layer_name") in name:
-        # if the tensor is gate and proj
-        gate_lst = []
-        up_lst = []
-        for infer_param in infer_params:
-            gate, up = infer_param.chunk(2)
-            gate_lst.append(gate)
-            up_lst.append(up)
-        gate = torch.cat(gate_lst, dim=0)
-        up = torch.cat(up_lst, dim=0)
-        infer_params = torch.cat((gate, up), dim=0) if not convert_qkv_gate_up_by_simple_split else [gate, up]
-
-    elif "mlp.experts.linear_fc2.weight" in name:  # moe
-        infer_params = torch.cat(infer_params, dim=1)
-
-    else:
-        # concat tensor
-        infer_params = torch.cat(infer_params, dim=tp_utils.get_tensor_parallel_partition_dim(train_params))
-
-    return infer_params
-
-
-def per_tensor_generator(actor_module, model_config, weight_converter, transformer_config, layer_name_mapping, convert_qkv_gate_up_by_simple_split=True):
-    from megatron.core import parallel_state as mpu
-
-    pp_rank = mpu.get_pipeline_model_parallel_rank()
-    ep_size = mpu.get_expert_model_parallel_world_size()
-    etp_size = mpu.get_expert_tensor_parallel_world_size()
-    ep_group = mpu.get_expert_model_parallel_group()
-    etp_group = mpu.get_expert_tensor_parallel_group()
-    vpp_size = len(actor_module)
-    all_gather_group = mpu.get_tensor_model_parallel_group()
-    all_gather_group_size = torch.distributed.get_world_size(group=all_gather_group)
-
-    def tensor_generator():
-        for scan_vpp_idx in range(vpp_size):
-            existing_keys = set()
-            model = unwrap_model(actor_module[scan_vpp_idx])
-            for name, param in model.named_parameters():
-                existing_keys.add(name)
-                yield name, param
-            # note
-            # there is a bug in megatron GPTModel
-            # decoder.layers[n].mlp.router.expert_bias" in GPTModel is not registered in named_parameter, but in state_dict().
-            # for now we patch it by adding those keys to extra_keys.
-            extra_keys = [x for x in model.state_dict().keys() if "_extra_state" not in x and x not in existing_keys]
-            for name in extra_keys:
-                yield name, model.state_dict()[name].to(torch.cuda.current_device())
-
-    # we need first make all rank get full model information
-    meta_info = []
-    for scan_vpp_idx in range(vpp_size):
-        existing_keys = set()
-        model = unwrap_model(actor_module[scan_vpp_idx])
-        for idx, (name, _) in enumerate(model.named_parameters()):
-            existing_keys.add(name)
-            meta_info.append((pp_rank, scan_vpp_idx, idx, name))
-        extra_keys = [x for x in model.state_dict().keys() if "_extra_state" not in x and x not in existing_keys]
-        for name in extra_keys:
-            meta_info.append((pp_rank, scan_vpp_idx, idx, name))
-
-    obj_spec_output = [None] * mpu.get_pipeline_model_parallel_world_size()
-    torch.distributed.all_gather_object(object_list=obj_spec_output, obj=meta_info, group=mpu.get_pipeline_model_parallel_group())
-    layer_list_meta = [item for sublist in obj_spec_output for item in sublist]
-
-    gen_func = tensor_generator()
-
-    # lazy load tensor for full model
-    for cur_pp_rank, scan_vpp_idx, idx, name in layer_list_meta:
-        if model_config.tie_word_embeddings and ("output_layers" in name):
-            import warnings
-
-            warnings.warn("Current model sharing word and embedding weights, skip output layer conversion", stacklevel=2)
-            continue
-
-        if cur_pp_rank == pp_rank:
-            try:
-                cur_name, cur_tensor = next(gen_func)
-            except StopIteration:
-                cur_name, cur_tensor = None, None
-            cur_name = normalize_model_name(name, cur_pp_rank, scan_vpp_idx, transformer_config)
-        else:
-            cur_tensor, cur_name = None, None
-
-        # pp broadcast model tensor and name
-        cur_name = broadcast_str_from_megatron_pp(cur_name)
-        broad_pp_tensor = broadcast_from_megatron_pp(cur_tensor)
-
-        # (xya): this is a hack to fix the name of the parameters
-        while cur_name.startswith("module."):
-            cur_name = cur_name[len("module.") :]
-
-        # EP
-        if ".mlp.experts.linear_fc" in cur_name and ep_size > 1:
-            num_experts = weight_converter.mcore_config.num_moe_experts
-            num_experts_per_rank = num_experts // ep_size
-            infer_params = [torch.empty_like(broad_pp_tensor) for _ in range(ep_size)]
-            torch.distributed.all_gather(infer_params, broad_pp_tensor, group=ep_group)
-
-            name_prefix, local_expert_id = cur_name.split(".weight")
-            local_expert_id = int(local_expert_id)
-            global_expert_ids = [num_experts_per_rank * ep_rank + local_expert_id for ep_rank in range(ep_size)]
-            global_expert_names = [f"{name_prefix}.weight{expert_id}" for expert_id in global_expert_ids]
-
-            for name, param in zip(global_expert_names, infer_params):
-                if etp_size > 1:
-                    # gather etp
-                    etp_params = [torch.empty_like(param) for _ in range(etp_size)]
-                    torch.distributed.all_gather(etp_params, param, group=etp_group)
-                    params = etp_params
-                else:
-                    params = [param]
-
-                merge_params = default_tp_concat_fn(layer_name_mapping, name, broad_pp_tensor, params, model_config, convert_qkv_gate_up_by_simple_split)
-                if not isinstance(merge_params, list):
-                    merge_params = [merge_params]
-                converted_names, converted_params = weight_converter.convert_param(name, merge_params)
-
-                yield from zip(converted_names, converted_params)
-            continue
-
-        # tp all gather
-        if tp_utils.is_tensor_parallel_param(broad_pp_tensor):
-            # allocate a new tensor with proper size
-            if all_gather_group_size <= 1:
-                infer_params = [broad_pp_tensor]
-            else:
-                infer_params = [torch.empty_like(broad_pp_tensor) for _ in range(all_gather_group_size)]
-                torch.distributed.all_gather(infer_params, broad_pp_tensor, group=mpu.get_tensor_model_parallel_group())
-            infer_params = default_tp_concat_fn(layer_name_mapping, cur_name, broad_pp_tensor, infer_params, model_config, convert_qkv_gate_up_by_simple_split)
-        else:
-            infer_params = broad_pp_tensor
-
-        if not isinstance(infer_params, list):
-            infer_params = [infer_params]
-        converted_names, converted_params = weight_converter.convert_param(cur_name, infer_params)
-
-        yield from zip(converted_names, converted_params)
-
-
-def get_transformer_layer_offset(pipeline_rank, vp_rank, config: TransformerConfig):
-    '''
-    Get the index offset of any pipeline stage, given the level of pipelining.
-
-    Make pp_rank and vpp_rank as two arguments to make it more flexible,
-    which is able to fetch layer offset for any pipeline stage.
-    The original function only returns the layer offset for current pipeline stage.
-
-    Extension to https://github.com/NVIDIA/Megatron-LM/blob/main/megatron/core/transformer/transformer_layer.py::get_transformer_layer_offset"""
-    '''
-    if config.pipeline_model_parallel_size > 1:
-        if config.num_layers_in_first_pipeline_stage is not None or config.num_layers_in_last_pipeline_stage is not None:
-            # Calculate number of pipeline stages to distribute the remaining Transformer
-            # layers after deducting the Transformer layers in the first or the last stages
-            middle_pipeline_stages = config.pipeline_model_parallel_size
-            middle_pipeline_stages -= sum(
-                [
-                    1 if x is not None else 0
-                    for x in (
-                        config.num_layers_in_first_pipeline_stage,
-                        config.num_layers_in_last_pipeline_stage,
-                    )
-                ]
-            )
-
-            # Calculate layers to distribute in each pipeline stage. If the
-            # num_layers_in_first_pipeline_stage and num_layers_in_last_pipeline_stage
-            # are not set, we will not enable uneven pipeline. All layers will be treated
-            # as middle layers.
-            num_layers_in_first_pipeline_stage = 0 if config.num_layers_in_first_pipeline_stage is None else config.num_layers_in_first_pipeline_stage
-            num_layers_in_last_pipeline_stage = 0 if config.num_layers_in_last_pipeline_stage is None else config.num_layers_in_last_pipeline_stage
-
-            middle_num_layers = config.num_layers - num_layers_in_first_pipeline_stage - num_layers_in_last_pipeline_stage
-
-            if mpu.get_virtual_pipeline_model_parallel_world_size() is not None:
-                vp_size = mpu.get_virtual_pipeline_model_parallel_world_size()
-
-                # Calculate number of layers in each virtual model chunk
-                # If the num_layers_in_first_pipeline_stage and
-                # num_layers_in_last_pipeline_stage are not set, all pipeline stages
-                # will be treated as middle pipeline stages in the calculation
-                num_layers_per_virtual_model_chunk_in_first_pipeline_stage = 0 if config.num_layers_in_first_pipeline_stage is None else config.num_layers_in_first_pipeline_stage // vp_size
-
-                num_layers_per_virtual_model_chunk_in_last_pipeline_stage = 0 if config.num_layers_in_last_pipeline_stage is None else config.num_layers_in_last_pipeline_stage // vp_size
-
-                num_layers_per_vritual_model_chunk_in_middle_pipeline_stage = middle_num_layers // vp_size
-
-                # First stage + middle stage + last stage
-                total_virtual_chunks = num_layers_per_virtual_model_chunk_in_first_pipeline_stage + num_layers_per_vritual_model_chunk_in_middle_pipeline_stage + num_layers_per_virtual_model_chunk_in_last_pipeline_stage
-
-                # Calculate the layer offset with interleaved uneven pipeline parallelism
-                if pipeline_rank == 0:
-                    offset = vp_rank * total_virtual_chunks
-                else:
-                    offset = vp_rank * total_virtual_chunks + num_layers_per_virtual_model_chunk_in_first_pipeline_stage + (pipeline_rank - 1) * (num_layers_per_vritual_model_chunk_in_middle_pipeline_stage // middle_pipeline_stages)
-            else:
-                if middle_pipeline_stages > 0:
-                    num_layers_per_pipeline_rank = middle_num_layers // middle_pipeline_stages
-                else:
-                    num_layers_per_pipeline_rank = 0
-
-                middle_pipeline_rank = pipeline_rank if config.num_layers_in_first_pipeline_stage is None else pipeline_rank - 1
-
-                if pipeline_rank == 0:
-                    offset = 0
-                else:
-                    offset = (middle_pipeline_rank * num_layers_per_pipeline_rank) + num_layers_in_first_pipeline_stage
-        else:
-            num_layers = config.num_layers
-
-            # Increase the number of layers by one if we include the embedding (loss)
-            # layer into pipeline parallelism partition and placement
-            if config.account_for_embedding_in_pipeline_split:
-                num_layers += 1
-
-            if config.account_for_loss_in_pipeline_split:
-                num_layers += 1
-
-            num_layers_per_pipeline_rank = num_layers // config.pipeline_model_parallel_size
-
-            if mpu.get_virtual_pipeline_model_parallel_world_size() is not None:
-                vp_size = mpu.get_virtual_pipeline_model_parallel_world_size()
-
-                num_layers_per_virtual_rank = num_layers_per_pipeline_rank // vp_size
-                total_virtual_chunks = num_layers // vp_size
-                offset = vp_rank * total_virtual_chunks + (pipeline_rank * num_layers_per_virtual_rank)
-
-                # Reduce the offset of embedding layer from the total layer number
-                if config.account_for_embedding_in_pipeline_split and not mpu.is_pipeline_first_stage():
-                    offset -= 1
-            else:
-                offset = pipeline_rank * num_layers_per_pipeline_rank
-
-=======
-
-
-@torch.no_grad()
-def offload_megatron_model_to_cpu(models):
-    """
-    In megatron, the model and optimizer storage are:
-    - bf16 parameter data chunked in model parallel group
-    - fp32 grad chunked in model parallel group
-    - fp32 main_parameter chunked in model and dp group
-    - fp32 optimizer state chunked in model and dp group
-    """
-    for model_chunk in models:
-        if isinstance(model_chunk, DDP):
-            model_chunk_all_buffers = [model_chunk.buffers, model_chunk.expert_parallel_buffers]
-            for buffers in model_chunk_all_buffers:
-                for buffer in buffers:
-                    # offload parameters
-                    if buffer.param_data.storage().size() > 0:
-                        buffer.param_data.cpu_data = buffer.param_data.data.cpu().pin_memory()
-                        buffer.param_data_size = buffer.param_data.storage().size()
-                        buffer.param_data.storage().resize_(0)
-
-                    assert buffer.param_data_size == buffer.param_data.cpu_data.storage().size()
-
-                    if buffer.grad_data.storage().size() > 0:
-                        # if the grad_data size is already zero, we assume that it is already offloaded
-                        buffer.grad_data_size = buffer.grad_data.storage().size()
-                        buffer.grad_data.storage().resize_(0)
-        else:
-            # we need this for ref module
-            for _, param in model_chunk.named_parameters():
-                param.data = param.data.to("cpu", non_blocking=True)
-                if param.grad is not None:
-                    param.grad = param.grad.to("cpu", non_blocking=True)
-    gc.collect()
-    get_torch_device().empty_cache()
-
-
-@torch.no_grad()
-def load_megatron_model_to_gpu(models, load_grad=True):
-    for model_chunk in models:
-        if isinstance(model_chunk, DDP):
-            model_chunk_all_buffers = [model_chunk.buffers, model_chunk.expert_parallel_buffers]
-            for buffers in model_chunk_all_buffers:
-                for buffer in buffers:
-                    # sometimes, we don't want to load grad for pure inference
-                    if load_grad:
-                        buffer.grad_data.storage().resize_(buffer.grad_data_size)
-                        buffer.grad_data.zero_()
-
-                    if buffer.param_data.storage().size() == 0:
-                        buffer.param_data.storage().resize_(buffer.param_data_size)
-                        # copy data from cpu to cuda
-                        buffer.param_data.copy_(buffer.param_data.cpu_data, non_blocking=True)
-        else:
-            # we need this for ref module
-            device_id = get_device_id()
-            for _, param in model_chunk.named_parameters():
-                param.data = param.data.to(device_id, non_blocking=True)
-                if param.grad is not None:
-                    param.grad = param.grad.to(device_id, non_blocking=True)
-    gc.collect()
-    get_torch_device().empty_cache()
-
-
-@torch.no_grad()
-def offload_megatron_copy_params(optimizers):
-    """
-    Offload optimizer parameters to CPU. Supports both Megatron optimizers
-    and `ChainedOptimizer`, which wraps a list of underlying optimizers.
-
-    Args:
-        optimizers: The optimizer or ChainedOptimizer instance.
-    """
-
-    def _iter_opts(opt):
-        if isinstance(opt, ChainedOptimizer):
-            return opt.chained_optimizers
-        return [opt]
-
-    def offload_tensor_to_cpu(tensor):
-        if tensor is None:
-            return
-        tensor.data = tensor.data.to("cpu", non_blocking=True)
-
-    def offload_group_to_cpu(group):
-        if group is None:
-            return
-
-        if isinstance(group, list):
-            for param_group in group:
-                if isinstance(param_group, list):
-                    for param in param_group:
-                        offload_tensor_to_cpu(param)
-                else:
-                    offload_tensor_to_cpu(param_group)
-        else:
-            offload_tensor_to_cpu(group)
-
-    # Offload all parameter groups to CPU for each underlying optimizer
-
-    for _opt in _iter_opts(optimizers):
-        if hasattr(_opt, "shard_fp32_from_float16_groups"):
-            offload_group_to_cpu(_opt.shard_fp32_from_float16_groups)
-
-
-@torch.no_grad()
-def load_megatron_copy_params(optimizers):
-    """
-    Load optimizer parameters back to GPU. Handles ChainedOptimizer.
-
-    Args:
-        optimizers: Optimizer or ChainedOptimizer instance.
-    """
-
-    def _iter_opts(opt):
-        if isinstance(opt, ChainedOptimizer):
-            return opt.chained_optimizers
-        return [opt]
-
-    def load_tensor_to_gpu(tensor):
-        if tensor is None:
-            return
-        device_id = get_device_id()
-        tensor.data = tensor.data.to(device_id, non_blocking=True)
-
-    def load_group_to_gpu(group):
-        if group is None:
-            return
-
-        if isinstance(group, list):
-            for param_group in group:
-                if isinstance(param_group, list):
-                    for param in param_group:
-                        load_tensor_to_gpu(param)
-                else:
-                    load_tensor_to_gpu(param_group)
-        else:
-            load_tensor_to_gpu(group)
-
-    # Load all parameter groups to GPU for each underlying optimizer
-
-    for _opt in _iter_opts(optimizers):
-        if hasattr(_opt, "shard_fp32_from_float16_groups"):
-            load_group_to_gpu(_opt.shard_fp32_from_float16_groups)
-
-
-@torch.no_grad()
-def offload_megatron_optimizer(optimizers):
-    def _iter_opts(opt):
-        if isinstance(opt, ChainedOptimizer):
-            return opt.chained_optimizers
-        return [opt]
-
-    for _opt in _iter_opts(optimizers):
-        offload_megatron_copy_params(_opt)
-        opt_state_dict_values = _opt.optimizer.state.values()
-        for v in opt_state_dict_values:
-            if "exp_avg" in v:
-                v["exp_avg"] = v["exp_avg"].to("cpu", non_blocking=True)
-            if "exp_avg_sq" in v:
-                v["exp_avg_sq"] = v["exp_avg_sq"].to("cpu", non_blocking=True)
-        gc.collect()
-        get_torch_device().empty_cache()
-
-
-@torch.no_grad()
-def load_megatron_optimizer(optimizers):
-    def _iter_opts(opt):
-        if isinstance(opt, ChainedOptimizer):
-            return opt.chained_optimizers
-        return [opt]
-
-    for _opt in _iter_opts(optimizers):
-        load_megatron_copy_params(_opt)
-        opt_state_dict_values = _opt.optimizer.state.values()
-        for v in opt_state_dict_values:
-            if "exp_avg" in v:
-                v["exp_avg"] = v["exp_avg"].to(get_device_id(), non_blocking=True)
-            if "exp_avg_sq" in v:
-                v["exp_avg_sq"] = v["exp_avg_sq"].to(get_device_id(), non_blocking=True)
-        gc.collect()
-        get_torch_device().empty_cache()
-
-
-def get_dist_checkpoint_path(checkpoint_path):
-    local_mkdir_safe(checkpoint_path)
-    local_mkdir_safe(os.path.join(checkpoint_path, "dist_ckpt"))
-    return os.path.join(checkpoint_path, "dist_ckpt")
-
-
-def get_hf_model_checkpoint_path(checkpoint_path):
-    local_mkdir_safe(checkpoint_path)
-    local_mkdir_safe(os.path.join(checkpoint_path, "huggingface"))
-    return os.path.join(checkpoint_path, "huggingface")
-
-
-def get_transformer_config_checkpoint_path(checkpoint_path):
-    os.makedirs(checkpoint_path, exist_ok=True)
-    return os.path.join(checkpoint_path, "transformer_config.json")
-
-
-def convert_megatron_model_to_transformers_model(
-    name,
-    param,
-    config: PretrainedConfig,
-    tp_size: int,
-    num_query_groups: int,
-    convert_qkv_gate_up_by_trunk_concat=False,
-):
-    """Convert megatron model to transformers model."""
-    new_params = {}
-
-    def convert_qkv_shard(full_tensor, q_name, k_name, v_name):
-        nonlocal config
-        nonlocal tp_size
-        nonlocal num_query_groups
-
-        q_shard_list = []
-        k_shard_list = []
-        v_shard_list = []
-        hidden_size_per_head = getattr(config, "head_dim", config.hidden_size // config.num_attention_heads)
-
-        if config.num_key_value_heads >= tp_size:
-            q_size_tp = hidden_size_per_head * config.num_attention_heads // tp_size
-            kv_size_tp = hidden_size_per_head * config.num_key_value_heads // tp_size
-            total_size = q_size_tp + 2 * kv_size_tp
-            for i in range(tp_size):
-                num_query_groups_per_partition = num_query_groups // tp_size
-                qkv_part = full_tensor[i * total_size : (i + 1) * total_size]
-                q_size_chunk = q_size_tp // num_query_groups_per_partition
-                kv_size_chunk = kv_size_tp // num_query_groups_per_partition
-                for qkv_part_chunk in qkv_part.chunk(num_query_groups_per_partition):
-                    q_part = qkv_part_chunk[:q_size_chunk]
-                    k_part = qkv_part_chunk[q_size_chunk : q_size_chunk + kv_size_chunk]
-                    v_part = qkv_part_chunk[q_size_chunk + kv_size_chunk :]
-                    q_shard_list.append(q_part)
-                    k_shard_list.append(k_part)
-                    v_shard_list.append(v_part)
-        else:
-            q_size_tp = hidden_size_per_head * config.num_attention_heads // tp_size
-            kv_size_tp = hidden_size_per_head
-            total_size = q_size_tp + 2 * kv_size_tp
-            for i in range(tp_size):
-                num_query_groups_per_partition = num_query_groups // tp_size
-                qkv_part = full_tensor[i * total_size : (i + 1) * total_size]
-                q_size_chunk = q_size_tp // num_query_groups_per_partition
-                kv_size_chunk = kv_size_tp // num_query_groups_per_partition
-                for qkv_part_chunk in qkv_part.chunk(num_query_groups_per_partition):
-                    q_part = qkv_part_chunk[:q_size_chunk]
-                    k_part = qkv_part_chunk[q_size_chunk : q_size_chunk + kv_size_chunk]
-                    v_part = qkv_part_chunk[q_size_chunk + kv_size_chunk :]
-                    q_shard_list.append(q_part)
-                    if i * config.num_key_value_heads % tp_size == 0:
-                        k_shard_list.append(k_part)
-                        v_shard_list.append(v_part)
-
-        new_params[q_name] = torch.cat(q_shard_list, dim=0)
-        new_params[k_name] = torch.cat(k_shard_list, dim=0)
-        new_params[v_name] = torch.cat(v_shard_list, dim=0)
-
-    def convert_gate_up_shard(full_tensor, gate_name, up_name):
-        nonlocal config
-        nonlocal tp_size
-
-        intermediate_size_tp = config.intermediate_size // tp_size
-        gate_weight_list = []
-        up_weight_list = []
-        for i in range(tp_size):
-            gate_up_weight_tp = full_tensor[intermediate_size_tp * 2 * i : intermediate_size_tp * 2 * (i + 1)]
-            gate_weight_tp = gate_up_weight_tp[:intermediate_size_tp]
-            up_weight_tp = gate_up_weight_tp[intermediate_size_tp:]
-            gate_weight_list.append(gate_weight_tp)
-            up_weight_list.append(up_weight_tp)
-
-        new_params[gate_name] = torch.cat(gate_weight_list, dim=0)
-        new_params[up_name] = torch.cat(up_weight_list, dim=0)
-
-    if name == "embedding.word_embeddings.weight":
-        new_params["model.embed_tokens.weight"] = param
-    elif "self_attention" in name:
-        splitted_name = name.split(".")
-        layer_number = splitted_name[2]
-        component = splitted_name[4]
-        param_type = splitted_name[5]
-        if component == "linear_proj":
-            new_params[f"model.layers.{layer_number}.self_attn.o_proj.weight"] = param
-        elif component == "linear_qkv" and not isinstance(param, list):
-            if param_type == "layer_norm_weight":
-                new_params[f"model.layers.{layer_number}.input_layernorm.weight"] = param
-            else:
-                if convert_qkv_gate_up_by_trunk_concat:
-                    convert_qkv_shard(
-                        param,
-                        f"model.layers.{layer_number}.self_attn.q_proj.{param_type}",
-                        f"model.layers.{layer_number}.self_attn.k_proj.{param_type}",
-                        f"model.layers.{layer_number}.self_attn.v_proj.{param_type}",
-                    )
-                else:
-                    new_params[f"model.layers.{layer_number}.self_attn.qkv_proj.{param_type}"] = param
-        elif component == "q_layernorm" or component == "k_layernorm":
-            hf_component = component.replace("layer", "")
-            new_params[f"model.layers.{layer_number}.self_attn.{hf_component}.weight"] = param
-        else:
-            assert isinstance(param, list) and len(param) == 3
-            assert param_type == "weight" or param_type == "bias"
-            new_params[f"model.layers.{layer_number}.self_attn.q_proj.{param_type}"] = param[0]
-            new_params[f"model.layers.{layer_number}.self_attn.k_proj.{param_type}"] = param[1]
-            new_params[f"model.layers.{layer_number}.self_attn.v_proj.{param_type}"] = param[2]
-    elif "mlp" in name:
-        splitted_name = name.split(".")
-        layer_number = splitted_name[2]
-        component = splitted_name[4]
-        param_type = splitted_name[5]
-        if component == "linear_fc1" and not isinstance(param, list):
-            if param_type == "layer_norm_weight":
-                new_params[f"model.layers.{layer_number}.post_attention_layernorm.weight"] = param
-            elif param_type == "weight":
-                if convert_qkv_gate_up_by_trunk_concat:
-                    convert_gate_up_shard(
-                        param,
-                        f"model.layers.{layer_number}.mlp.gate_proj.weight",
-                        f"model.layers.{layer_number}.mlp.up_proj.weight",
-                    )
-                else:
-                    new_params[f"model.layers.{layer_number}.mlp.gate_up_proj.weight"] = param
-        elif component == "linear_fc1" and isinstance(param, list):
-            assert len(param) == 2
-            assert param_type == "weight" or param_type == "bias"
-            new_params[f"model.layers.{layer_number}.mlp.gate_proj.weight"] = param[0]
-            new_params[f"model.layers.{layer_number}.mlp.up_proj.weight"] = param[1]
-        elif component == "linear_fc2":
-            new_params[f"model.layers.{layer_number}.mlp.down_proj.weight"] = param
-    elif name == "decoder.final_layernorm.weight":
-        new_params["model.norm.weight"] = param
-    elif name == "output_layer.weight":
-        new_params["lm_head.weight"] = param
-    else:
-        raise ValueError(f"Unknown param name: {name}")
-    return new_params.keys(), new_params.values()
-
-
-def broadcast_from_megatron_pp(tensor: torch.Tensor):
-    # tensor is not None only in one of the pp ranks
-    if tensor is not None:
-        shape = tensor.shape
-        dtype = tensor.dtype
-        tensor_parallel = getattr(tensor, "tensor_model_parallel", None)
-        partition_dim = getattr(tensor, "partition_dim", None)
-        tensor_spec = (shape, dtype, tensor_parallel, partition_dim)
-    else:
-        tensor_spec = None
-    tensor_spec_output = [None] * mpu.get_pipeline_model_parallel_world_size()
     torch.distributed.all_gather_object(
         object_list=tensor_spec_output, obj=tensor_spec, group=mpu.get_pipeline_model_parallel_group()
     )
@@ -1775,7 +1009,6 @@
             else:
                 offset = pipeline_rank * num_layers_per_pipeline_rank
 
->>>>>>> f0964b66
                 # Reduce the offset of embedding layer from the total layer number
                 if config.account_for_embedding_in_pipeline_split and not mpu.is_pipeline_first_stage():
                     offset -= 1
