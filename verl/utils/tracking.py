# Copyright 2024 Bytedance Ltd. and/or its affiliates
#
# Licensed under the Apache License, Version 2.0 (the "License");
# you may not use this file except in compliance with the License.
# You may obtain a copy of the License at
#
#     http://www.apache.org/licenses/LICENSE-2.0
#
# Unless required by applicable law or agreed to in writing, software
# distributed under the License is distributed on an "AS IS" BASIS,
# WITHOUT WARRANTIES OR CONDITIONS OF ANY KIND, either express or implied.
# See the License for the specific language governing permissions and
# limitations under the License.
"""
A unified tracking interface that supports logging data to different backend
"""

import dataclasses
import os
from enum import Enum
from functools import partial
from pathlib import Path
<<<<<<< HEAD
from typing import Any, Dict, List, Union
import os

class Tracking:
    """A unified tracking interface for logging experiment data to multiple backends.

    This class provides a centralized way to log experiment metrics, parameters, and artifacts
    to various tracking backends including WandB, MLflow, SwanLab, TensorBoard, and console.

    Attributes:
        supported_backend: List of supported tracking backends.
        logger: Dictionary of initialized logger instances for each backend.
    """

    supported_backend = ["wandb", "mlflow", "swanlab", "vemlp_wandb", "tensorboard", "console", "clearml"]

    def __init__(self, project_name, experiment_name, default_backend: Union[str, List[str]] = "console", config=None):
=======
from typing import Any


class Tracking:
    """A unified tracking interface for logging experiment data to multiple backends.

    This class provides a centralized way to log experiment metrics, parameters, and artifacts
    to various tracking backends including WandB, MLflow, SwanLab, TensorBoard, and console.

    Attributes:
        supported_backend: List of supported tracking backends.
        logger: Dictionary of initialized logger instances for each backend.
    """

    supported_backend = ["wandb", "mlflow", "swanlab", "vemlp_wandb", "tensorboard", "console", "clearml"]

    def __init__(self, project_name, experiment_name, default_backend: str | list[str] = "console", config=None):
>>>>>>> f0964b66
        if isinstance(default_backend, str):
            default_backend = [default_backend]
        for backend in default_backend:
            if backend == "tracking":
                import warnings

                warnings.warn("`tracking` logger is deprecated. use `wandb` instead.", DeprecationWarning, stacklevel=2)
            else:
                assert backend in self.supported_backend, f"{backend} is not supported"

        self.logger = {}

        if "tracking" in default_backend or "wandb" in default_backend:
            import wandb

            settings = None
<<<<<<< HEAD
            if config["trainer"].get("wandb_proxy", None):
=======
            if config and config["trainer"].get("wandb_proxy", None):
>>>>>>> f0964b66
                settings = wandb.Settings(https_proxy=config["trainer"]["wandb_proxy"])
            wandb.init(project=project_name, name=experiment_name, config=config, settings=settings)
            self.logger["wandb"] = wandb

        if "mlflow" in default_backend:
            import os

            import mlflow

<<<<<<< HEAD
            MLFLOW_TRACKING_URI = os.environ.get("MLFLOW_TRACKING_URI", None)
            if MLFLOW_TRACKING_URI:
                mlflow.set_tracking_uri(MLFLOW_TRACKING_URI)
=======
            MLFLOW_TRACKING_URI = os.environ.get("MLFLOW_TRACKING_URI", "sqlite:////tmp/mlruns.db")
            mlflow.set_tracking_uri(MLFLOW_TRACKING_URI)
>>>>>>> f0964b66

            # Project_name is actually experiment_name in MLFlow
            # If experiment does not exist, will create a new experiment
            experiment = mlflow.set_experiment(project_name)
            mlflow.start_run(experiment_id=experiment.experiment_id, run_name=experiment_name)
            mlflow.log_params(_compute_mlflow_params_from_objects(config))
            self.logger["mlflow"] = _MlflowLoggingAdapter()

        if "swanlab" in default_backend:
            import os

            import swanlab

            SWANLAB_API_KEY = os.environ.get("SWANLAB_API_KEY", None)
            SWANLAB_LOG_DIR = os.environ.get("SWANLAB_LOG_DIR", "swanlog")
            SWANLAB_MODE = os.environ.get("SWANLAB_MODE", "cloud")
            if SWANLAB_API_KEY:
                swanlab.login(SWANLAB_API_KEY)  # NOTE: previous login information will be overwritten

            if config is None:
                config = {}  # make sure config is not None, otherwise **config will raise error
            swanlab.init(
                project=project_name,
                experiment_name=experiment_name,
                config={"FRAMEWORK": "verl", **config},
                logdir=SWANLAB_LOG_DIR,
                mode=SWANLAB_MODE,
            )
            self.logger["swanlab"] = swanlab

        if "vemlp_wandb" in default_backend:
            import os

            import volcengine_ml_platform
            from volcengine_ml_platform import wandb as vemlp_wandb

            volcengine_ml_platform.init(
                ak=os.environ["VOLC_ACCESS_KEY_ID"],
                sk=os.environ["VOLC_SECRET_ACCESS_KEY"],
                region=os.environ["MLP_TRACKING_REGION"],
            )

            vemlp_wandb.init(
                project=project_name,
                name=experiment_name,
                config=config,
                sync_tensorboard=True,
            )
            self.logger["vemlp_wandb"] = vemlp_wandb

        if "tensorboard" in default_backend:
<<<<<<< HEAD
            self.logger["tensorboard"] = _TensorboardAdapter()

        if "console" in default_backend:
            from verl.utils.logger.aggregate_logger import LocalLogger
=======
            self.logger["tensorboard"] = _TensorboardAdapter(project_name, experiment_name)

        if "console" in default_backend:
            from verl.utils.logger import LocalLogger
>>>>>>> f0964b66

            self.console_logger = LocalLogger(print_to_console=True)
            self.logger["console"] = self.console_logger

        if "clearml" in default_backend:
            self.logger["clearml"] = ClearMLLogger(project_name, experiment_name, config)

    def log(self, data, step, backend=None):
        for default_backend, logger_instance in self.logger.items():
            if backend is None or default_backend in backend:
                logger_instance.log(data=data, step=step)

    def __del__(self):
        if "wandb" in self.logger:
            self.logger["wandb"].finish(exit_code=0)
        if "swanlab" in self.logger:
            self.logger["swanlab"].finish()
        if "vemlp_wandb" in self.logger:
            self.logger["vemlp_wandb"].finish(exit_code=0)
        if "tensorboard" in self.logger:
            self.logger["tensorboard"].finish()

        if "clearnml" in self.logger:
            self.logger["clearnml"].finish()
<<<<<<< HEAD


class ClearMLLogger:
    def __init__(self, project_name: str, experiment_name: str, config):
        self.project_name = project_name
        self.experiment_name = experiment_name

        import clearml

        self._task: clearml.Task = clearml.Task.init(
            task_name=experiment_name,
            project_name=project_name,
            continue_last_task=True,
            output_uri=False,
        )

        self._task.connect_configuration(config, name="Hyperparameters")

    def _get_logger(self):
        return self._task.get_logger()
=======


class ClearMLLogger:
    def __init__(self, project_name: str, experiment_name: str, config):
        self.project_name = project_name
        self.experiment_name = experiment_name

        import clearml

        self._task: clearml.Task = clearml.Task.init(
            task_name=experiment_name,
            project_name=project_name,
            continue_last_task=True,
            output_uri=False,
        )

        self._task.connect_configuration(config, name="Hyperparameters")

    def _get_logger(self):
        return self._task.get_logger()

    def log(self, data, step):
        import numpy as np
        import pandas as pd

        # logs = self._rewrite_logs(data)
        logger = self._get_logger()
        for k, v in data.items():
            title, series = k.split("/", 1)

            if isinstance(v, int | float | np.floating | np.integer):
                logger.report_scalar(
                    title=title,
                    series=series,
                    value=v,
                    iteration=step,
                )
            elif isinstance(v, pd.DataFrame):
                logger.report_table(
                    title=title,
                    series=series,
                    table_plot=v,
                    iteration=step,
                )
            else:
                logger.warning(
                    f'Trainer is attempting to log a value of "{v}" of type {type(v)} for key "{k}". This '
                    f"invocation of ClearML logger's function is incorrect so this attribute was dropped. "
                )

    def finish(self):
        self._task.mark_completed()


class _TensorboardAdapter:
    def __init__(self, project_name, experiment_name):
        import os

        from torch.utils.tensorboard import SummaryWriter

        tensorboard_dir = os.environ.get("TENSORBOARD_DIR", f"tensorboard_log/{project_name}/{experiment_name}")
        os.makedirs(tensorboard_dir, exist_ok=True)
        print(f"Saving tensorboard log to {tensorboard_dir}.")
        self.writer = SummaryWriter(tensorboard_dir)

    def log(self, data, step):
        for key in data:
            self.writer.add_scalar(key, data[key], step)

    def finish(self):
        self.writer.close()

>>>>>>> f0964b66

class _MlflowLoggingAdapter:
    def log(self, data, step):
        import numpy as np
        import pandas as pd

        # logs = self._rewrite_logs(data)
        logger = self._get_logger()
        for k, v in data.items():
            title, series = k.split("/", 1)

            if isinstance(v, (int, float, np.floating, np.integer)):
                logger.report_scalar(
                    title=title,
                    series=series,
                    value=v,
                    iteration=step,
                )
            elif isinstance(v, pd.DataFrame):
                logger.report_table(
                    title=title,
                    series=series,
                    table_plot=v,
                    iteration=step,
                )
            else:
                logger.warning(f'Trainer is attempting to log a value of "{v}" of type {type(v)} for key "{k}". This invocation of ClearML logger\'s function is incorrect so this attribute was dropped. ')

    def finish(self):
        self._task.mark_completed()


class _TensorboardAdapter:
    def __init__(self):
        import os

        from torch.utils.tensorboard import SummaryWriter

        tensorboard_dir = os.environ.get("TENSORBOARD_DIR", "tensorboard_log")
        os.makedirs(tensorboard_dir, exist_ok=True)
        print(f"Saving tensorboard log to {tensorboard_dir}.")
        self.writer = SummaryWriter(tensorboard_dir)

    def log(self, data, step):
        for key in data:
            self.writer.add_scalar(key, data[key], step)

    def finish(self):
        self.writer.close()


class _MlflowLoggingAdapter:
    def log(self, data, step):
        import mlflow

        results = {k.replace("@", "_at_"): v for k, v in data.items()}
        mlflow.log_metrics(metrics=results, step=step)


def _compute_mlflow_params_from_objects(params) -> dict[str, Any]:
    if params is None:
        return {}

    return _flatten_dict(_transform_params_to_json_serializable(params, convert_list_to_dict=True), sep="/")


def _transform_params_to_json_serializable(x, convert_list_to_dict: bool):
    _transform = partial(_transform_params_to_json_serializable, convert_list_to_dict=convert_list_to_dict)

    if dataclasses.is_dataclass(x):
        return _transform(dataclasses.asdict(x))
    if isinstance(x, dict):
        return {k: _transform(v) for k, v in x.items()}
    if isinstance(x, list):
        if convert_list_to_dict:
            return {"list_len": len(x)} | {f"{i}": _transform(v) for i, v in enumerate(x)}
        else:
            return [_transform(v) for v in x]
    if isinstance(x, Path):
        return str(x)
    if isinstance(x, Enum):
        return x.value

    return x


def _flatten_dict(raw: dict[str, Any], *, sep: str) -> dict[str, Any]:
    import pandas as pd

    ans = pd.json_normalize(raw, sep=sep).to_dict(orient="records")[0]
    assert isinstance(ans, dict)
    return ans


@dataclasses.dataclass
class ValidationGenerationsLogger:
    def log(self, loggers, samples, step):
        if "wandb" in loggers:
            self.log_generations_to_wandb(samples, step)
        if "swanlab" in loggers:
            self.log_generations_to_swanlab(samples, step)
        if "mlflow" in loggers:
            self.log_generations_to_mlflow(samples, step)

        if "clearml" in loggers:
            self.log_generations_to_clearml(samples, step)
        if "tensorboard" in loggers:
            self.log_generations_to_tensorboard(samples, step)
<<<<<<< HEAD
            
    def log_generations_to_wandb(self, samples, step):
        """Log samples to wandb as a table"""
        import wandb

        # Create column names for all samples
        columns = ["step"] + sum([[f"input_{i + 1}", f"output_{i + 1}", f"score_{i + 1}"] for i in range(len(samples))], [])
=======

        if "vemlp_wandb" in loggers:
            self.log_generations_to_vemlp_wandb(samples, step)

    def log_generations_to_vemlp_wandb(self, samples, step):
        from volcengine_ml_platform import wandb as vemlp_wandb

        self._log_generations_to_wandb(samples, step, vemlp_wandb)

    def log_generations_to_wandb(self, samples, step):
        import wandb

        self._log_generations_to_wandb(samples, step, wandb)

    def _log_generations_to_wandb(self, samples, step, wandb):
        """Log samples to wandb as a table"""

        # Create column names for all samples
        columns = ["step"] + sum(
            [[f"input_{i + 1}", f"output_{i + 1}", f"score_{i + 1}"] for i in range(len(samples))], []
        )
>>>>>>> f0964b66

        if not hasattr(self, "validation_table"):
            # Initialize the table on first call
            self.validation_table = wandb.Table(columns=columns)

        # Create a new table with same columns and existing data
        # Workaround for https://github.com/wandb/wandb/issues/2981#issuecomment-1997445737
        new_table = wandb.Table(columns=columns, data=self.validation_table.data)

        # Add new row with all data
        row_data = []
        row_data.append(step)
        for sample in samples:
            row_data.extend(sample)

        new_table.add_data(*row_data)

        # Update reference and log
        wandb.log({"val/generations": new_table}, step=step)
        self.validation_table = new_table

    def log_generations_to_swanlab(self, samples, step):
        """Log samples to swanlab as text"""
        import swanlab

<<<<<<< HEAD
        swanlab_text_list = []
        for i, sample in enumerate(samples):
            row_text = f"""
            input: {sample[0]}
            
            ---
            
            output: {sample[1]}
            
            ---
            
            score: {sample[2]}
            """
            swanlab_text_list.append(swanlab.Text(row_text, caption=f"sample {i + 1}"))

        # Log to swanlab
        swanlab.log({"val/generations": swanlab_text_list}, step=step)
=======
        swanlab_table = swanlab.echarts.Table()

        # Create column names
        headers = ["step", "input", "output", "score"]

        swanlab_row_list = [[step, *sample] for sample in samples]
        swanlab_table.add(headers=headers, rows=swanlab_row_list)

        # Log to swanlab
        swanlab.log({"val/generations": swanlab_table}, step=step)
>>>>>>> f0964b66

    def log_generations_to_mlflow(self, samples, step):
        """Log validation generation to mlflow as artifacts"""
        # https://mlflow.org/docs/latest/api_reference/python_api/mlflow.html?highlight=log_artifact#mlflow.log_artifact

        import json
        import tempfile

        import mlflow

        try:
            with tempfile.TemporaryDirectory() as tmp_dir:
                validation_gen_step_file = Path(tmp_dir, f"val_step{step}.json")
                row_data = []
                for sample in samples:
                    data = {"input": sample[0], "output": sample[1], "score": sample[2]}
                    row_data.append(data)
                with open(validation_gen_step_file, "w") as file:
                    json.dump(row_data, file)
                mlflow.log_artifact(validation_gen_step_file)
        except Exception as e:
            print(f"WARNING: save validation generation file to mlflow failed with error {e}")

    def log_generations_to_clearml(self, samples, step):
        """Log validation generation to clearml as table"""

        import clearml
        import pandas as pd

        task: clearml.Task | None = clearml.Task.current_task()
        if task is None:
            return

        table = [
            {
                "step": step,
                "input": sample[0],
                "output": sample[1],
                "score": sample[2],
            }
            for sample in samples
        ]

        logger = task.get_logger()
        logger.report_table(
            series="Validation generations",
            title="Validation",
            table_plot=pd.DataFrame.from_records(table),
            iteration=step,
        )
<<<<<<< HEAD
 
=======

>>>>>>> f0964b66
    def log_generations_to_tensorboard(self, samples, step):
        """Log samples to tensorboard as text"""
        # Initialize tensorboard writer if not exists
        if not hasattr(self, "writer"):
            from torch.utils.tensorboard import SummaryWriter
<<<<<<< HEAD
            tensorboard_dir = os.environ.get("TENSORBOARD_DIR", "tensorboard_log")
            os.makedirs(tensorboard_dir, exist_ok=True)
            self.writer = SummaryWriter(log_dir=tensorboard_dir)
        
        # Format the samples data into readable text
        text_content = f"**Generation Results - Step {step}**\n\n"
        
        for i, sample in enumerate(samples):
            text_content += f"### Sample {i + 1}\n"
            
            # Assuming sample contains [input, output, score]
            if len(sample) >= 3:
                input_text, output_text, score = sample[0], sample[1], sample[2]
                
=======

            tensorboard_dir = os.environ.get("TENSORBOARD_DIR", "tensorboard_log")
            os.makedirs(tensorboard_dir, exist_ok=True)
            self.writer = SummaryWriter(log_dir=tensorboard_dir)

        # Format the samples data into readable text
        text_content = f"**Generation Results - Step {step}**\n\n"

        for i, sample in enumerate(samples):
            text_content += f"### Sample {i + 1}\n"

            # Assuming sample contains [input, output, score]
            if len(sample) >= 3:
                input_text, output_text, score = sample[0], sample[1], sample[2]

>>>>>>> f0964b66
                text_content += f"**Input:** {input_text}\n\n"
                text_content += f"**Output:** {output_text}\n\n"
                text_content += f"**Score:** {score}\n\n"
            else:
                # Handle cases where sample format might be different
                text_content += f"**Data:** {sample}\n\n"
<<<<<<< HEAD
            
            text_content += "---\n\n"
        
        # Log to tensorboard as text
        self.writer.add_text('val/generations', text_content, step)
=======

            text_content += "---\n\n"

        # Log to tensorboard as text
        self.writer.add_text("val/generations", text_content, step)
>>>>>>> f0964b66
        # Flush to ensure data is written
        self.writer.flush()<|MERGE_RESOLUTION|>--- conflicted
+++ resolved
@@ -20,9 +20,10 @@
 from enum import Enum
 from functools import partial
 from pathlib import Path
-<<<<<<< HEAD
-from typing import Any, Dict, List, Union
-import os
+from typing import Any
+
+class Tracking:
+    """A unified tracking interface for logging experiment data to multiple backends.
 
 class Tracking:
     """A unified tracking interface for logging experiment data to multiple backends.
@@ -37,26 +38,7 @@
 
     supported_backend = ["wandb", "mlflow", "swanlab", "vemlp_wandb", "tensorboard", "console", "clearml"]
 
-    def __init__(self, project_name, experiment_name, default_backend: Union[str, List[str]] = "console", config=None):
-=======
-from typing import Any
-
-
-class Tracking:
-    """A unified tracking interface for logging experiment data to multiple backends.
-
-    This class provides a centralized way to log experiment metrics, parameters, and artifacts
-    to various tracking backends including WandB, MLflow, SwanLab, TensorBoard, and console.
-
-    Attributes:
-        supported_backend: List of supported tracking backends.
-        logger: Dictionary of initialized logger instances for each backend.
-    """
-
-    supported_backend = ["wandb", "mlflow", "swanlab", "vemlp_wandb", "tensorboard", "console", "clearml"]
-
     def __init__(self, project_name, experiment_name, default_backend: str | list[str] = "console", config=None):
->>>>>>> f0964b66
         if isinstance(default_backend, str):
             default_backend = [default_backend]
         for backend in default_backend:
@@ -73,11 +55,7 @@
             import wandb
 
             settings = None
-<<<<<<< HEAD
-            if config["trainer"].get("wandb_proxy", None):
-=======
             if config and config["trainer"].get("wandb_proxy", None):
->>>>>>> f0964b66
                 settings = wandb.Settings(https_proxy=config["trainer"]["wandb_proxy"])
             wandb.init(project=project_name, name=experiment_name, config=config, settings=settings)
             self.logger["wandb"] = wandb
@@ -87,14 +65,8 @@
 
             import mlflow
 
-<<<<<<< HEAD
-            MLFLOW_TRACKING_URI = os.environ.get("MLFLOW_TRACKING_URI", None)
-            if MLFLOW_TRACKING_URI:
-                mlflow.set_tracking_uri(MLFLOW_TRACKING_URI)
-=======
             MLFLOW_TRACKING_URI = os.environ.get("MLFLOW_TRACKING_URI", "sqlite:////tmp/mlruns.db")
             mlflow.set_tracking_uri(MLFLOW_TRACKING_URI)
->>>>>>> f0964b66
 
             # Project_name is actually experiment_name in MLFlow
             # If experiment does not exist, will create a new experiment
@@ -146,17 +118,10 @@
             self.logger["vemlp_wandb"] = vemlp_wandb
 
         if "tensorboard" in default_backend:
-<<<<<<< HEAD
-            self.logger["tensorboard"] = _TensorboardAdapter()
-
-        if "console" in default_backend:
-            from verl.utils.logger.aggregate_logger import LocalLogger
-=======
             self.logger["tensorboard"] = _TensorboardAdapter(project_name, experiment_name)
 
         if "console" in default_backend:
             from verl.utils.logger import LocalLogger
->>>>>>> f0964b66
 
             self.console_logger = LocalLogger(print_to_console=True)
             self.logger["console"] = self.console_logger
@@ -181,28 +146,6 @@
 
         if "clearnml" in self.logger:
             self.logger["clearnml"].finish()
-<<<<<<< HEAD
-
-
-class ClearMLLogger:
-    def __init__(self, project_name: str, experiment_name: str, config):
-        self.project_name = project_name
-        self.experiment_name = experiment_name
-
-        import clearml
-
-        self._task: clearml.Task = clearml.Task.init(
-            task_name=experiment_name,
-            project_name=project_name,
-            continue_last_task=True,
-            output_uri=False,
-        )
-
-        self._task.connect_configuration(config, name="Hyperparameters")
-
-    def _get_logger(self):
-        return self._task.get_logger()
-=======
 
 
 class ClearMLLogger:
@@ -275,57 +218,6 @@
     def finish(self):
         self.writer.close()
 
->>>>>>> f0964b66
-
-class _MlflowLoggingAdapter:
-    def log(self, data, step):
-        import numpy as np
-        import pandas as pd
-
-        # logs = self._rewrite_logs(data)
-        logger = self._get_logger()
-        for k, v in data.items():
-            title, series = k.split("/", 1)
-
-            if isinstance(v, (int, float, np.floating, np.integer)):
-                logger.report_scalar(
-                    title=title,
-                    series=series,
-                    value=v,
-                    iteration=step,
-                )
-            elif isinstance(v, pd.DataFrame):
-                logger.report_table(
-                    title=title,
-                    series=series,
-                    table_plot=v,
-                    iteration=step,
-                )
-            else:
-                logger.warning(f'Trainer is attempting to log a value of "{v}" of type {type(v)} for key "{k}". This invocation of ClearML logger\'s function is incorrect so this attribute was dropped. ')
-
-    def finish(self):
-        self._task.mark_completed()
-
-
-class _TensorboardAdapter:
-    def __init__(self):
-        import os
-
-        from torch.utils.tensorboard import SummaryWriter
-
-        tensorboard_dir = os.environ.get("TENSORBOARD_DIR", "tensorboard_log")
-        os.makedirs(tensorboard_dir, exist_ok=True)
-        print(f"Saving tensorboard log to {tensorboard_dir}.")
-        self.writer = SummaryWriter(tensorboard_dir)
-
-    def log(self, data, step):
-        for key in data:
-            self.writer.add_scalar(key, data[key], step)
-
-    def finish(self):
-        self.writer.close()
-
 
 class _MlflowLoggingAdapter:
     def log(self, data, step):
@@ -384,15 +276,6 @@
             self.log_generations_to_clearml(samples, step)
         if "tensorboard" in loggers:
             self.log_generations_to_tensorboard(samples, step)
-<<<<<<< HEAD
-            
-    def log_generations_to_wandb(self, samples, step):
-        """Log samples to wandb as a table"""
-        import wandb
-
-        # Create column names for all samples
-        columns = ["step"] + sum([[f"input_{i + 1}", f"output_{i + 1}", f"score_{i + 1}"] for i in range(len(samples))], [])
-=======
 
         if "vemlp_wandb" in loggers:
             self.log_generations_to_vemlp_wandb(samples, step)
@@ -414,7 +297,6 @@
         columns = ["step"] + sum(
             [[f"input_{i + 1}", f"output_{i + 1}", f"score_{i + 1}"] for i in range(len(samples))], []
         )
->>>>>>> f0964b66
 
         if not hasattr(self, "validation_table"):
             # Initialize the table on first call
@@ -440,25 +322,6 @@
         """Log samples to swanlab as text"""
         import swanlab
 
-<<<<<<< HEAD
-        swanlab_text_list = []
-        for i, sample in enumerate(samples):
-            row_text = f"""
-            input: {sample[0]}
-            
-            ---
-            
-            output: {sample[1]}
-            
-            ---
-            
-            score: {sample[2]}
-            """
-            swanlab_text_list.append(swanlab.Text(row_text, caption=f"sample {i + 1}"))
-
-        # Log to swanlab
-        swanlab.log({"val/generations": swanlab_text_list}, step=step)
-=======
         swanlab_table = swanlab.echarts.Table()
 
         # Create column names
@@ -469,7 +332,6 @@
 
         # Log to swanlab
         swanlab.log({"val/generations": swanlab_table}, step=step)
->>>>>>> f0964b66
 
     def log_generations_to_mlflow(self, samples, step):
         """Log validation generation to mlflow as artifacts"""
@@ -520,66 +382,36 @@
             table_plot=pd.DataFrame.from_records(table),
             iteration=step,
         )
-<<<<<<< HEAD
- 
-=======
-
->>>>>>> f0964b66
     def log_generations_to_tensorboard(self, samples, step):
         """Log samples to tensorboard as text"""
         # Initialize tensorboard writer if not exists
         if not hasattr(self, "writer"):
             from torch.utils.tensorboard import SummaryWriter
-<<<<<<< HEAD
+
             tensorboard_dir = os.environ.get("TENSORBOARD_DIR", "tensorboard_log")
             os.makedirs(tensorboard_dir, exist_ok=True)
             self.writer = SummaryWriter(log_dir=tensorboard_dir)
-        
+
         # Format the samples data into readable text
         text_content = f"**Generation Results - Step {step}**\n\n"
-        
+
         for i, sample in enumerate(samples):
             text_content += f"### Sample {i + 1}\n"
-            
+
             # Assuming sample contains [input, output, score]
             if len(sample) >= 3:
                 input_text, output_text, score = sample[0], sample[1], sample[2]
-                
-=======
-
-            tensorboard_dir = os.environ.get("TENSORBOARD_DIR", "tensorboard_log")
-            os.makedirs(tensorboard_dir, exist_ok=True)
-            self.writer = SummaryWriter(log_dir=tensorboard_dir)
-
-        # Format the samples data into readable text
-        text_content = f"**Generation Results - Step {step}**\n\n"
-
-        for i, sample in enumerate(samples):
-            text_content += f"### Sample {i + 1}\n"
-
-            # Assuming sample contains [input, output, score]
-            if len(sample) >= 3:
-                input_text, output_text, score = sample[0], sample[1], sample[2]
-
->>>>>>> f0964b66
+
                 text_content += f"**Input:** {input_text}\n\n"
                 text_content += f"**Output:** {output_text}\n\n"
                 text_content += f"**Score:** {score}\n\n"
             else:
                 # Handle cases where sample format might be different
                 text_content += f"**Data:** {sample}\n\n"
-<<<<<<< HEAD
-            
-            text_content += "---\n\n"
-        
-        # Log to tensorboard as text
-        self.writer.add_text('val/generations', text_content, step)
-=======
 
             text_content += "---\n\n"
 
         # Log to tensorboard as text
         self.writer.add_text("val/generations", text_content, step)
->>>>>>> f0964b66
         # Flush to ensure data is written
         self.writer.flush()