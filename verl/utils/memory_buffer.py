# Copyright 2024 Bytedance Ltd. and/or its affiliates
#
# Licensed under the Apache License, Version 2.0 (the "License");
# you may not use this file except in compliance with the License.
# You may obtain a copy of the License at
#
#     http://www.apache.org/licenses/LICENSE-2.0
#
# Unless required by applicable law or agreed to in writing, software
# distributed under the License is distributed on an "AS IS" BASIS,
# WITHOUT WARRANTIES OR CONDITIONS OF ANY KIND, either express or implied.
# See the License for the specific language governing permissions and
# limitations under the License.
"""
This file contains utilities to manipulate torch memory buffers
"""

<<<<<<< HEAD
from typing import Dict, List, Optional
=======
from typing import Optional
>>>>>>> f0964b66

import torch
from torch import nn

from verl.utils.device import get_device_name


class MemoryBuffer:
    """
    A memory buffer is a contiguous torch tensor that may combine multiple tensors sharing with the underlying
    memory. It must have a unique type to support this behavior.
    """

    def __init__(self, numel: int, numel_padded: int, dtype: torch.dtype, source: Optional[torch.Tensor] = None):
        self.numel = numel
        self.numel_padded = numel_padded
        self.dtype = dtype
        if source is not None:
            self.data = source
        else:
<<<<<<< HEAD
            self.data = torch.zeros(self.numel_padded, dtype=self.dtype, device="cuda", requires_grad=False)
=======
            self.data = torch.zeros(self.numel_padded, dtype=self.dtype, device=get_device_name(), requires_grad=False)
>>>>>>> f0964b66

    def zero(self):
        """Reset the buffer to zero."""
        self.data.zero_()

    def get(self, shape, start_index):
        """Return a tensor with the input `shape` as a view into the
        1-D data starting at `start_index`."""
        end_index = start_index + shape.numel()
        assert end_index <= self.numel, "requested tensor is out of the buffer range."
        buffer_tensor = self.data[start_index:end_index]
        buffer_tensor = buffer_tensor.view(shape)
        return buffer_tensor


def calc_padded_numel(shape: torch.Size, dtype: torch.dtype):
    """for cuda memory alignment, make sure alignment by 128-bits"""
    align_numel = 128 // torch.finfo(dtype).bits
    numel = shape.numel()
    return (numel + align_numel - 1) // align_numel * align_numel


def get_weight_buffer_meta_from_module(module: nn.Module) -> dict[str, dict]:
    """
    Return a dictionary containing name to a shape and dtype.
    """
    weight_buffer_meta = {}
    for name, param in sorted(module.named_parameters()):
        weight_buffer_meta[name] = {"shape": param.shape, "dtype": param.dtype}
    return weight_buffer_meta


def build_memory_buffer(weight_buffer_meta: dict[str, dict]) -> dict[torch.dtype, MemoryBuffer]:
    """Build the memory buffer given weight_buffer_meta

    Args:
        weight_buffer_meta: contains mapping from name to a dictionary containing shape and dtype of the tensors

    Returns: a large memory buffer for each dtype that can hold all the tensors

    """
    memory_buffers = {}
    total_numel_map = {}  # map from dtype to the total numel
    for name, meta_info in sorted(weight_buffer_meta.items()):
        shape = meta_info["shape"]
        dtype = meta_info["dtype"]

        assert isinstance(shape, torch.Size)
        assert isinstance(dtype, torch.dtype)

        if dtype not in total_numel_map:
            total_numel_map[dtype] = 0

        total_numel_map[dtype] += calc_padded_numel(shape, dtype)

    for dtype, total_numel in total_numel_map.items():
        memory_buffers[dtype] = MemoryBuffer(total_numel, total_numel, dtype)

    return memory_buffers


<<<<<<< HEAD
def build_memory_reference_from_module(module: torch.nn.Module, memory_buffers: Dict[torch.dtype, MemoryBuffer], maintain_weight=True):
=======
def build_memory_reference_from_module(
    module: torch.nn.Module, memory_buffers: dict[torch.dtype, MemoryBuffer], maintain_weight=True
):
>>>>>>> f0964b66
    start_index = {}
    for dtype in memory_buffers:
        start_index[dtype] = 0
    for name, param in sorted(module.named_parameters()):
        memory_buffer = memory_buffers[param.dtype]
        buffer = memory_buffer.get(shape=param.shape, start_index=start_index[param.dtype])
        # need to increment start_index
        start_index[param.dtype] += calc_padded_numel(param.shape, param.dtype)
        if maintain_weight:
            buffer.copy_(param.data)
        param.data = buffer


def build_memory_reference(weight_buffer_meta: dict[str, dict], memory_buffers: dict[torch.dtype, MemoryBuffer]):
    """Build the memory references. The memory buffers are built using the build_memory_buffer API.
    This API will allocate a weight buffer pointer to the memory buffer according to the weight_buffer_meta.

    Args:
        weight_buffer_meta:
        memory_buffers:

    Returns:

    """
    start_idx = {}
    weight_buffers = {}
    for dtype in memory_buffers:
        start_idx[dtype] = 0

    for name, meta_info in sorted(weight_buffer_meta.items()):
        shape = meta_info["shape"]
        dtype = meta_info["dtype"]

        buffer = memory_buffers[dtype].get(shape, start_index=start_idx[dtype])
        start_idx[dtype] += calc_padded_numel(shape, dtype)
        weight_buffers[name] = buffer

    return weight_buffers


class MemoryBufferModuleWrapper:
    """
    Note that we do not design MemoryBufferModuleWrapper as an nn.Module due to
    - It will change the checkpoint name
    """

    def __init__(self, module: nn.Module):
        super().__init__()
        self.module = module
        self.weight_buffer_meta = get_weight_buffer_meta_from_module(self.module)
        self.memory_buffers = build_memory_buffer(self.weight_buffer_meta)
        build_memory_reference_from_module(self.module, self.memory_buffers)

    def get_memory_buffers(self):
        return self.memory_buffers

    def get_weight_buffer_meta(self):
        return self.weight_buffer_meta


class MegatronMemoryBufferForRollout:
    """
    We assume that
    - inference engine has tp + dp
    - actor has tp + pp + dp
    - the tp between inference engine and actor should be the same
    - memory_buffers: contains a list of memory_buffers, each is a dict from dtype to MemoryBuffer
    - weight_buffers: contains a list of weight_buffers, each is a dict from name to param
    - named_parameters: a dict from name to parameter that normalizes the names from pp and vpp. Note that
        the named_parameters may not be directly compatible with inference engine. User has to take care of
        this part such as the layout mismatches. (e.g. qkv transpose)
    - Note that weight_buffer, named_parameters and memory_buffers share the same underlying GPU memory.
    - When doing weight sync, the data is transfer via memory buffers
    """

    def __init__(self, transform_memory_param_fn):
        self._memory_buffers = []
        self._weight_buffers = []
        self._named_parameters = {}
        self.transform_memory_param_fn = transform_memory_param_fn

    def initialize_weight_buffer(self, weight_buffer_meta_pp: list[dict[str, dict]]):
        """
        Initialize the weight buffer. The weight buffer is obtained according to the actor. We will construct
        a large buffer for each dtype in the weight_buffer.

        Args:
            weight_buffer_meta: contains pp models, each pp models contains a dictionary of mapping from

        Returns: None

        """
        self.weight_buffer_meta_pp = weight_buffer_meta_pp

        for weight_buffer_meta in self.weight_buffer_meta_pp:
            memory_buffer = build_memory_buffer(weight_buffer_meta)
            self._memory_buffers.append(memory_buffer)
            self._weight_buffers.append(None)

    def build_memory_reference(self):
        for i, weight_buffer_meta in enumerate(self.weight_buffer_meta_pp):
            self._weight_buffers[i] = build_memory_reference(weight_buffer_meta, self._memory_buffers[i])
        self._named_parameters = self.transform_memory_param_fn(self._weight_buffers)

    @property
    def named_parameters(self):
        return self._named_parameters

    @property
    def weight_buffers(self):
        return self._weight_buffers

    @property
    def memory_buffers(self):
        return self._memory_buffers<|MERGE_RESOLUTION|>--- conflicted
+++ resolved
@@ -15,11 +15,7 @@
 This file contains utilities to manipulate torch memory buffers
 """
 
-<<<<<<< HEAD
-from typing import Dict, List, Optional
-=======
 from typing import Optional
->>>>>>> f0964b66
 
 import torch
 from torch import nn
@@ -40,11 +36,7 @@
         if source is not None:
             self.data = source
         else:
-<<<<<<< HEAD
-            self.data = torch.zeros(self.numel_padded, dtype=self.dtype, device="cuda", requires_grad=False)
-=======
             self.data = torch.zeros(self.numel_padded, dtype=self.dtype, device=get_device_name(), requires_grad=False)
->>>>>>> f0964b66
 
     def zero(self):
         """Reset the buffer to zero."""
@@ -106,13 +98,9 @@
     return memory_buffers
 
 
-<<<<<<< HEAD
-def build_memory_reference_from_module(module: torch.nn.Module, memory_buffers: Dict[torch.dtype, MemoryBuffer], maintain_weight=True):
-=======
 def build_memory_reference_from_module(
     module: torch.nn.Module, memory_buffers: dict[torch.dtype, MemoryBuffer], maintain_weight=True
 ):
->>>>>>> f0964b66
     start_index = {}
     for dtype in memory_buffers:
         start_index[dtype] = 0
