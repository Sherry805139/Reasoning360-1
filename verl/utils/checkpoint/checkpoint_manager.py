--- conflicted
+++ resolved
@@ -15,26 +15,14 @@
 import os
 import random
 import shutil
-<<<<<<< HEAD
-import tempfile
-from typing import Optional, Union
-=======
->>>>>>> f0964b66
 
 import numpy as np
 import torch
 import torch.distributed
-<<<<<<< HEAD
-from filelock import FileLock
-from transformers import PreTrainedTokenizer, ProcessorMixin
-
-from verl.utils.device import is_cuda_available, is_npu_available
-=======
 from omegaconf import DictConfig
 from transformers import PreTrainedTokenizer, ProcessorMixin
 
 from verl.utils.device import get_device_name, get_torch_device
->>>>>>> f0964b66
 
 
 class BaseCheckpointManager:
@@ -57,13 +45,6 @@
         model,
         optimizer: torch.optim.Optimizer,
         lr_scheduler: torch.optim.lr_scheduler.LRScheduler = None,
-<<<<<<< HEAD
-        processing_class: Union[PreTrainedTokenizer, ProcessorMixin] = None,
-        checkpoint_contents: Optional[list] = None,
-    ):
-        if checkpoint_contents is None:
-            checkpoint_contents = ["model", "optimizer", "extra"]
-=======
         processing_class: PreTrainedTokenizer | ProcessorMixin = None,
         checkpoint_config: DictConfig = None,
     ):
@@ -74,7 +55,6 @@
             checkpoint_load_contents = ["model", "optimizer", "extra"]
         if checkpoint_save_contents is None:
             checkpoint_save_contents = ["model", "optimizer", "extra"]
->>>>>>> f0964b66
         self.previous_global_step = None
         self.previous_saved_paths = []
 
@@ -82,21 +62,68 @@
         self.optimizer = optimizer
         self.lr_scheduler = lr_scheduler
         self.processing_class = processing_class
-<<<<<<< HEAD
-        self.checkpoint_contents = checkpoint_contents
-=======
         self.checkpoint_load_contents = checkpoint_load_contents
         self.checkpoint_save_contents = checkpoint_save_contents
->>>>>>> f0964b66
 
         self.rank = torch.distributed.get_rank()
         self.world_size = torch.distributed.get_world_size()
 
-<<<<<<< HEAD
+    @property
+    def should_save_model(self) -> bool:
+        """
+        Returns True if 'model' is in checkpoint_save_contents, indicating the model state should be saved.
+        """
+        return "model" in self.checkpoint_save_contents
+
+    @property
+    def should_save_optimizer(self) -> bool:
+        """
+        Returns True if 'optimizer' is in checkpoint_save_contents, indicating the optimizer state should be saved.
+        """
+        return "optimizer" in self.checkpoint_save_contents
+
+    @property
+    def should_save_extra(self) -> bool:
+        """
+        Returns True if 'extra' is in checkpoint_save_contents, indicating the extra state should be saved.
+        """
+        return "extra" in self.checkpoint_save_contents
+
+    @property
+    def should_save_hf_model(self) -> bool:
+        """
+        Returns True if 'hf_model' is in checkpoint_save_contents, indicating the model should be converted to hf
+        model and saved.
+        """
+        return "hf_model" in self.checkpoint_save_contents
+
+    @property
+    def should_load_model(self) -> bool:
+        """
+        Returns True if 'model' is in checkpoint_load_contents, indicating the model state should be loaded.
+        """
+        return "model" in self.checkpoint_load_contents
+
+    @property
+    def should_load_optimizer(self) -> bool:
+        """
+        Returns True if 'optimizer' is in checkpoint_load_contents, indicating the optimizer state should be loaded.
+        """
+        return "optimizer" in self.checkpoint_load_contents
+
+    @property
+    def should_load_extra(self) -> bool:
+        """
+        Returns True if 'extra' is in checkpoint_load_contents, indicating the extra state should be loaded.
+        """
+        return "extra" in self.checkpoint_load_contents
+
     def load_checkpoint(self, local_path: str, hdfs_path: str = None, del_local_after_load: bool = False):
         raise NotImplementedError
 
-    def save_checkpoint(self, local_path: str, hdfs_path: str = None, global_step: int = 0, max_ckpt_to_keep: int = None):
+    def save_checkpoint(
+        self, local_path: str, hdfs_path: str = None, global_step: int = 0, max_ckpt_to_keep: int = None
+    ):
         raise NotImplementedError
 
     @staticmethod
@@ -114,81 +141,6 @@
                 continue
             shutil.rmtree(abs_path, ignore_errors=True)
 
-=======
-    @property
-    def should_save_model(self) -> bool:
-        """
-        Returns True if 'model' is in checkpoint_save_contents, indicating the model state should be saved.
-        """
-        return "model" in self.checkpoint_save_contents
-
-    @property
-    def should_save_optimizer(self) -> bool:
-        """
-        Returns True if 'optimizer' is in checkpoint_save_contents, indicating the optimizer state should be saved.
-        """
-        return "optimizer" in self.checkpoint_save_contents
-
-    @property
-    def should_save_extra(self) -> bool:
-        """
-        Returns True if 'extra' is in checkpoint_save_contents, indicating the extra state should be saved.
-        """
-        return "extra" in self.checkpoint_save_contents
-
-    @property
-    def should_save_hf_model(self) -> bool:
-        """
-        Returns True if 'hf_model' is in checkpoint_save_contents, indicating the model should be converted to hf
-        model and saved.
-        """
-        return "hf_model" in self.checkpoint_save_contents
-
-    @property
-    def should_load_model(self) -> bool:
-        """
-        Returns True if 'model' is in checkpoint_load_contents, indicating the model state should be loaded.
-        """
-        return "model" in self.checkpoint_load_contents
-
-    @property
-    def should_load_optimizer(self) -> bool:
-        """
-        Returns True if 'optimizer' is in checkpoint_load_contents, indicating the optimizer state should be loaded.
-        """
-        return "optimizer" in self.checkpoint_load_contents
-
-    @property
-    def should_load_extra(self) -> bool:
-        """
-        Returns True if 'extra' is in checkpoint_load_contents, indicating the extra state should be loaded.
-        """
-        return "extra" in self.checkpoint_load_contents
-
-    def load_checkpoint(self, local_path: str, hdfs_path: str = None, del_local_after_load: bool = False):
-        raise NotImplementedError
-
-    def save_checkpoint(
-        self, local_path: str, hdfs_path: str = None, global_step: int = 0, max_ckpt_to_keep: int = None
-    ):
-        raise NotImplementedError
-
->>>>>>> f0964b66
-    @staticmethod
-    def checkpath(local_path: str, hdfs_path: str):
-        assert local_path is not None or hdfs_path is not None, "local_path and hdfs_path cannot be both None"
-        return local_path is not None, local_path if local_path is not None else hdfs_path
-
-    def remove_previous_save_local_path(self, path):
-        if isinstance(path, str):
-            path = [path]
-        for p in path:
-            abs_path = os.path.abspath(p)
-            print(f"Checkpoint manager remove previous save local path: {abs_path}")
-            if not os.path.exists(abs_path):
-                continue
-            shutil.rmtree(abs_path, ignore_errors=True)
-
     @staticmethod
     def get_rng_state():
         rng_state = {
@@ -197,15 +149,8 @@
             "random": random.getstate(),
         }
 
-<<<<<<< HEAD
-        if is_cuda_available:
-            rng_state["cuda"] = torch.cuda.get_rng_state()
-        elif is_npu_available:
-            rng_state["npu"] = torch.npu.get_rng_state()
-=======
         if get_device_name() != "cpu":
             rng_state[get_device_name()] = get_torch_device().get_rng_state()
->>>>>>> f0964b66
 
         return rng_state
 
@@ -215,15 +160,8 @@
         np.random.set_state(rng_state["numpy"])
         random.setstate(rng_state["random"])
 
-<<<<<<< HEAD
-        if is_cuda_available:
-            torch.cuda.set_rng_state(rng_state["cuda"])
-        elif is_npu_available:
-            torch.npu.set_rng_state(rng_state["npu"])
-=======
         if get_device_name() != "cpu":
             get_torch_device().set_rng_state(rng_state[get_device_name()])
->>>>>>> f0964b66
 
 
 def find_latest_ckpt_path(path, directory_format="global_step_{}"):
