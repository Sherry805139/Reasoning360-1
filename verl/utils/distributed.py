# Copyright 2024 Bytedance Ltd. and/or its affiliates
#
# Licensed under the Apache License, Version 2.0 (the "License");
# you may not use this file except in compliance with the License.
# You may obtain a copy of the License at
#
#     http://www.apache.org/licenses/LICENSE-2.0
#
# Unless required by applicable law or agreed to in writing, software
# distributed under the License is distributed on an "AS IS" BASIS,
# WITHOUT WARRANTIES OR CONDITIONS OF ANY KIND, either express or implied.
# See the License for the specific language governing permissions and
# limitations under the License.
"""Utilities for distributed training."""

import os

import torch.distributed

<<<<<<< HEAD
from verl.utils.device import get_torch_device, is_cuda_available
=======
from verl.utils.device import get_nccl_backend, get_torch_device
>>>>>>> f0964b66


def initialize_global_process_group(timeout_second=36000):
    from datetime import timedelta

<<<<<<< HEAD
    torch.distributed.init_process_group("nccl" if is_cuda_available else "hccl", timeout=timedelta(seconds=timeout_second))
=======
    torch.distributed.init_process_group(
        get_nccl_backend(),
        timeout=timedelta(seconds=timeout_second),
        init_method=os.environ.get("DIST_INIT_METHOD", None),
    )
>>>>>>> f0964b66
    local_rank = int(os.environ["LOCAL_RANK"])
    rank = int(os.environ["RANK"])
    world_size = int(os.environ["WORLD_SIZE"])

    if torch.distributed.is_initialized():
        get_torch_device().set_device(local_rank)
    return local_rank, rank, world_size


def destroy_global_process_group():
    if torch.distributed.is_initialized():
        torch.distributed.destroy_process_group()<|MERGE_RESOLUTION|>--- conflicted
+++ resolved
@@ -17,25 +17,17 @@
 
 import torch.distributed
 
-<<<<<<< HEAD
-from verl.utils.device import get_torch_device, is_cuda_available
-=======
 from verl.utils.device import get_nccl_backend, get_torch_device
->>>>>>> f0964b66
 
 
 def initialize_global_process_group(timeout_second=36000):
     from datetime import timedelta
 
-<<<<<<< HEAD
-    torch.distributed.init_process_group("nccl" if is_cuda_available else "hccl", timeout=timedelta(seconds=timeout_second))
-=======
     torch.distributed.init_process_group(
         get_nccl_backend(),
         timeout=timedelta(seconds=timeout_second),
         init_method=os.environ.get("DIST_INIT_METHOD", None),
     )
->>>>>>> f0964b66
     local_rank = int(os.environ["LOCAL_RANK"])
     rank = int(os.environ["RANK"])
     world_size = int(os.environ["WORLD_SIZE"])
