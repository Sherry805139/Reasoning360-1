# Copyright 2024 Bytedance Ltd. and/or its affiliates
#
# Licensed under the Apache License, Version 2.0 (the "License");
# you may not use this file except in compliance with the License.
# You may obtain a copy of the License at
#
#     http://www.apache.org/licenses/LICENSE-2.0
#
# Unless required by applicable law or agreed to in writing, software
# distributed under the License is distributed on an "AS IS" BASIS,
# WITHOUT WARRANTIES OR CONDITIONS OF ANY KIND, either express or implied.
# See the License for the specific language governing permissions and
# limitations under the License.
"""
Utilities to create common models from huggingface
"""

import os
import re
import warnings
<<<<<<< HEAD
from typing import Dict, Optional, Type
=======
from dataclasses import dataclass
from typing import Optional
>>>>>>> f0964b66

import numpy as np
import torch
from torch import nn
from transformers import (
    AutoConfig,
    AutoModelForCausalLM,
    GenerationConfig,
    MistralForSequenceClassification,
    PretrainedConfig,
<<<<<<< HEAD
)
=======
    PreTrainedModel,
)
from transformers.modeling_outputs import CausalLMOutputWithPast
>>>>>>> f0964b66

from verl.models.registry import ModelRegistry
from verl.utils.import_utils import is_trl_available


class LambdaLayer(nn.Module):
    def __init__(self, fn):
        super().__init__()
        self.fn = fn

    def forward(self, *args, **kwargs):
        return self.fn(*args, **kwargs)


def squeeze(x):
    return torch.squeeze(x, dim=-1)


def update_model_config(module_config, override_config_kwargs):
    """Update the module config with the override_config_kwargs.
    Args:
        module_config: The module config from Huggingface Transformers.
        override_config_kwargs: The kwargs to override the module config.
    """
    for key, val in override_config_kwargs.items():
        if isinstance(val, dict):
            update_model_config(getattr(module_config, key), val)
        else:
            setattr(module_config, key, val)


def get_huggingface_actor_config(model_name: str, override_config_kwargs=None, trust_remote_code=False) -> dict:
    if override_config_kwargs is None:
        override_config_kwargs = {}
<<<<<<< HEAD
    assert isinstance(override_config_kwargs, Dict), f"override_config_kwargs must be a dict, got {type(override_config_kwargs)}"
=======
    assert isinstance(override_config_kwargs, dict), (
        f"override_config_kwargs must be a dict, got {type(override_config_kwargs)}"
    )
>>>>>>> f0964b66
    module_config = AutoConfig.from_pretrained(model_name, trust_remote_code=trust_remote_code)
    update_model_config(module_config, override_config_kwargs)

    return module_config


def get_generation_config(
    model: str,
    trust_remote_code: bool = False,
) -> Optional[GenerationConfig]:
    try:
        return GenerationConfig.from_pretrained(model)
    except OSError:  # Not found
        try:
            config = get_huggingface_actor_config(
                model,
                trust_remote_code=trust_remote_code,
            )
            return GenerationConfig.from_model_config(config)
        except OSError:  # Not found
            return None


def create_huggingface_actor(model_name: str, override_config_kwargs=None, automodel_kwargs=None) -> nn.Module:
    """

    Args:
        model_name:
        override_config_kwargs:

    Returns:

    """
    if override_config_kwargs is None:
        override_config_kwargs = {}
    if automodel_kwargs is None:
        automodel_kwargs = {}
<<<<<<< HEAD
    assert isinstance(override_config_kwargs, Dict), f"override_config_kwargs must be a dict, got {type(override_config_kwargs)}"
    module_config = get_huggingface_actor_config(model_name, override_config_kwargs, trust_remote_code=automodel_kwargs.get("trust_remote_code", False))
=======
    assert isinstance(override_config_kwargs, dict), (
        f"override_config_kwargs must be a dict, got {type(override_config_kwargs)}"
    )
    module_config = get_huggingface_actor_config(
        model_name, override_config_kwargs, trust_remote_code=automodel_kwargs.get("trust_remote_code", False)
    )
>>>>>>> f0964b66
    module: nn.Module = AutoModelForCausalLM.from_config(module_config, **automodel_kwargs)
    return module


def create_huggingface_critic(model_name: str, override_config_kwargs=None, automodel_kwargs=None) -> nn.Module:
    """

    Args:
        model_name:
        override_config_kwargs:

    Returns:

    """
<<<<<<< HEAD
    critic_module: nn.Module = create_huggingface_actor(model_name, override_config_kwargs=override_config_kwargs, automodel_kwargs=automodel_kwargs)
    if automodel_kwargs is None:
        automodel_kwargs = {}
    torch_dtype = automodel_kwargs.get("torch_dtype", torch.float32)
    critic_module.lm_head = nn.Sequential(nn.Linear(critic_module.config.hidden_size, 1, dtype=torch_dtype), LambdaLayer(fn=squeeze))
=======
    critic_module: nn.Module = create_huggingface_actor(
        model_name, override_config_kwargs=override_config_kwargs, automodel_kwargs=automodel_kwargs
    )
    if automodel_kwargs is None:
        automodel_kwargs = {}
    torch_dtype = automodel_kwargs.get("torch_dtype", torch.float32)
    critic_module.lm_head = nn.Sequential(
        nn.Linear(critic_module.config.hidden_size, 1, dtype=torch_dtype), LambdaLayer(fn=squeeze)
    )
>>>>>>> f0964b66
    return critic_module


def get_model_size(model: nn.Module, scale="auto"):
    n_params = sum(p.numel() for p in model.parameters())

    if scale == "auto":
        if n_params > 1e9:
            scale = "B"
        elif n_params > 1e6:
            scale = "M"
        elif n_params > 1e3:
            scale = "K"
        else:
            scale = ""

    if scale == "B":
        n_params = n_params / 1e9
    elif scale == "M":
        n_params = n_params / 1e6
    elif scale == "K":
        n_params = n_params / 1e3
    elif scale == "":
        pass
    else:
        raise NotImplementedError(f"Unknown scale {scale}")

    return n_params, scale


def print_model_size(model: nn.Module, name: str = None):
    n_params, scale = get_model_size(model, scale="auto")
    if name is None:
        name = model.__class__.__name__
    print(f"{name} contains {n_params:.2f}{scale} parameters")


def create_random_mask(
    input_ids: torch.Tensor,
    max_ratio_of_valid_token: float,
    max_ratio_of_left_padding: float,
    min_ratio_of_valid_token: float = 0,
):
    """Create a random mask given input_ids. Support left padding and right padding.
    Process:
    - Sample valid token length
    - Sample left_padding length
    - Generate padding

    Args:
        input_ids:
            shape (batch_size, seq_len)

    Returns:

    """
    assert max_ratio_of_valid_token > 0 and max_ratio_of_valid_token <= 1.0
    assert max_ratio_of_left_padding >= 0 and max_ratio_of_left_padding < 1.0
    assert min_ratio_of_valid_token <= max_ratio_of_valid_token

    batch_size, sequence_length = input_ids.shape
    max_num_valid_tokens = int(sequence_length * max_ratio_of_valid_token)
    min_num_valid_tokens = max(1, int(sequence_length * min_ratio_of_valid_token))
    max_left_padding = int(sequence_length * max_ratio_of_left_padding)
    assert max_num_valid_tokens + max_left_padding <= sequence_length
    assert max_num_valid_tokens > 0 and max_ratio_of_valid_token <= sequence_length
    masks = torch.ones_like(input_ids, dtype=torch.int64)
    # TODO: we can make this faster
    for i in range(batch_size):
        num_left_padding = np.random.randint(low=0, high=max_left_padding + 1, dtype=np.int64)
        num_valid = np.random.randint(low=min_num_valid_tokens, high=max_num_valid_tokens + 1, dtype=np.int64)

        for index in range(num_left_padding):
            masks[i, index] = 0

        for index in range(num_left_padding + num_valid, sequence_length):
            masks[i, index] = 0
    return masks


def compute_position_id_with_mask(mask):
    return torch.clip(torch.cumsum(mask, dim=-1) - 1, min=0, max=None)


<<<<<<< HEAD
=======
def convert_weight_keys(state_dict: dict[str, torch.Tensor], model: PreTrainedModel):
    # convert state dict keys: https://github.com/huggingface/transformers/pull/38385
    if not hasattr(model, "_checkpoint_conversion_mapping"):
        return state_dict

    reverse_key_mapping = {v: k for k, v in model._checkpoint_conversion_mapping.items()}
    original_weights = {}
    for key, value in state_dict.items():
        for pattern, replacement in reverse_key_mapping.items():
            replacement = replacement.lstrip("^")  # strip off un-needed chars and patterns
            replacement = re.sub(r"\(.*\)", "", replacement)
            key, n_replace = re.subn(pattern, replacement, key)
            # Early exit of the loop
            if n_replace > 0:
                break

        original_weights[key] = value

    return original_weights


def check_exclude_modules(config, key: str) -> bool:
    """
    A helper method to check if the passed module's key name matches any of the exclude modules in the adapter_config.
    Adapted from https://github.com/huggingface/peft/blob/main/src/peft/tuners/tuners_utils.py

    Args:
        config (`LoraConfig` | `LycorisConfig`): A config to match exclude modules from
        key (`str`): A key to search any matches in config

    Returns:
        True of match object if key matches any exclude modules from config, False if no match found
    """
    if hasattr(config, "exclude_modules") and config.exclude_modules:
        if isinstance(config.exclude_modules, str):
            if re.fullmatch(config.exclude_modules, key):
                return True
        elif key in config.exclude_modules:
            return True
        elif any(key.endswith(f".{exclude_key}") for exclude_key in config.exclude_modules):
            return True
    return False


def check_target_modules(config, key: str) -> bool:
    """
    A helper method to check if the passed module's key name matches any of the target modules in the adapter_config.
    Adapted from https://github.com/huggingface/peft/blob/main/src/peft/tuners/tuners_utils.py

    Args:
        config (`LoraConfig` | `LycorisConfig`): A config to match target modules from
        key (`str`): A key to search any matches in config

    Returns:
        True of match object if key matches any target modules from config, False if no match found
    """
    if isinstance(config.target_modules, str):
        target_module_found = re.fullmatch(config.target_modules, key)
    elif key in config.target_modules:
        # this module is specified directly in target_modules
        target_module_found = True
    else:
        target_module_found = any(key.endswith(f".{target_key}") for target_key in config.target_modules)

        layer_indexes = getattr(config, "layers_to_transform", None)
        layers_pattern = getattr(config, "layers_pattern", None)

        is_using_layer_indexes = layer_indexes is not None and (
            len(layer_indexes) != 0 if isinstance(layer_indexes, list) else True
        )
        if is_using_layer_indexes and target_module_found:
            layer_index = None
            # TODO: It's still unclear how empty layers_pattern (None, [], or "") should behave
            # For now, empty layers_pattern means any layer pattern is ok
            if layers_pattern is None or len(layers_pattern) == 0:
                layer_index = re.match(r".*\.[^.]*\.(\d+)\.", key)
            else:
                layers_pattern = [layers_pattern] if isinstance(layers_pattern, str) else layers_pattern
                for pattern in layers_pattern:
                    layer_index = re.match(rf".*\.{pattern}\.(\d+)\.", key)
                    if layer_index is not None:
                        break

            if layer_index is None:
                target_module_found = False
            else:
                layer_index = int(layer_index.group(1))
                if isinstance(layer_indexes, int):
                    target_module_found = layer_index == layer_indexes
                else:
                    target_module_found = layer_index in layer_indexes

    return target_module_found


>>>>>>> f0964b66
def normalize_model_name(name, pp_rank, vpp_rank, transformer_config, layer_name="layers"):
    """
    Transform the model name in each model_chunk in each pp stage into the name in inference engine
    """
    from verl.utils.megatron_utils import get_transformer_layer_offset

    layer_offset = get_transformer_layer_offset(pp_rank, vpp_rank, transformer_config)

    if layer_name in name:  # belong to an intermediate layer
        split_name = name.split(".")
        # find the num next to split_name
        for i, name in enumerate(split_name):
            if name == layer_name:
                break
        layer_num_idx = i + 1
        # check the name
        assert len(split_name) >= layer_num_idx + 1, f"split_name = {split_name}"
        assert split_name[layer_num_idx].isdigit(), f"split_name = {split_name}"
        # increment layer_num_idx by layer_offset
        split_name[layer_num_idx] = str(int(split_name[layer_num_idx]) + layer_offset)
        name = ".".join(split_name)  # weight name in inference_tp_model
    return name


def normalize_pp_vpp_params(params, num_hidden_layers, layer_name="layers"):
    """
    Normalize the pp vpp params into a complete named parameters.
    This is useful when gather parameters from pp ranks and passed to a model without pp

    params: Iterable[List[Dict[str, param]]]
        params contains a list of pp, with a list of vpp named_parameters in each vpp chunk.
    output: Dict[str, param]

    """
    pp_size = len(params)
    for pp_rank in range(len(params)):
        vpp_size = len(params[pp_rank])
        for vpp_rank in range(vpp_size):
            for name, param in params[pp_rank][vpp_rank].items():
<<<<<<< HEAD
                normalized_name = normalize_model_name(name, pp_rank, vpp_rank, pp_size, vpp_size, num_hidden_layers, layer_name=layer_name)
                yield normalized_name, param


def get_parallel_model_from_config(config, megatron_config, pre_process=None, post_process=None, share_embeddings_and_output_weights=False, value=False):
=======
                normalized_name = normalize_model_name(
                    name, pp_rank, vpp_rank, pp_size, vpp_size, num_hidden_layers, layer_name=layer_name
                )
                yield normalized_name, param


def get_parallel_model_from_config(
    config, megatron_config, pre_process=None, post_process=None, share_embeddings_and_output_weights=False, value=False
):
>>>>>>> f0964b66
    from megatron.core import ModelParallelConfig

    assert isinstance(megatron_config, ModelParallelConfig)
    model_class = _get_parallel_model_architecture_from_config(config, value)

    model = model_class(
        config,
        megatron_config,
        pre_process=pre_process,
        post_process=post_process,
        share_embeddings_and_output_weights=share_embeddings_and_output_weights,
    )
    return model


def _get_parallel_model_architecture_from_config(config: PretrainedConfig, value=False) -> type[nn.Module]:
    architectures = getattr(config, "architectures", [])
    for arch in architectures:
        model_cls = ModelRegistry.load_model_cls(arch, value)
        print("after load model cls")
        if model_cls is not None:
            return model_cls
<<<<<<< HEAD
    raise ValueError(f"Model architectures {architectures} are not supported for now. Supported architectures: {ModelRegistry.get_supported_archs()}")


def _load_hf_model(config, model_config, is_value_model, local_cache_path):
    """Helper function containing the loading hf model logic"""
    from accelerate import init_empty_weights
    from megatron.core import parallel_state as mpu

=======
    raise ValueError(
        f"Model architectures {architectures} are not supported for now. Supported architectures: "
        f"{ModelRegistry.get_supported_archs()}"
    )


def _load_hf_model(config, model_config, is_value_model, local_cache_path):
    """Helper function containing the loading hf model logic"""
    from accelerate import init_empty_weights
    from megatron.core import parallel_state as mpu

>>>>>>> f0964b66
    from verl.models.mcore.saver import _megatron_calc_global_rank

    assert hasattr(model_config, "architectures"), "architectures cannot be empty when load weight!"
    architectures = getattr(model_config, "architectures", [])
    local_cache_path = os.path.expanduser(local_cache_path)

    if config.model.path.startswith("hdfs:"):
        from verl.utils.fs import copy_to_local

        print(f"start download from {config.model.path}")
<<<<<<< HEAD
        local_model_path = copy_to_local(src=config.model.path, cache_dir=local_cache_path, use_shm=config.model.get('use_shm', False))
=======
        local_model_path = copy_to_local(
            src=config.model.path, cache_dir=local_cache_path, use_shm=config.model.get("use_shm", False)
        )
>>>>>>> f0964b66
        print("finish download")
    else:
        local_model_path = config.model.path
        print(f"load from local dir {local_model_path}")

    src_rank = _megatron_calc_global_rank(tp_rank=0, dp_rank=0, pp_rank=0, cp_rank=mpu.get_context_parallel_rank())
    cpu_init_weights = lambda: torch.device("cpu")
    init_context = init_empty_weights if torch.distributed.get_rank() != src_rank else cpu_init_weights
    with init_context(), warnings.catch_warnings():
        warnings.simplefilter("ignore")
        # TODO: to find a better way to load mistral7b-rm lm_head
        if "mistral7b-rm" in config.model.path:
            model = MistralForSequenceClassification.from_pretrained(
                local_model_path,
                torch_dtype="auto",
                # device_map="auto",  # disable auto device_map, the HF weight is only loaded to CPU in src_rank
                # low_cpu_mem_usage=True
            )  # use score head instead of lm_head
            state_dict = model.state_dict()
            state_dict["lm_head.weight"] = state_dict["score.weight"]
<<<<<<< HEAD
            state_dict["model.embed_tokens.weight"] = state_dict["model.embed_tokens.weight"][:32000]  # workaround, 32001 -> 32000
=======
            state_dict["model.embed_tokens.weight"] = state_dict["model.embed_tokens.weight"][
                :32000
            ]  # workaround, 32001 -> 32000
>>>>>>> f0964b66
            is_value_model = True
        else:
            model = AutoModelForCausalLM.from_pretrained(
                local_model_path,
                torch_dtype="auto",
                # device_map="auto", # disable auto device_map, the HF weight is only loaded to CPU in src_rank
                # low_cpu_mem_usage=True
            )
            state_dict = model.state_dict()

    return architectures, model, state_dict, is_value_model
<<<<<<< HEAD


def load_megatron_model_weights(config, model_config, parallel_model, params_dtype, is_value_model=False, local_cache_path="~/.cache/verl/rlhf"):
    """Load weights for verl customized model."""
    architectures, model, state_dict, is_value_model = _load_hf_model(config, model_config, is_value_model, local_cache_path)
=======


def get_hf_model_path(config, local_cache_path="~/.cache/verl/rlhf"):
    local_cache_path = os.path.expanduser(local_cache_path)
    if config.model.path.startswith("hdfs:"):
        from verl.utils.fs import copy_to_local

        local_model_path = copy_to_local(
            src=config.model.path, cache_dir=local_cache_path, use_shm=config.model.get("use_shm", False)
        )
    else:
        local_model_path = config.model.path
    return local_model_path


def load_megatron_model_weights(
    config, model_config, parallel_model, params_dtype, is_value_model=False, local_cache_path="~/.cache/verl/rlhf"
):
    """Load weights for verl customized model."""
    architectures, model, state_dict, is_value_model = _load_hf_model(
        config, model_config, is_value_model, local_cache_path
    )
>>>>>>> f0964b66

    from verl.models.weight_loader_registry import get_weight_loader

    print(f"before weight loader: architectures = {architectures}...")
    for arch in architectures:
        print(f"call weight loader arch = {arch}, model config = {model.config}")
        weight_loader = get_weight_loader(arch)
        weight_loader(
            state_dict=state_dict,
            wrapped_models=parallel_model,
            config=model.config,
            params_dtype=params_dtype,
            is_value_model=is_value_model,
            tie_word_embeddings=model_config.tie_word_embeddings,
        )
    return model.config


<<<<<<< HEAD
def load_megatron_gptmodel_weights(config, model_config, parallel_model, params_dtype, is_value_model=False, local_cache_path="~/.cache/verl/rlhf"):
=======
def load_megatron_gptmodel_weights(
    config, model_config, parallel_model, params_dtype, is_value_model=False, local_cache_path="~/.cache/verl/rlhf"
):
>>>>>>> f0964b66
    """Load weights for mcore GPT model."""
    _, model, state_dict, is_value_model = _load_hf_model(config, model_config, is_value_model, local_cache_path)

    from verl.models.mcore.loader import load_state_dict_to_megatron_gptmodel

    load_state_dict_to_megatron_gptmodel(
        state_dict=state_dict,
        wrapped_models=parallel_model,
        config=model.config,
        params_dtype=params_dtype,
        is_value_model=is_value_model,
    )
    del state_dict, model


# pad input_ids_rmpad, cu_seqlens and max_seqlen_in_batch to be divisible by tp
def pad_packed_inputs(unpad_tokens: torch.Tensor, cu_seqlens, max_seqlen_in_batch, size):
    """pad the tokens such that the total length is a multiple of size.
    This function is useful when applying sequence parallel and context parallel

    Args:
        unpad_tokens: (total_nnz, ...). Tokens after removing padding
        cu_seqlens: (total_nnz + 1,)
        max_seqlen_in_batch: int

    Returns:

    """
    F = nn.functional

    total_nnz = unpad_tokens.shape[0]

    pad_size = 0 if total_nnz % size == 0 else size - total_nnz % size

    # we assume adding a new data in the batch with seqlen pad_size
    if pad_size > 0:
        if unpad_tokens.ndim == 1:
            unpad_tokens = F.pad(unpad_tokens, (0, pad_size))
        elif unpad_tokens.ndim == 2:
            unpad_tokens = F.pad(unpad_tokens, (0, 0, 0, pad_size))
        else:
            raise NotImplementedError(f"Padding dim {unpad_tokens.ndim()} is not supported")

        cu_seqlens = F.pad(cu_seqlens, (0, 1), value=pad_size + cu_seqlens[-1])
        max_seqlen_in_batch = max(max_seqlen_in_batch, pad_size)

    return unpad_tokens, cu_seqlens, max_seqlen_in_batch


def load_mcore_dist_weights(parallel_model, dist_weight_path, is_value_model=False):
    from megatron.core import dist_checkpointing
    from megatron.core.dist_checkpointing.serialization import StrictHandling
<<<<<<< HEAD
    from megatron.core.models.gpt.gpt_model import GPTModel
=======

    from verl.utils.megatron_utils import unwrap_model
>>>>>>> f0964b66

    # strict = StrictHandling.IGNORE_ALL if is_value_model else StrictHandling.ASSUME_OK_UNEXPECTED
    strict = StrictHandling.ASSUME_OK_UNEXPECTED
    for model in parallel_model:
<<<<<<< HEAD
        if isinstance(model.module, GPTModel):
            ssd = model.module.sharded_state_dict()
        else:
            ssd = model.module.module.sharded_state_dict()
=======
        ssd = unwrap_model(model).sharded_state_dict()
>>>>>>> f0964b66
        if is_value_model:
            for k in list(ssd.keys()):
                if "output_layer" in k:
                    ssd.pop(k)
        dist_checkpointing.load(ssd, dist_weight_path, strict=strict)

    return


<<<<<<< HEAD
def get_parallel_gptmodel_from_config(tfconfig, hf_config, pre_process=None, post_process=None, share_embeddings_and_output_weights=False, value=False):
=======
def get_parallel_gptmodel_from_config(
    tfconfig, hf_config, pre_process=None, post_process=None, share_embeddings_and_output_weights=False, value=False
):
>>>>>>> f0964b66
    from megatron.core.models.gpt.gpt_layer_specs import get_gpt_decoder_block_spec
    from megatron.core.models.gpt.gpt_model import GPTModel

    use_te = True
    assert tfconfig.normalization == "RMSNorm", "only RMSNorm is supported for now"
    transformer_layer_spec = get_gpt_decoder_block_spec(tfconfig, use_transformer_engine=use_te)
    rope_scaling_args = {}
    if hf_config.rope_scaling is not None:
        assert hf_config.rope_scaling["type"] == "linear", "only linear scaling is supported for now"
        rope_scaling_args["seq_len_interpolation_factor"] = hf_config.rope_scaling["factor"]
    parallel_model = GPTModel(
        config=tfconfig,
        transformer_layer_spec=transformer_layer_spec,
        vocab_size=hf_config.vocab_size,
        max_sequence_length=hf_config.max_position_embeddings,
        pre_process=pre_process,
        post_process=post_process,
        share_embeddings_and_output_weights=share_embeddings_and_output_weights,
        position_embedding_type="rope",
        rotary_base=hf_config.rope_theta,
        **rope_scaling_args,
    )
    # # for layer in parallel_model.decoder.layers:
    # layer.self_attention.core_attention.flash_attention.softmax_scale = None
    if post_process and value:
        from verl.models.llama.megatron.layers.parallel_linear import LinearForLastLayer

<<<<<<< HEAD
        parallel_model.output_layer = LinearForLastLayer(input_size=tfconfig.hidden_size, output_size=1, config=tfconfig)
    return parallel_model
=======
        parallel_model.output_layer = LinearForLastLayer(
            input_size=tfconfig.hidden_size, output_size=1, config=tfconfig
        )
    return parallel_model


def patch_valuehead_model(model) -> None:
    from types import MethodType

    from transformers import PreTrainedModel
    from trl import AutoModelForCausalLMWithValueHead

    def tie_weights(self: "AutoModelForCausalLMWithValueHead") -> None:
        if isinstance(self.pretrained_model, PreTrainedModel):
            self.pretrained_model.tie_weights()

    def get_input_embeddings(self: "AutoModelForCausalLMWithValueHead") -> torch.nn.Module:
        if isinstance(self.pretrained_model, PreTrainedModel):
            return self.pretrained_model.get_input_embeddings()

    def get_output_embeddings(self: "AutoModelForCausalLMWithValueHead") -> torch.nn.Module:
        if isinstance(self.pretrained_model, PreTrainedModel):
            return self.pretrained_model.get_output_embeddings()

    def can_generate(self):
        return False

    ignore_modules = [name for name, _ in model.named_parameters() if "pretrained_model" in name]
    model._keys_to_ignore_on_save = ignore_modules
    model.tie_weights = MethodType(tie_weights, model)
    model.get_input_embeddings = MethodType(get_input_embeddings, model)
    model.get_output_embeddings = MethodType(get_output_embeddings, model)
    model.can_generate = MethodType(can_generate, model)
    model._no_split_modules = getattr(model.pretrained_model, "_no_split_modules", [])


def load_valuehead_model(local_path, torch_dtype, model_config, trust_remote_code):
    from transformers import AutoModelForCausalLM, AutoModelForTokenClassification, AutoModelForVision2Seq

    try:
        model = AutoModelForTokenClassification.from_pretrained(
            pretrained_model_name_or_path=local_path,
            torch_dtype=torch_dtype,
            config=model_config,
            attn_implementation="flash_attention_2",
            trust_remote_code=trust_remote_code,
        )
        return model
    except BaseException as e:
        if not is_trl_available():
            raise RuntimeError(
                f"model({local_path}) is not a value head model, please install trl to make it valid"
            ) from e

    assert is_trl_available()

    from trl import AutoModelForCausalLMWithValueHead

    if type(model_config) in AutoModelForVision2Seq._model_mapping.keys():
        module_class = AutoModelForVision2Seq
    else:
        module_class = AutoModelForCausalLM
    ori_model = module_class.from_pretrained(
        pretrained_model_name_or_path=local_path,
        torch_dtype=torch_dtype,
        config=model_config,
        attn_implementation="flash_attention_2",
        trust_remote_code=trust_remote_code,
    )
    model = AutoModelForCausalLMWithValueHead.from_pretrained(ori_model)
    patch_valuehead_model(model)
    return model


@dataclass
class CausalLMOutputForPPO(CausalLMOutputWithPast):
    log_probs: Optional[torch.FloatTensor] = None
    entropy: Optional[torch.FloatTensor] = None
>>>>>>> f0964b66
<|MERGE_RESOLUTION|>--- conflicted
+++ resolved
@@ -18,12 +18,8 @@
 import os
 import re
 import warnings
-<<<<<<< HEAD
-from typing import Dict, Optional, Type
-=======
 from dataclasses import dataclass
 from typing import Optional
->>>>>>> f0964b66
 
 import numpy as np
 import torch
@@ -34,13 +30,9 @@
     GenerationConfig,
     MistralForSequenceClassification,
     PretrainedConfig,
-<<<<<<< HEAD
-)
-=======
     PreTrainedModel,
 )
 from transformers.modeling_outputs import CausalLMOutputWithPast
->>>>>>> f0964b66
 
 from verl.models.registry import ModelRegistry
 from verl.utils.import_utils import is_trl_available
@@ -75,13 +67,9 @@
 def get_huggingface_actor_config(model_name: str, override_config_kwargs=None, trust_remote_code=False) -> dict:
     if override_config_kwargs is None:
         override_config_kwargs = {}
-<<<<<<< HEAD
-    assert isinstance(override_config_kwargs, Dict), f"override_config_kwargs must be a dict, got {type(override_config_kwargs)}"
-=======
     assert isinstance(override_config_kwargs, dict), (
         f"override_config_kwargs must be a dict, got {type(override_config_kwargs)}"
     )
->>>>>>> f0964b66
     module_config = AutoConfig.from_pretrained(model_name, trust_remote_code=trust_remote_code)
     update_model_config(module_config, override_config_kwargs)
 
@@ -119,17 +107,12 @@
         override_config_kwargs = {}
     if automodel_kwargs is None:
         automodel_kwargs = {}
-<<<<<<< HEAD
-    assert isinstance(override_config_kwargs, Dict), f"override_config_kwargs must be a dict, got {type(override_config_kwargs)}"
-    module_config = get_huggingface_actor_config(model_name, override_config_kwargs, trust_remote_code=automodel_kwargs.get("trust_remote_code", False))
-=======
     assert isinstance(override_config_kwargs, dict), (
         f"override_config_kwargs must be a dict, got {type(override_config_kwargs)}"
     )
     module_config = get_huggingface_actor_config(
         model_name, override_config_kwargs, trust_remote_code=automodel_kwargs.get("trust_remote_code", False)
     )
->>>>>>> f0964b66
     module: nn.Module = AutoModelForCausalLM.from_config(module_config, **automodel_kwargs)
     return module
 
@@ -144,13 +127,6 @@
     Returns:
 
     """
-<<<<<<< HEAD
-    critic_module: nn.Module = create_huggingface_actor(model_name, override_config_kwargs=override_config_kwargs, automodel_kwargs=automodel_kwargs)
-    if automodel_kwargs is None:
-        automodel_kwargs = {}
-    torch_dtype = automodel_kwargs.get("torch_dtype", torch.float32)
-    critic_module.lm_head = nn.Sequential(nn.Linear(critic_module.config.hidden_size, 1, dtype=torch_dtype), LambdaLayer(fn=squeeze))
-=======
     critic_module: nn.Module = create_huggingface_actor(
         model_name, override_config_kwargs=override_config_kwargs, automodel_kwargs=automodel_kwargs
     )
@@ -160,7 +136,6 @@
     critic_module.lm_head = nn.Sequential(
         nn.Linear(critic_module.config.hidden_size, 1, dtype=torch_dtype), LambdaLayer(fn=squeeze)
     )
->>>>>>> f0964b66
     return critic_module
 
 
@@ -245,8 +220,6 @@
     return torch.clip(torch.cumsum(mask, dim=-1) - 1, min=0, max=None)
 
 
-<<<<<<< HEAD
-=======
 def convert_weight_keys(state_dict: dict[str, torch.Tensor], model: PreTrainedModel):
     # convert state dict keys: https://github.com/huggingface/transformers/pull/38385
     if not hasattr(model, "_checkpoint_conversion_mapping"):
@@ -342,7 +315,6 @@
     return target_module_found
 
 
->>>>>>> f0964b66
 def normalize_model_name(name, pp_rank, vpp_rank, transformer_config, layer_name="layers"):
     """
     Transform the model name in each model_chunk in each pp stage into the name in inference engine
@@ -382,13 +354,6 @@
         vpp_size = len(params[pp_rank])
         for vpp_rank in range(vpp_size):
             for name, param in params[pp_rank][vpp_rank].items():
-<<<<<<< HEAD
-                normalized_name = normalize_model_name(name, pp_rank, vpp_rank, pp_size, vpp_size, num_hidden_layers, layer_name=layer_name)
-                yield normalized_name, param
-
-
-def get_parallel_model_from_config(config, megatron_config, pre_process=None, post_process=None, share_embeddings_and_output_weights=False, value=False):
-=======
                 normalized_name = normalize_model_name(
                     name, pp_rank, vpp_rank, pp_size, vpp_size, num_hidden_layers, layer_name=layer_name
                 )
@@ -398,7 +363,6 @@
 def get_parallel_model_from_config(
     config, megatron_config, pre_process=None, post_process=None, share_embeddings_and_output_weights=False, value=False
 ):
->>>>>>> f0964b66
     from megatron.core import ModelParallelConfig
 
     assert isinstance(megatron_config, ModelParallelConfig)
@@ -421,8 +385,10 @@
         print("after load model cls")
         if model_cls is not None:
             return model_cls
-<<<<<<< HEAD
-    raise ValueError(f"Model architectures {architectures} are not supported for now. Supported architectures: {ModelRegistry.get_supported_archs()}")
+    raise ValueError(
+        f"Model architectures {architectures} are not supported for now. Supported architectures: "
+        f"{ModelRegistry.get_supported_archs()}"
+    )
 
 
 def _load_hf_model(config, model_config, is_value_model, local_cache_path):
@@ -430,19 +396,6 @@
     from accelerate import init_empty_weights
     from megatron.core import parallel_state as mpu
 
-=======
-    raise ValueError(
-        f"Model architectures {architectures} are not supported for now. Supported architectures: "
-        f"{ModelRegistry.get_supported_archs()}"
-    )
-
-
-def _load_hf_model(config, model_config, is_value_model, local_cache_path):
-    """Helper function containing the loading hf model logic"""
-    from accelerate import init_empty_weights
-    from megatron.core import parallel_state as mpu
-
->>>>>>> f0964b66
     from verl.models.mcore.saver import _megatron_calc_global_rank
 
     assert hasattr(model_config, "architectures"), "architectures cannot be empty when load weight!"
@@ -453,13 +406,9 @@
         from verl.utils.fs import copy_to_local
 
         print(f"start download from {config.model.path}")
-<<<<<<< HEAD
-        local_model_path = copy_to_local(src=config.model.path, cache_dir=local_cache_path, use_shm=config.model.get('use_shm', False))
-=======
         local_model_path = copy_to_local(
             src=config.model.path, cache_dir=local_cache_path, use_shm=config.model.get("use_shm", False)
         )
->>>>>>> f0964b66
         print("finish download")
     else:
         local_model_path = config.model.path
@@ -480,13 +429,9 @@
             )  # use score head instead of lm_head
             state_dict = model.state_dict()
             state_dict["lm_head.weight"] = state_dict["score.weight"]
-<<<<<<< HEAD
-            state_dict["model.embed_tokens.weight"] = state_dict["model.embed_tokens.weight"][:32000]  # workaround, 32001 -> 32000
-=======
             state_dict["model.embed_tokens.weight"] = state_dict["model.embed_tokens.weight"][
                 :32000
             ]  # workaround, 32001 -> 32000
->>>>>>> f0964b66
             is_value_model = True
         else:
             model = AutoModelForCausalLM.from_pretrained(
@@ -498,13 +443,6 @@
             state_dict = model.state_dict()
 
     return architectures, model, state_dict, is_value_model
-<<<<<<< HEAD
-
-
-def load_megatron_model_weights(config, model_config, parallel_model, params_dtype, is_value_model=False, local_cache_path="~/.cache/verl/rlhf"):
-    """Load weights for verl customized model."""
-    architectures, model, state_dict, is_value_model = _load_hf_model(config, model_config, is_value_model, local_cache_path)
-=======
 
 
 def get_hf_model_path(config, local_cache_path="~/.cache/verl/rlhf"):
@@ -527,7 +465,6 @@
     architectures, model, state_dict, is_value_model = _load_hf_model(
         config, model_config, is_value_model, local_cache_path
     )
->>>>>>> f0964b66
 
     from verl.models.weight_loader_registry import get_weight_loader
 
@@ -546,13 +483,9 @@
     return model.config
 
 
-<<<<<<< HEAD
-def load_megatron_gptmodel_weights(config, model_config, parallel_model, params_dtype, is_value_model=False, local_cache_path="~/.cache/verl/rlhf"):
-=======
 def load_megatron_gptmodel_weights(
     config, model_config, parallel_model, params_dtype, is_value_model=False, local_cache_path="~/.cache/verl/rlhf"
 ):
->>>>>>> f0964b66
     """Load weights for mcore GPT model."""
     _, model, state_dict, is_value_model = _load_hf_model(config, model_config, is_value_model, local_cache_path)
 
@@ -605,24 +538,13 @@
 def load_mcore_dist_weights(parallel_model, dist_weight_path, is_value_model=False):
     from megatron.core import dist_checkpointing
     from megatron.core.dist_checkpointing.serialization import StrictHandling
-<<<<<<< HEAD
-    from megatron.core.models.gpt.gpt_model import GPTModel
-=======
 
     from verl.utils.megatron_utils import unwrap_model
->>>>>>> f0964b66
 
     # strict = StrictHandling.IGNORE_ALL if is_value_model else StrictHandling.ASSUME_OK_UNEXPECTED
     strict = StrictHandling.ASSUME_OK_UNEXPECTED
     for model in parallel_model:
-<<<<<<< HEAD
-        if isinstance(model.module, GPTModel):
-            ssd = model.module.sharded_state_dict()
-        else:
-            ssd = model.module.module.sharded_state_dict()
-=======
         ssd = unwrap_model(model).sharded_state_dict()
->>>>>>> f0964b66
         if is_value_model:
             for k in list(ssd.keys()):
                 if "output_layer" in k:
@@ -632,13 +554,9 @@
     return
 
 
-<<<<<<< HEAD
-def get_parallel_gptmodel_from_config(tfconfig, hf_config, pre_process=None, post_process=None, share_embeddings_and_output_weights=False, value=False):
-=======
 def get_parallel_gptmodel_from_config(
     tfconfig, hf_config, pre_process=None, post_process=None, share_embeddings_and_output_weights=False, value=False
 ):
->>>>>>> f0964b66
     from megatron.core.models.gpt.gpt_layer_specs import get_gpt_decoder_block_spec
     from megatron.core.models.gpt.gpt_model import GPTModel
 
@@ -666,10 +584,6 @@
     if post_process and value:
         from verl.models.llama.megatron.layers.parallel_linear import LinearForLastLayer
 
-<<<<<<< HEAD
-        parallel_model.output_layer = LinearForLastLayer(input_size=tfconfig.hidden_size, output_size=1, config=tfconfig)
-    return parallel_model
-=======
         parallel_model.output_layer = LinearForLastLayer(
             input_size=tfconfig.hidden_size, output_size=1, config=tfconfig
         )
@@ -747,5 +661,4 @@
 @dataclass
 class CausalLMOutputForPPO(CausalLMOutputWithPast):
     log_probs: Optional[torch.FloatTensor] = None
-    entropy: Optional[torch.FloatTensor] = None
->>>>>>> f0964b66
+    entropy: Optional[torch.FloatTensor] = None