# Copyright 2024 Bytedance Ltd. and/or its affiliates
#
# Licensed under the Apache License, Version 2.0 (the "License");
# you may not use this file except in compliance with the License.
# You may obtain a copy of the License at
#
#     http://www.apache.org/licenses/LICENSE-2.0
#
# Unless required by applicable law or agreed to in writing, software
# distributed under the License is distributed on an "AS IS" BASIS,
# WITHOUT WARRANTIES OR CONDITIONS OF ANY KIND, either express or implied.
# See the License for the specific language governing permissions and
# limitations under the License.

import copy
import heapq
<<<<<<< HEAD
from typing import List, Tuple
=======
from itertools import chain
>>>>>>> f0964b66

import torch
from torch import distributed as dist

<<<<<<< HEAD
=======
from verl.protocol import DataProto
from verl.utils.device import get_device_name

>>>>>>> f0964b66

def karmarkar_karp(seqlen_list: list[int], k_partitions: int, equal_size: bool):
    # see: https://en.wikipedia.org/wiki/Largest_differencing_method
    class Set:
        def __init__(self) -> None:
            self.sum = 0
            self.items = []

        def add(self, idx: int, val: int):
            self.items.append((idx, val))
            self.sum += val

        def merge(self, other):
            for idx, val in other.items:
                self.items.append((idx, val))
                self.sum += val

        def __lt__(self, other):
            if self.sum != other.sum:
                return self.sum < other.sum
            if len(self.items) != len(other.items):
                return len(self.items) < len(other.items)
            return self.items < other.items

    class State:
<<<<<<< HEAD
        def __init__(self, items: List[Tuple[int, int]], k: int) -> None:
=======
        def __init__(self, items: list[tuple[int, int]], k: int) -> None:
>>>>>>> f0964b66
            self.k = k
            # sets should always be decreasing order
            self.sets = [Set() for _ in range(k)]
            assert len(items) in [1, k], f"{len(items)} not in [1, {k}]"
            for i, (idx, seqlen) in enumerate(items):
                self.sets[i].add(idx=idx, val=seqlen)
            self.sets = sorted(self.sets, reverse=True)

        def get_partitions(self):
            partitions = []
            for i in range(len(self.sets)):
                cur_partition = []
                for idx, _ in self.sets[i].items:
                    cur_partition.append(idx)
                partitions.append(cur_partition)
            return partitions

        def merge(self, other):
            for i in range(self.k):
                self.sets[i].merge(other.sets[self.k - 1 - i])
            self.sets = sorted(self.sets, reverse=True)

        @property
        def spread(self) -> int:
            return self.sets[0].sum - self.sets[-1].sum

        def __lt__(self, other):
            # least heap, let the state with largest spread to be popped first,
            # if the spread is the same, let the state who has the largest set
            # to be popped first.
            if self.spread != other.spread:
                return self.spread > other.spread
            return self.sets[0] > other.sets[0]

        def __repr__(self) -> str:
            repr_str = "["
            for i in range(self.k):
                if i > 0:
                    repr_str += ","
                repr_str += "{"
                for j, (_, seqlen) in enumerate(self.sets[i].items):
                    if j > 0:
                        repr_str += ","
                    repr_str += str(seqlen)
                repr_str += "}"
            repr_str += "]"
            return repr_str

    sorted_seqlen_list = sorted([(seqlen, i) for i, seqlen in enumerate(seqlen_list)])
    states_pq = []
    if equal_size:
        assert len(seqlen_list) % k_partitions == 0, f"{len(seqlen_list)} % {k_partitions} != 0"
        for offset in range(0, len(sorted_seqlen_list), k_partitions):
            items = []
            for i in range(k_partitions):
                seqlen, idx = sorted_seqlen_list[offset + i]
                items.append((idx, seqlen))
            heapq.heappush(states_pq, State(items=items, k=k_partitions))
    else:
        for seqlen, idx in sorted_seqlen_list:
            heapq.heappush(states_pq, State(items=[(idx, seqlen)], k=k_partitions))

    while len(states_pq) > 1:
        state0 = heapq.heappop(states_pq)
        state1 = heapq.heappop(states_pq)
        # merge states
        state0.merge(state1)
        heapq.heappush(states_pq, state0)

    final_state = states_pq[0]
    partitions = final_state.get_partitions()
    if equal_size:
        for i, partition in enumerate(partitions):
<<<<<<< HEAD
            assert len(partition) * k_partitions == len(seqlen_list), f"{len(partition)} * {k_partitions} != {len(seqlen_list)}"
=======
            assert len(partition) * k_partitions == len(seqlen_list), (
                f"{len(partition)} * {k_partitions} != {len(seqlen_list)}"
            )
>>>>>>> f0964b66
    return partitions


def greedy_partition(seqlen_list: list[int], k_partitions: int, equal_size: bool):
    bias = sum(seqlen_list) + 1 if equal_size else 0
    sorted_seqlen = [(seqlen + bias, i) for i, seqlen in enumerate(seqlen_list)]
    partitions = [[] for _ in range(k_partitions)]
    partition_sums = [0 for _ in range(k_partitions)]
    for seqlen, i in sorted_seqlen:
        min_idx = None
        for j in range(k_partitions):
            if min_idx is None or partition_sums[j] < partition_sums[min_idx]:
                min_idx = j
        partitions[min_idx].append(i)
        partition_sums[min_idx] += seqlen
    if equal_size:
        for i, partition in enumerate(partitions):
<<<<<<< HEAD
            assert len(partition) * k_partitions == len(seqlen_list), f"{len(partition)} * {k_partitions} != {len(seqlen_list)}"
    return partitions


def get_seqlen_balanced_partitions(seqlen_list: List[int], k_partitions: int, equal_size: bool):
=======
            assert len(partition) * k_partitions == len(seqlen_list), (
                f"{len(partition)} * {k_partitions} != {len(seqlen_list)}"
            )
    return partitions


def get_seqlen_balanced_partitions(seqlen_list: list[int], k_partitions: int, equal_size: bool):
>>>>>>> f0964b66
    """
    Calculates partitions of indices from seqlen_list such that the sum of sequence lengths
    in each partition is balanced. Uses the Karmarkar-Karp differencing method.

    This is useful for balancing workload across devices or batches, especially when
    dealing with variable sequence lengths.

    Args:
        seqlen_list (List[int]): A list of sequence lengths for each item.
        k_partitions (int): The desired number of partitions.
        equal_size (bool): If True, ensures that each partition has the same number of items.
                           Requires len(seqlen_list) to be divisible by k_partitions.
                           If False, partitions can have varying numbers of items, focusing
                           only on balancing the sum of sequence lengths.

    Returns:
        List[List[int]]: A list containing k_partitions lists. Each inner list contains the
                         original indices of the items assigned to that partition. The indices
                         within each partition list are sorted.

    Raises:
        AssertionError: If len(seqlen_list) < k_partitions.
        AssertionError: If equal_size is True and len(seqlen_list) is not divisible by k_partitions.
        AssertionError: If any resulting partition is empty.
    """
    assert len(seqlen_list) >= k_partitions, f"number of items:[{len(seqlen_list)}] < k_partitions:[{k_partitions}]"

    def _check_and_sort_partitions(partitions):
        assert len(partitions) == k_partitions, f"{len(partitions)} != {k_partitions}"
        seen_idx = set()
        sorted_partitions = [None] * k_partitions
        for i, partition in enumerate(partitions):
            assert len(partition) > 0, f"the {i}-th partition is empty"
            for idx in partition:
                seen_idx.add(idx)
            sorted_partitions[i] = sorted(partition)
        assert seen_idx == set(range(len(seqlen_list)))
        return sorted_partitions

    partitions = karmarkar_karp(seqlen_list=seqlen_list, k_partitions=k_partitions, equal_size=equal_size)
    return _check_and_sort_partitions(partitions)


def log_seqlen_unbalance(seqlen_list: list[int], partitions: list[list[int]], prefix):
    """
    Calculate and log metrics related to sequence length imbalance before and after partitioning.

    Args:
        seqlen_list (List[int]): A list of sequence lengths for each item.
        partitions (List[List[int]]): A list of partitions, where each inner list contains indices
                                      from seqlen_list assigned to that partition.
        prefix (str): A prefix to be added to each metric key in the returned dictionary.

    Returns:
        dict: A dictionary containing metrics related to sequence length imbalance.
    """
    # Get the number of partitions
    k_partition = len(partitions)
    # assert len(seqlen_list) % k_partition == 0
    batch_size = len(seqlen_list) // k_partition
    min_sum_seqlen = None
    max_sum_seqlen = None
    total_sum_seqlen = 0

    # Iterate over each batch of sequence lengths
    for offset in range(0, len(seqlen_list), batch_size):
        cur_sum_seqlen = sum(seqlen_list[offset : offset + batch_size])
        if min_sum_seqlen is None or cur_sum_seqlen < min_sum_seqlen:
            min_sum_seqlen = cur_sum_seqlen
        if max_sum_seqlen is None or cur_sum_seqlen > max_sum_seqlen:
            max_sum_seqlen = cur_sum_seqlen
        total_sum_seqlen += cur_sum_seqlen

    balanced_sum_seqlen_list = []
    for partition in partitions:
        cur_sum_seqlen_balanced = sum([seqlen_list[i] for i in partition])
        balanced_sum_seqlen_list.append(cur_sum_seqlen_balanced)
    # print("balanced_sum_seqlen_list: ", balanced_sum_seqlen_list)
    min_sum_seqlen_balanced = min(balanced_sum_seqlen_list)
    max_sum_seqlen_balanced = max(balanced_sum_seqlen_list)

    return {
        f"{prefix}/min": min_sum_seqlen,
        f"{prefix}/max": max_sum_seqlen,
        f"{prefix}/minmax_diff": max_sum_seqlen - min_sum_seqlen,
        f"{prefix}/balanced_min": min_sum_seqlen_balanced,
        f"{prefix}/balanced_max": max_sum_seqlen_balanced,
        f"{prefix}/mean": total_sum_seqlen / len(partitions),
    }


def ceildiv(a, b):
    return -(a // -b)


def roundup_divisible(a, b):
    return ((a + b - 1) // b) * b


<<<<<<< HEAD
def rearrange_micro_batches(batch, max_token_len, dp_group=None, num_batches_divided_by=None, same_micro_num_in_dp=True, min_num_micro_batch=None):
=======
def rearrange_micro_batches(
    batch,
    max_token_len,
    dp_group=None,
    num_batches_divided_by=None,
    same_micro_num_in_dp=True,
    min_num_micro_batch=None,
    use_dynamic_bsz_balance=True,
):
>>>>>>> f0964b66
    """
    Split a batch into micro-batches by total token count, with optional DP sync and padding.

    Args:
        batch (TensorDict): must include "attention_mask" (B*S); other fields are sliced similarly.
        max_token_len (int): max sum of attention_mask per micro-batch.
        dp_group (optional): torch.distributed group for data-parallel sync.
        num_batches_divided_by (optional): virtual pipeline parallel size, for megatron.
        same_micro_num_in_dp (bool): if True and dp_group set, pad all ranks to the same count.
        min_num_micro_batch (int, optional): force at least this many splits (pads empty ones).
<<<<<<< HEAD
=======
        use_dynamic_bsz_balance (bool, optional): balance the computational workload between micro-batches
>>>>>>> f0964b66

    Returns:
        List[TensorDict]: the micro-batches.
        List[List[int]]: index lists mapping each micro-batch back to original positions.
    """
    # this is per local micro_bsz
    max_seq_len = batch["attention_mask"].shape[-1]
<<<<<<< HEAD
    assert max_token_len >= max_seq_len, f"max_token_len must be greater than the sequence length. Got {max_token_len=} and {max_seq_len=}"
=======
    assert max_token_len >= max_seq_len, (
        f"max_token_len must be greater than the sequence length. Got {max_token_len=} and {max_seq_len=}"
    )
>>>>>>> f0964b66
    seq_len_effective: torch.Tensor = batch["attention_mask"].sum(dim=1)
    total_seqlen = seq_len_effective.sum().item()
    # NOTE: num_microbatches <= batch_size, so take the min of this two.
    num_micro_batches = min(len(seq_len_effective), ceildiv(total_seqlen, max_token_len))
    if min_num_micro_batch is not None:
        # used to support pp
        num_micro_batches = max(min_num_micro_batch, num_micro_batches)
    if dist.is_initialized() and same_micro_num_in_dp:
<<<<<<< HEAD
        num_micro_batches = torch.tensor([num_micro_batches], device="cuda")
=======
        num_micro_batches = torch.tensor([num_micro_batches], device=get_device_name())
>>>>>>> f0964b66
        dist.all_reduce(num_micro_batches, op=dist.ReduceOp.MAX, group=dp_group)
        num_micro_batches = num_micro_batches.cpu().item()
    if num_batches_divided_by is not None:
        num_micro_batches = roundup_divisible(num_micro_batches, num_batches_divided_by)

    seq_len_effective = seq_len_effective.tolist()
    assert num_micro_batches <= len(seq_len_effective)

    micro_bsz_idx = get_seqlen_balanced_partitions(seq_len_effective, num_micro_batches, equal_size=False)

    if use_dynamic_bsz_balance:
        # Use the sum of squared sequence lengths to approximate attention computation workload
        micro_bsz_idx.sort(
            key=lambda partition: (
                sum(seq_len_effective[idx] ** 2 for idx in partition),
                min(partition) if partition else 0,
            ),
            reverse=True,
        )

    micro_batches = []

    for partition in micro_bsz_idx:
        curr_micro_batch = []
        for idx in partition:
            curr_micro_batch.append(batch[idx : idx + 1])
        curr_micro_batch = torch.cat(curr_micro_batch)

        micro_batches.append(curr_micro_batch)

    return micro_batches, micro_bsz_idx


def get_reverse_idx(idx_map):
    """
    Build the inverse of an index mapping.

    Args:
        idx_map (Sequence[int]): Sequence where idx_map[i] = j.

    Returns:
        List[int]: Inverse mapping list such that output[j] = i for each i.
    """
    reverse_idx_map = copy.deepcopy(idx_map)

    for i, idx in enumerate(idx_map):
        reverse_idx_map[idx] = i

    return reverse_idx_map


def prepare_dynamic_batch(data: DataProto, max_token_len: int) -> tuple[list[DataProto], list[list[int]]]:
    """
    Prepare a batch for dynamic batching.

    Args:
        data (DataProto): The input data.
        max_token_len (int): The maximum token length for dynamic batching.

    Returns:
        Tuple[List[DataProto], List[List[int]]]: A tuple containing a list of DataProto objects
        and a list of index lists.
    """
    batch, batch_idx_list = rearrange_micro_batches(data.batch, max_token_len=max_token_len)
    micro_batches = []
    for i, batch_idx in enumerate(batch_idx_list):
        tensors = dict(batch[i])
        non_tensors = {key: value[batch_idx] for key, value in data.non_tensor_batch.items()}
        micro_batches.append(DataProto.from_dict(tensors, non_tensors))

    return micro_batches, batch_idx_list


def restore_dynamic_batch(data: torch.Tensor, batch_idx_list: list[list[int]]) -> torch.Tensor:
    """
    Restore a batch from dynamic batching.

    Args:
        data (torch.Tensor): The input data.
        batch_idx_list (List[List[int]]): The list of index lists.

    Returns:
        torch.Tensor: The restored data.
    """
    indices = list(chain.from_iterable(batch_idx_list))
    revert_indices = torch.tensor(get_reverse_idx(indices), dtype=torch.long)
    return data[revert_indices]<|MERGE_RESOLUTION|>--- conflicted
+++ resolved
@@ -14,21 +14,14 @@
 
 import copy
 import heapq
-<<<<<<< HEAD
-from typing import List, Tuple
-=======
 from itertools import chain
->>>>>>> f0964b66
 
 import torch
 from torch import distributed as dist
 
-<<<<<<< HEAD
-=======
 from verl.protocol import DataProto
 from verl.utils.device import get_device_name
 
->>>>>>> f0964b66
 
 def karmarkar_karp(seqlen_list: list[int], k_partitions: int, equal_size: bool):
     # see: https://en.wikipedia.org/wiki/Largest_differencing_method
@@ -54,11 +47,7 @@
             return self.items < other.items
 
     class State:
-<<<<<<< HEAD
-        def __init__(self, items: List[Tuple[int, int]], k: int) -> None:
-=======
         def __init__(self, items: list[tuple[int, int]], k: int) -> None:
->>>>>>> f0964b66
             self.k = k
             # sets should always be decreasing order
             self.sets = [Set() for _ in range(k)]
@@ -132,13 +121,9 @@
     partitions = final_state.get_partitions()
     if equal_size:
         for i, partition in enumerate(partitions):
-<<<<<<< HEAD
-            assert len(partition) * k_partitions == len(seqlen_list), f"{len(partition)} * {k_partitions} != {len(seqlen_list)}"
-=======
             assert len(partition) * k_partitions == len(seqlen_list), (
                 f"{len(partition)} * {k_partitions} != {len(seqlen_list)}"
             )
->>>>>>> f0964b66
     return partitions
 
 
@@ -156,13 +141,6 @@
         partition_sums[min_idx] += seqlen
     if equal_size:
         for i, partition in enumerate(partitions):
-<<<<<<< HEAD
-            assert len(partition) * k_partitions == len(seqlen_list), f"{len(partition)} * {k_partitions} != {len(seqlen_list)}"
-    return partitions
-
-
-def get_seqlen_balanced_partitions(seqlen_list: List[int], k_partitions: int, equal_size: bool):
-=======
             assert len(partition) * k_partitions == len(seqlen_list), (
                 f"{len(partition)} * {k_partitions} != {len(seqlen_list)}"
             )
@@ -170,7 +148,6 @@
 
 
 def get_seqlen_balanced_partitions(seqlen_list: list[int], k_partitions: int, equal_size: bool):
->>>>>>> f0964b66
     """
     Calculates partitions of indices from seqlen_list such that the sum of sequence lengths
     in each partition is balanced. Uses the Karmarkar-Karp differencing method.
@@ -270,9 +247,6 @@
     return ((a + b - 1) // b) * b
 
 
-<<<<<<< HEAD
-def rearrange_micro_batches(batch, max_token_len, dp_group=None, num_batches_divided_by=None, same_micro_num_in_dp=True, min_num_micro_batch=None):
-=======
 def rearrange_micro_batches(
     batch,
     max_token_len,
@@ -282,7 +256,6 @@
     min_num_micro_batch=None,
     use_dynamic_bsz_balance=True,
 ):
->>>>>>> f0964b66
     """
     Split a batch into micro-batches by total token count, with optional DP sync and padding.
 
@@ -293,10 +266,7 @@
         num_batches_divided_by (optional): virtual pipeline parallel size, for megatron.
         same_micro_num_in_dp (bool): if True and dp_group set, pad all ranks to the same count.
         min_num_micro_batch (int, optional): force at least this many splits (pads empty ones).
-<<<<<<< HEAD
-=======
         use_dynamic_bsz_balance (bool, optional): balance the computational workload between micro-batches
->>>>>>> f0964b66
 
     Returns:
         List[TensorDict]: the micro-batches.
@@ -304,13 +274,9 @@
     """
     # this is per local micro_bsz
     max_seq_len = batch["attention_mask"].shape[-1]
-<<<<<<< HEAD
-    assert max_token_len >= max_seq_len, f"max_token_len must be greater than the sequence length. Got {max_token_len=} and {max_seq_len=}"
-=======
     assert max_token_len >= max_seq_len, (
         f"max_token_len must be greater than the sequence length. Got {max_token_len=} and {max_seq_len=}"
     )
->>>>>>> f0964b66
     seq_len_effective: torch.Tensor = batch["attention_mask"].sum(dim=1)
     total_seqlen = seq_len_effective.sum().item()
     # NOTE: num_microbatches <= batch_size, so take the min of this two.
@@ -319,11 +285,7 @@
         # used to support pp
         num_micro_batches = max(min_num_micro_batch, num_micro_batches)
     if dist.is_initialized() and same_micro_num_in_dp:
-<<<<<<< HEAD
-        num_micro_batches = torch.tensor([num_micro_batches], device="cuda")
-=======
         num_micro_batches = torch.tensor([num_micro_batches], device=get_device_name())
->>>>>>> f0964b66
         dist.all_reduce(num_micro_batches, op=dist.ReduceOp.MAX, group=dp_group)
         num_micro_batches = num_micro_batches.cpu().item()
     if num_batches_divided_by is not None:
