--- conflicted
+++ resolved
@@ -16,11 +16,6 @@
 
 _SOLUTION_CLIP_CHARS = 300
 
-<<<<<<< HEAD
-def extract_solution(solution_str, method="strict"):
-    assert method in ["strict", "flexible"]
-
-=======
 
 def extract_solution(solution_str, method="strict"):
     assert method in ["strict", "flexible"]
@@ -31,20 +26,14 @@
     if len(solution_str) > _SOLUTION_CLIP_CHARS:
         solution_str = solution_str[-_SOLUTION_CLIP_CHARS:]
 
->>>>>>> f0964b66
     if method == "strict":
         # this also tests the formatting of the model
         solutions = re.findall("#### (\\-?[0-9\\.\\,]+)", solution_str)
         if len(solutions) == 0:
             final_answer = None
         else:
-<<<<<<< HEAD
-            final_answer = solution.group(0)
-            final_answer = final_answer.split("#### ")[1].replace(",", "").replace("$", "")
-=======
             # take the last solution
             final_answer = solutions[-1].replace(",", "").replace("$", "")
->>>>>>> f0964b66
     elif method == "flexible":
         answer = re.findall("(\\-?[0-9\\.\\,]+)", solution_str)
         final_answer = None
