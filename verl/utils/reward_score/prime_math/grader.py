--- conflicted
+++ resolved
@@ -124,13 +124,9 @@
         return answer[1:]
 
     # checking if answer is <number>% or <number>\\% and removing %
-<<<<<<< HEAD
-    if isinstance(answer, str) and (bool(re.match(r"^\d+(\.\d+)?%$", answer)) or bool(re.match(r"^\d+(\.\d+)?\\%$", answer))):
-=======
     if isinstance(answer, str) and (
         bool(re.match(r"^\d+(\.\d+)?%$", answer)) or bool(re.match(r"^\d+(\.\d+)?\\%$", answer))
     ):
->>>>>>> f0964b66
         return answer.replace("\\%", "").replace("%", "")
 
     # handle base
@@ -176,13 +172,8 @@
 
 
 def math_equal(
-<<<<<<< HEAD
-    prediction: Union[bool, float, str],
-    reference: Union[float, str],
-=======
     prediction: bool | float | str,
     reference: float | str,
->>>>>>> f0964b66
     include_percentage: bool = True,
     tolerance: float = 1e-4,
     timeout: float = 10.0,
@@ -234,13 +225,9 @@
     prediction = format_intervals(prediction)
 
     pred_str, ref_str = prediction, reference
-<<<<<<< HEAD
-    if (prediction.startswith("[") and prediction.endswith("]") and not reference.startswith("(")) or (prediction.startswith("(") and prediction.endswith(")") and not reference.startswith("[")):
-=======
     if (prediction.startswith("[") and prediction.endswith("]") and not reference.startswith("(")) or (
         prediction.startswith("(") and prediction.endswith(")") and not reference.startswith("[")
     ):
->>>>>>> f0964b66
         pred_str = pred_str.strip("[]()")
         ref_str = ref_str.strip("[]()")
     for s in ["{", "}", "(", ")"]:
@@ -250,12 +237,6 @@
         return True
 
     ## [a, b] vs. [c, d], return a==c and b==d
-<<<<<<< HEAD
-    if prediction and reference and prediction[0] in "([" and prediction[-1] in ")]" and prediction[0] == reference[0] and prediction[-1] == reference[-1]:
-        pred_parts = prediction[1:-1].split(",")
-        ref_parts = reference[1:-1].split(",")
-        if len(pred_parts) == len(ref_parts) and all([math_equal(pred_pt, ref_pt, include_percentage, tolerance) for pred_pt, ref_pt in zip(pred_parts, ref_parts)]):
-=======
     if (
         prediction
         and reference
@@ -272,7 +253,6 @@
                 for pred_pt, ref_pt in zip(pred_parts, ref_parts, strict=True)
             ]
         ):
->>>>>>> f0964b66
             return True
 
     if "," in prediction and "," in reference:
@@ -280,9 +260,6 @@
         ref_parts = [item.strip() for item in reference.split(",")]
 
         if len(pred_parts) == len(ref_parts):
-<<<<<<< HEAD
-            return bool(all([math_equal(pred_parts[i], ref_parts[i], include_percentage, tolerance) for i in range(len(pred_parts))]))
-=======
             return bool(
                 all(
                     [
@@ -291,22 +268,17 @@
                     ]
                 )
             )
->>>>>>> f0964b66
 
     # if we have point == tuple of values
     if prediction.startswith("Point") and reference[0] == "(" and reference[-1] == ")":
         pred_parts = prediction[prediction.find("(") + 1 : -1].split(",")
         ref_parts = reference[1:-1].split(",")
-<<<<<<< HEAD
-        if len(pred_parts) == len(ref_parts) and all([math_equal(pred_pt, ref_pt, include_percentage, tolerance) for pred_pt, ref_pt in zip(pred_parts, ref_parts)]):
-=======
         if len(pred_parts) == len(ref_parts) and all(
             [
                 math_equal(pred_pt, ref_pt, include_percentage, tolerance)
                 for pred_pt, ref_pt in zip(pred_parts, ref_parts, strict=False)
             ]
         ):
->>>>>>> f0964b66
             return True
 
     # if reference is a matrix
@@ -314,16 +286,12 @@
         try:
             pred_matrix = parse_expr(prediction)
             ref_matrix_items = reference.split()[1:-1:2]
-<<<<<<< HEAD
-            if len(pred_matrix) == len(ref_matrix_items) and all([math_equal(pred, ref, include_percentage, tolerance) for ref, pred in zip(ref_matrix_items, pred_matrix)]):
-=======
             if len(pred_matrix) == len(ref_matrix_items) and all(
                 [
                     math_equal(pred, ref, include_percentage, tolerance)
                     for ref, pred in zip(ref_matrix_items, pred_matrix, strict=False)
                 ]
             ):
->>>>>>> f0964b66
                 return True
         except Exception:
             pass
@@ -332,12 +300,6 @@
             try:
                 pred_matrix = eval(prediction)
                 # ref_matrix_items = reference.split()[1:-1:2]
-<<<<<<< HEAD
-                ref_matrix_items = reference.lstrip("\\begin{pmatrix}").lstrip("\begin{pmatrix}").rstrip("\\end{pmatrix}").rstrip("\\end{pmatrix}")  # noqa: B005
-                ref_matrix_items = ref_matrix_items.split("\\")
-                ref_matrix_items = [row.split("&") if "&" in row else row for row in ref_matrix_items]
-                if len(pred_matrix) == len(ref_matrix_items) and all([math_equal(pred, ref, include_percentage, tolerance) for ref, pred in zip(ref_matrix_items, pred_matrix)]):
-=======
                 ref_matrix_items = (
                     reference.lstrip("\\begin{pmatrix}")  # noqa: B005
                     .lstrip("\begin{pmatrix}")
@@ -352,7 +314,6 @@
                         for ref, pred in zip(ref_matrix_items, pred_matrix, strict=False)
                     ]
                 ):
->>>>>>> f0964b66
                     return True
             except Exception:
                 pass
@@ -381,11 +342,7 @@
             if simplify(a - b) == 0:
                 return True
     except TimeoutError:
-<<<<<<< HEAD
-        print(f"Simplification timed out for {a} - {b}") 
-=======
         print(f"Simplification timed out for {a} - {b}")
->>>>>>> f0964b66
         pass
     except Exception:
         pass
@@ -401,10 +358,6 @@
         pass
     return False
 
-<<<<<<< HEAD
-=======
-
->>>>>>> f0964b66
 def format_intervals(prediction):
     patterns = {
         "Interval(": r"^Interval\((.*)\)$",
