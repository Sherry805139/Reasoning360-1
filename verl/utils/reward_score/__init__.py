# Copyright 2024 Bytedance Ltd. and/or its affiliates
#
# Licensed under the Apache License, Version 2.0 (the "License");
# you may not use this file except in compliance with the License.
# You may obtain a copy of the License at
#
#     http://www.apache.org/licenses/LICENSE-2.0
#
# Unless required by applicable law or agreed to in writing, software
# distributed under the License is distributed on an "AS IS" BASIS,
# WITHOUT WARRANTIES OR CONDITIONS OF ANY KIND, either express or implied.
# See the License for the specific language governing permissions and
# limitations under the License.
# from . import gsm8k, math, prime_math, prime_code

from verl.utils.import_utils import deprecated


def default_compute_score(
    data_source,
    solution_str,
    ground_truth,
    extra_info=None,
    sandbox_fusion_url=None,
    concurrent_semaphore=None,
    memory_limit_mb=None,
):
    """Compute the score for a given solution based on the data source.

    Args:
        data_source (str): The source dataset identifier which determines the scoring method.
        solution_str (str): The solution string to be evaluated.
        ground_truth (str): The ground truth answer for comparison.
        extra_info (dict, optional): Additional information that might be needed for scoring. Defaults to None.

    Returns:
        float: The computed score as a floating point number. If the result is a dictionary,
               it returns the dictionary instead.

    Raises:
        NotImplementedError: If the reward function is not implemented for the given data source.
    """
    # Handle extra_info format robustly
    reward_metric = None
    if extra_info and isinstance(extra_info, dict):
        reward_metric = extra_info.get("reward_metric", None)

    # math
    if data_source.startswith("math"):
        if reward_metric == "prime_math":
            from . import prime_math
            res = prime_math.compute_score(solution_str, ground_truth)
        elif reward_metric == "math_llm_judge":
            from . import math_llm_judge
            res = math_llm_judge.compute_score(
                solution_str, ground_truth, extra_info=extra_info
            )
        else:
            # Default
            from . import naive_dapo
            res = naive_dapo.compute_score(solution_str, ground_truth, extra_info=extra_info)
    # code generation
    elif data_source.startswith('codegen'):
        from . import coder1
        res = coder1.compute_score(solution_str, ground_truth, extra_info=extra_info)
    # simulation (code)
    elif data_source.startswith("simulation__codeio"):
        from . import codeio
        res = codeio.compute_score(solution_str, ground_truth)
    elif data_source.startswith("simulation__cruxeval"):
        from . import cruxeval
        res = cruxeval.compute_score(solution_str, ground_truth)
    # logic
    elif data_source.startswith("simulation__arcagi") or data_source.startswith("simulation__barc"):
        from . import arcagi
        res = arcagi.compute_score(solution_str, ground_truth)
    elif data_source.startswith("logic__zebra_puzzle"):
        from . import zebra_puzzle
        res = zebra_puzzle.compute_score(solution_str, ground_truth)
    elif data_source.startswith("logic__ordering_puzzle"):
        from . import puzzles_dataset
        res = puzzles_dataset.compute_score(solution_str, ground_truth)
    elif data_source.startswith("logic__graph"):
        from . import graph_dataset
        res = graph_dataset.compute_score(solution_str, ground_truth)
    # table
    elif data_source.startswith("table"):
        # TODO: tmp placeholder using math_verify
        from . import tablereason
        res = tablereason.compute_score(solution_str, ground_truth)
    elif data_source.startswith('stem__gpqa'):
        from . import gpqa
        from . import supergpqa
        if "no_box" in data_source:
            res = gpqa.compute_score(solution_str, ground_truth)
        else:
            res = supergpqa.compute_score(solution_str, ground_truth)
    elif data_source.startswith('stem__supergpqa'):
        from . import supergpqa
        res = supergpqa.compute_score(solution_str, ground_truth)
    elif data_source.startswith('stem_web'):
        from . import stem_llm_judge
        res = stem_llm_judge.compute_score(data_source=data_source, model_output=solution_str, ground_truth=ground_truth, extra_info=extra_info)
    elif data_source in ["reasoning_gym"]:
        from . import reasoning_gym
        res = reasoning_gym.compute_score(solution_str, ground_truth, extra_info=extra_info)
    elif data_source in ["ood__ifeval"]:
        from . import ifeval
        res = ifeval.compute_score(solution_str, ground_truth, extra_info=extra_info)
    elif data_source in ["ood__livebench"]:
        from . import livebench
        res = livebench.compute_score(solution_str, ground_truth, extra_info=extra_info)
    elif data_source in ["ood__ifbench"]:
        from . import ifbench
        res = ifbench.compute_score(solution_str, ground_truth, extra_info=extra_info)
    # NOTE: above is added by Reasoning360
    elif data_source == "openai/gsm8k":
        from . import gsm8k
        res = gsm8k.compute_score(solution_str, ground_truth)
    elif data_source in ["lighteval/MATH", "DigitalLearningGmbH/MATH-lighteval"]:
        from . import math

        res = math.compute_score(solution_str, ground_truth)
        # [Optional] Math-Verify Integration
        # For enhanced accuracy, consider utilizing Math-Verify (https://github.com/huggingface/Math-Verify).
        # Note: Math-Verify needs to be manually installed via pip: `pip install math-verify`.
        # To use it, override the `compute_score` function with the following implementation:

        # from . import math_verify
        # res = math_verify.compute_score(solution_str, ground_truth)
    elif data_source == "math_dapo" or data_source.startswith("aime"):
        from . import math_dapo

        res = math_dapo.compute_score(solution_str, ground_truth)
    elif data_source in [
        "numina_aops_forum",
        "numina_synthetic_math",
        "numina_amc_aime",
        "numina_synthetic_amc",
        "numina_cn_k12",
        "numina_olympiads",
    ]:
        from . import prime_math

        res = prime_math.compute_score(solution_str, ground_truth)
    elif data_source in ["codecontests", "apps", "codeforces", "taco"]:
        # Use the passed sandbox_fusion_url if available
        if sandbox_fusion_url:
            from . import sandbox_fusion

            # Pass the URL directly, ground_truth likely contains test cases here
            res = sandbox_fusion.compute_score(
                sandbox_fusion_url, concurrent_semaphore, memory_limit_mb, solution_str, ground_truth, continuous=True
            )
        else:
            # If no sandbox URL is provided, fall back to prime_code or raise error
            from . import prime_code

            # Assuming prime_code doesn't need the URL
            res = prime_code.compute_score(solution_str, ground_truth, continuous=True)
    elif data_source in ["hiyouga/geometry3k"]:
        from . import geo3k

        res = geo3k.compute_score(solution_str, ground_truth)
    elif data_source in [
        "searchR1_nq",
        "searchR1_triviaqa",
        "searchR1_popqa",
        "searchR1_hotpotqa",
        "searchR1_2wikimultihopqa",
        "searchR1_musique",
        "searchR1_bamboogle",
    ]:
        from . import search_r1_like_qa_em

        res = search_r1_like_qa_em.compute_score(solution_str, ground_truth)
<<<<<<< HEAD

=======
        
    elif data_source.startswith("synlogic"):
        from .synlogic.synlogic import verifier_classes
        from .synlogic.data import Data
        
        form_solution = solution_str.strip().split('</think>')[-1].strip()
        # with open("solution_str_Qwen3-4B.txt_maze", "a") as f:
        #     f.write("data_source: " + data_source + '\n')
        #     f.write("solution_str: " + solution_str + '\n')
        #     f.write("form_solution: " + form_solution + '\n')
        #     f.write('-'*32 + '\n')
        data = Data.from_json_str(extra_info["game_data_str"])
        verifier = verifier_classes[data_source.replace("synlogic_", "")]()
        res = verifier.verify(data, form_solution)
        if res:
            res = 1.0
        else:
            res = 0.0
>>>>>>> b0b6347c
    else:
        raise NotImplementedError(f"Reward function is not implemented for {data_source=}")

    if isinstance(res, dict):
        return res
    elif isinstance(res, int | float | bool):
        return float(res)
    else:
        return float(res[0])


@deprecated("verl.utils.reward_score.default_compute_score")
def _default_compute_score(
    data_source,
    solution_str,
    ground_truth,
    extra_info=None,
    sandbox_fusion_url=None,
    concurrent_semaphore=None,
    memory_limit_mb=None,
):
    """
    Legacy function API to be deprecated. Please use `default_compute_score` instead.
    """
    return default_compute_score(
        data_source, solution_str, ground_truth, extra_info, sandbox_fusion_url, concurrent_semaphore, memory_limit_mb
    )


__all__ = ["default_compute_score"]<|MERGE_RESOLUTION|>--- conflicted
+++ resolved
@@ -174,20 +174,12 @@
         from . import search_r1_like_qa_em
 
         res = search_r1_like_qa_em.compute_score(solution_str, ground_truth)
-<<<<<<< HEAD
-
-=======
         
     elif data_source.startswith("synlogic"):
         from .synlogic.synlogic import verifier_classes
         from .synlogic.data import Data
         
         form_solution = solution_str.strip().split('</think>')[-1].strip()
-        # with open("solution_str_Qwen3-4B.txt_maze", "a") as f:
-        #     f.write("data_source: " + data_source + '\n')
-        #     f.write("solution_str: " + solution_str + '\n')
-        #     f.write("form_solution: " + form_solution + '\n')
-        #     f.write('-'*32 + '\n')
         data = Data.from_json_str(extra_info["game_data_str"])
         verifier = verifier_classes[data_source.replace("synlogic_", "")]()
         res = verifier.verify(data, form_solution)
@@ -195,7 +187,7 @@
             res = 1.0
         else:
             res = 0.0
->>>>>>> b0b6347c
+
     else:
         raise NotImplementedError(f"Reward function is not implemented for {data_source=}")
 
