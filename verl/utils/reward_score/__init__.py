--- conflicted
+++ resolved
@@ -14,13 +14,8 @@
 # from . import gsm8k, math, prime_math, prime_code
 
 
-<<<<<<< HEAD
 def _default_compute_score(data_source, solution_str, ground_truth):
     if data_source == "openai/gsm8k":
-=======
-def _default_compute_score(data_source, solution_str, ground_truth, extra_info=None):
-    if data_source == 'openai/gsm8k':
->>>>>>> 94487625
         from . import gsm8k
 
         res = gsm8k.compute_score(solution_str, ground_truth)
@@ -47,17 +42,22 @@
 
         res = prime_code.compute_score(solution_str, ground_truth, continuous=True)
     elif data_source in [
+        "agentica-org/DeepScaleR-Preview-Dataset",
         "nanoverl/math",
         "nanoverl/aime",
         "nanoverl/amc",
         "nanoverl/minerva",
         "nanoverl/olympiad_bench",
-        "agentica-org/DeepScaleR-Preview-Dataset",
     ]:
-        from . import prime_math
+        # from . import prime_math
 
         # only take the accuracy reward
-        res = prime_math.compute_score(solution_str, ground_truth)[0]
+        # res = prime_math.compute_score(solution_str, ground_truth)[0]
+        from .math_hf import MathReward
+
+        res = MathReward(reward_fn_names=["accuracy"]).compute_score(
+            solution_str, ground_truth
+        )
     else:
         raise NotImplementedError
 
