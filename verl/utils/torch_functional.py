--- conflicted
+++ resolved
@@ -17,11 +17,7 @@
 
 import math
 from contextlib import contextmanager
-<<<<<<< HEAD
-from typing import Dict, List, Optional, Union
-=======
 from typing import Optional
->>>>>>> f0964b66
 
 import torch
 import torch.distributed
@@ -31,11 +27,8 @@
 from torch.optim import Optimizer
 from torch.optim.lr_scheduler import LambdaLR
 from transformers import PreTrainedTokenizer
-<<<<<<< HEAD
-=======
 
 from verl.utils.device import get_device_name, get_torch_device
->>>>>>> f0964b66
 
 try:
     from flash_attn.ops.triton.cross_entropy import cross_entropy_loss
@@ -101,13 +94,9 @@
 
 def logprobs_from_logits_flash_attn(logits, labels, inplace_backward=True):
     output = cross_entropy_loss(logits, labels, inplace_backward=inplace_backward)
-<<<<<<< HEAD
-    assert isinstance(output, tuple), "please make sure flash-attn>=2.4.3 where cross_entropy_loss returns Tuple[losses, z_losses]."
-=======
     assert isinstance(output, tuple), (
         "please make sure flash-attn>=2.4.3 where cross_entropy_loss returns Tuple[losses, z_losses]."
     )
->>>>>>> f0964b66
     return -output[0]
 
 
@@ -192,12 +181,8 @@
     Returns:
         Tensor: Masked mean, with shape equal to `values` reduced over `axis`.
     """
-<<<<<<< HEAD
-    return (values * mask).sum(axis=axis) / (mask.sum(axis=axis) + 1e-8)
-=======
     s = masked_sum(values, mask, axis)
     return s / (mask.sum(axis=axis) + 1e-8)
->>>>>>> f0964b66
 
 
 def masked_var(values, mask, unbiased=True):
@@ -238,11 +223,7 @@
     return whitened
 
 
-<<<<<<< HEAD
-def get_response_mask(response_id: torch.Tensor, eos_token: Union[int, List[int]] = 2, dtype=torch.int64):
-=======
 def get_response_mask(response_id: torch.Tensor, eos_token: int | list[int] = 2, dtype=torch.int64):
->>>>>>> f0964b66
     """
     end of sentence token can be int or list: 1 or [1, 2]
     e.g.
@@ -316,15 +297,10 @@
     return output
 
 
-<<<<<<< HEAD
-def split_dict_tensor_into_batches(tensors: TensorDict, batch_size) -> List[TensorDict]:
-    assert tensors.batch_size[0] % batch_size == 0, f"input data batch size: {tensors.batch_size[0]}, split batch size: {batch_size}"
-=======
 def split_dict_tensor_into_batches(tensors: TensorDict, batch_size) -> list[TensorDict]:
     assert tensors.batch_size[0] % batch_size == 0, (
         f"input data batch size: {tensors.batch_size[0]}, split batch size: {batch_size}"
     )
->>>>>>> f0964b66
     return tensors.split(batch_size)
 
 
@@ -368,11 +344,7 @@
         max_length: Target sequence length
         pad_token_id: Padding token ID
         left_pad: Pad left if True
-<<<<<<< HEAD
-        truncation: "left", "right" or "error"
-=======
         truncation: "left", "right", "middle" or "error"
->>>>>>> f0964b66
 
     Returns:
         (input_ids, attention_mask) padded/truncated to max_length
@@ -382,17 +354,12 @@
 
     sequence_length = input_ids.shape[-1]
     if sequence_length < max_length:
-<<<<<<< HEAD
-        input_ids = pad_sequence_to_length(input_ids, max_seq_len=max_length, pad_token_id=pad_token_id, left_pad=left_pad)
-        attention_mask = pad_sequence_to_length(attention_mask, max_seq_len=max_length, pad_token_id=0, left_pad=left_pad)
-=======
         input_ids = pad_sequence_to_length(
             input_ids, max_seq_len=max_length, pad_token_id=pad_token_id, left_pad=left_pad
         )
         attention_mask = pad_sequence_to_length(
             attention_mask, max_seq_len=max_length, pad_token_id=0, left_pad=left_pad
         )
->>>>>>> f0964b66
     elif sequence_length > max_length:
         if truncation == "left":
             # actually, left truncation may not be reasonable
@@ -414,13 +381,9 @@
     return input_ids, attention_mask
 
 
-<<<<<<< HEAD
-def tokenize_and_postprocess_data(prompt: str, tokenizer: PreTrainedTokenizer, max_length: int, pad_token_id: int, left_pad=True, truncation="error"):
-=======
 def tokenize_and_postprocess_data(
     prompt: str, tokenizer: PreTrainedTokenizer, max_length: int, pad_token_id: int, left_pad=True, truncation="error"
 ):
->>>>>>> f0964b66
     """Tokenize text and process outputs to consistent tensor shapes.
 
     Args:
@@ -451,11 +414,7 @@
         no_padding_batch(List[List[int]]): contains the rmpad token ids per query.
     """
     no_padding_batch = []
-<<<<<<< HEAD
-    for ids, mask in zip(input_ids, attention_mask):
-=======
     for ids, mask in zip(input_ids, attention_mask, strict=True):
->>>>>>> f0964b66
         no_padding_batch.append((ids[len(ids) - mask.sum() :]).cpu().numpy().tolist())
     return no_padding_batch
 
@@ -496,13 +455,9 @@
     input_ids_rmpad = input_ids_rmpad.squeeze(-1)
     input_ids_rmpad_rolled = torch.roll(input_ids_rmpad, shifts=-1, dims=0)
     full_log_probs_rmpad = logprobs_from_logits(logits=logits_rmpad, labels=input_ids_rmpad_rolled)  # (total_nnz,)
-<<<<<<< HEAD
-    full_output = pad_input(hidden_states=full_log_probs_rmpad.unsqueeze(-1), indices=indices, batch=batch_size, seqlen=seqlen)
-=======
     full_output = pad_input(
         hidden_states=full_log_probs_rmpad.unsqueeze(-1), indices=indices, batch=batch_size, seqlen=seqlen
     )
->>>>>>> f0964b66
     output = full_output.squeeze(-1)[:, -response_length - 1 : -1]  # [batch_size, response_length]
     return output
 
@@ -528,13 +483,9 @@
     input_ids_rmpad = input_ids_rmpad.squeeze(-1)
     input_ids_rmpad_rolled = torch.roll(input_ids_rmpad, shifts=-1, dims=0)
     full_log_probs_rmpad = logprobs_from_logits(logits=logits_rmpad, labels=input_ids_rmpad_rolled)  # (total_nnz,)
-<<<<<<< HEAD
-    full_output = pad_input(hidden_states=full_log_probs_rmpad.unsqueeze(-1), indices=indices, batch=batch_size, seqlen=seqlen)
-=======
     full_output = pad_input(
         hidden_states=full_log_probs_rmpad.unsqueeze(-1), indices=indices, batch=batch_size, seqlen=seqlen
     )
->>>>>>> f0964b66
     output = full_output.squeeze(-1)[:, -response_length - 1 : -1]  # [batch_size, response_length]
     return output
 
@@ -637,17 +588,12 @@
 
     if attention_mask is not None:
         # [bsz, seq_len] -> [bsz, 1, tgt_seq_len, src_seq_len]
-<<<<<<< HEAD
-        expanded_attn_mask = _expand_mask(attention_mask, inputs_embeds.dtype, tgt_len=input_shape[-1]).to(inputs_embeds.device)
-        combined_attention_mask = expanded_attn_mask if combined_attention_mask is None else expanded_attn_mask + combined_attention_mask
-=======
         expanded_attn_mask = _expand_mask(attention_mask, inputs_embeds.dtype, tgt_len=input_shape[-1]).to(
             inputs_embeds.device
         )
         combined_attention_mask = (
             expanded_attn_mask if combined_attention_mask is None else expanded_attn_mask + combined_attention_mask
         )
->>>>>>> f0964b66
 
     return combined_attention_mask
 
@@ -748,23 +694,14 @@
 
 
 @contextmanager
-<<<<<<< HEAD
-def check_cuda_is_available():
-=======
 def check_device_is_available():
->>>>>>> f0964b66
     """
     Some modules must be imported after CUDA is initialized. Such as sglang's sharding manager.
 
     This context manager checks if CUDA is available and raises an error if it is not.
     """
-<<<<<<< HEAD
-    if not torch.cuda.is_available():
-        raise RuntimeError("CUDA must be initialized before importing this module.")
-=======
     if not get_torch_device().is_available():
         raise RuntimeError("Device {} must be initialized before importing this module.".format(get_device_name()))
->>>>>>> f0964b66
 
     yield
 
@@ -783,11 +720,7 @@
     """
     # Sum the local tensor across all processes
     local_sum = torch.sum(local_tensor)
-<<<<<<< HEAD
-    local_num = torch.tensor(torch.numel(local_tensor), device="cuda")
-=======
     local_num = torch.tensor(torch.numel(local_tensor), device=get_device_name())
->>>>>>> f0964b66
 
     torch.distributed.all_reduce(local_sum, op=torch.distributed.ReduceOp.SUM)
     torch.distributed.all_reduce(local_num, op=torch.distributed.ReduceOp.SUM)
