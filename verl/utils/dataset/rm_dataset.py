--- conflicted
+++ resolved
@@ -38,11 +38,7 @@
 class RMDataset(Dataset):
     def __init__(
         self,
-<<<<<<< HEAD
-        parquet_files: Union[str, List[str]],
-=======
         parquet_files: str | list[str],
->>>>>>> f0964b66
         tokenizer,
         prompt_key="prompt",
         chosen_key="chosen",
@@ -51,11 +47,7 @@
         add_eos=True,
         cache_dir="~/.cache/verl/rm",
     ):
-<<<<<<< HEAD
-        if not isinstance(parquet_files, List):
-=======
         if not isinstance(parquet_files, list):
->>>>>>> f0964b66
             parquet_files = [parquet_files]
 
         self.parquet_files = parquet_files
@@ -107,17 +99,12 @@
         curr_length = input_ids.shape[-1]
 
         if curr_length < self.max_length:
-<<<<<<< HEAD
-            input_ids = torch.cat((input_ids, torch.zeros(size=(self.max_length - curr_length,), dtype=input_ids.dtype)), dim=-1)
-            attention_mask = torch.cat((attention_mask, torch.zeros(size=(self.max_length - curr_length,), dtype=attention_mask.dtype)), dim=-1)
-=======
             input_ids = torch.cat(
                 (input_ids, torch.zeros(size=(self.max_length - curr_length,), dtype=input_ids.dtype)), dim=-1
             )
             attention_mask = torch.cat(
                 (attention_mask, torch.zeros(size=(self.max_length - curr_length,), dtype=attention_mask.dtype)), dim=-1
             )
->>>>>>> f0964b66
         elif curr_length > self.max_length:
             input_ids = input_ids[: self.max_length]
             attention_mask = attention_mask[: self.max_length]
@@ -135,13 +122,9 @@
 
         if self.add_eos:
             chosen_response_ids = torch.cat((chosen_response_ids, torch.tensor([self.tokenizer.eos_token_id])), dim=-1)
-<<<<<<< HEAD
-            rejected_response_ids = torch.cat((rejected_response_ids, torch.tensor([self.tokenizer.eos_token_id])), dim=-1)
-=======
             rejected_response_ids = torch.cat(
                 (rejected_response_ids, torch.tensor([self.tokenizer.eos_token_id])), dim=-1
             )
->>>>>>> f0964b66
 
         chosen_input_ids = torch.cat((prompt_ids, chosen_response_ids), dim=-1)
         chosen_attention_mask = torch.ones_like(chosen_input_ids)
