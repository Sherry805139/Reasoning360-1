# Copyright 2024 Bytedance Ltd. and/or its affiliates
# Copyright 2023-2024 SGLang Team
# Copyright 2025 ModelBest Inc. and/or its affiliates
#
# Licensed under the Apache License, Version 2.0 (the "License");
# you may not use this file except in compliance with the License.
# You may obtain a copy of the License at
#
#     http://www.apache.org/licenses/LICENSE-2.0
#
# Unless required by applicable law or agreed to in writing, software
# distributed under the License is distributed on an "AS IS" BASIS,
# WITHOUT WARRANTIES OR CONDITIONS OF ANY KIND, either express or implied.
# See the License for the specific language governing permissions and
# limitations under the License.

<<<<<<< HEAD
# The file is temporarily reverted by Reasoning360 to use `dataframe` rather than `Dataset`, to support heterogeneous keys of multi-domain data

import copy
import os
from collections import defaultdict
from typing import List, Optional, Union

import numpy as np
import pandas as pd
import torch
from omegaconf import ListConfig
=======
import copy
import logging
import os
import re
from collections import defaultdict
from typing import Optional

import datasets
import numpy as np
import torch
from omegaconf import DictConfig, ListConfig
>>>>>>> f0964b66
from torch.utils.data import Dataset
from transformers import PreTrainedTokenizer, ProcessorMixin

import verl.utils.torch_functional as verl_F
from verl.utils.model import compute_position_id_with_mask
<<<<<<< HEAD


def collate_fn(data_list: list[dict]) -> dict:
=======

logger = logging.getLogger(__name__)


def collate_fn(data_list: list[dict]) -> dict:
    """
    Collate a batch of sample dicts into batched tensors and arrays.

    Args:
        data_list: List of dicts mapping feature names to torch.Tensor or other values.

    Returns:
        Dict where tensor entries are stacked into a torch.Tensor of shape
        (batch_size, \*dims) and non-tensor entries are converted to
        np.ndarray of dtype object with shape (batch_size,).
    """
>>>>>>> f0964b66
    tensors = defaultdict(list)
    non_tensors = defaultdict(list)

    for data in data_list:
        for key, val in data.items():
            if isinstance(val, torch.Tensor):
                tensors[key].append(val)
            else:
                non_tensors[key].append(val)

    for key, val in tensors.items():
        tensors[key] = torch.stack(val, dim=0)

    for key, val in non_tensors.items():
        non_tensors[key] = np.array(val, dtype=object)

    return {**tensors, **non_tensors}
<<<<<<< HEAD


def process_image(image: dict, max_pixels: int = 2048 * 2048, min_pixels: int = 512 * 512):
    import math
    from io import BytesIO

    from PIL import Image

    if isinstance(image, dict):
        image = Image.open(BytesIO(image["bytes"]))

    if (image.width * image.height) > max_pixels:
        resize_factor = math.sqrt(max_pixels / (image.width * image.height))
        width, height = int(image.width * resize_factor), int(image.height * resize_factor)
        image = image.resize((width, height))

    if (image.width * image.height) < min_pixels:
        resize_factor = math.sqrt(min_pixels / (image.width * image.height))
        width, height = int(image.width * resize_factor), int(image.height * resize_factor)
        image = image.resize((width, height))

    if image.mode != "RGB":
        image = image.convert("RGB")

    return image
=======
>>>>>>> f0964b66


class RLHFDataset(Dataset):
    """
    Load and preprocess RLHF data from Parquet files.

    - Caches files locally.
    - Reads into a HuggingFace Dataset and tokenizes prompts.
    - Optionally handles images/videos via a ProcessorMixin.
    - Filters prompts over a max length.
    - Supports resuming from checkpoints.

    Args:
        data_files (str or list): Path(s) to Parquet file(s).
        tokenizer (PreTrainedTokenizer): For the tokenization of text to token IDs.
        config (DictConfig): Options like cache_dir, prompt_key, max_prompt_length, truncation, etc.
        processor (ProcessorMixin, optional): Multimodal preprocessor for images/videos.
    """

    def __init__(
        self,
<<<<<<< HEAD
        data_files: Union[str, List[str]],
        tokenizer: PreTrainedTokenizer,
        processor: Optional[ProcessorMixin] = None,
        prompt_key="prompt",
        image_key="images",
        max_prompt_length=1024,
        filter_prompts=True,
        cache_dir="~/.cache/verl/rlhf",
        chat_template_func=None,
        return_raw_chat=False,
        truncation="error",
        filter_overlong_prompts=False,
        config=None,
    ):
        self.config = config
        # Prioritize config if provided
        if config is not None:
            self.cache_dir = os.path.expanduser(config.get("cache_dir", cache_dir))
            self.prompt_key = config.get("prompt_key", prompt_key)
            self.image_key = config.get("image_key", image_key)
            self.video_key = config.get("video_key", None)
            self.max_prompt_length = config.get("max_prompt_length", max_prompt_length)
            self.return_raw_chat = config.get("return_raw_chat", return_raw_chat)
            self.return_full_prompt = config.get("return_full_prompt", False)
            self.truncation = config.get("truncation", truncation)
            self.filter_overlong_prompts = config.get("filter_overlong_prompts", filter_overlong_prompts)
            self.num_workers = config.get("filter_overlong_prompts_workers", max(1, os.cpu_count() // 4))
            self.num_workers = min(self.num_workers, os.cpu_count())
            self.use_shm = config.get("use_shm", False)
            self.chat_template_func = config.get("chat_template_func", chat_template_func)
            self.need_tools_kwargs = config.get("need_tools_kwargs", False)
            self.filter_prompts = config.get("filter_prompts", filter_prompts)
        else:
            self.cache_dir = os.path.expanduser(cache_dir)
            self.prompt_key = prompt_key
            self.image_key = image_key
            self.video_key = None
            self.max_prompt_length = max_prompt_length
            self.return_raw_chat = return_raw_chat
            self.return_full_prompt = False
            self.truncation = truncation
            self.filter_overlong_prompts = filter_overlong_prompts
            self.num_workers = max(1, os.cpu_count() // 4)
            self.num_workers = min(self.num_workers, os.cpu_count())
            self.use_shm = False
            self.chat_template_func = chat_template_func
            self.need_tools_kwargs = False
            self.filter_prompts = filter_prompts

        parquet_files = data_files
        if not isinstance(parquet_files, (List, ListConfig)):
            parquet_files = [parquet_files]
        self.parquet_files = copy.deepcopy(parquet_files)
        self.original_parquet_files = copy.deepcopy(parquet_files)  # use for resume
        self.tokenizer = tokenizer
        self.processor = processor
        # whether to store the dataset in state_dict()
        # default not store
=======
        data_files: str | list[str],
        tokenizer: PreTrainedTokenizer,
        config: DictConfig,
        processor: Optional[ProcessorMixin] = None,
    ):
        if not isinstance(data_files, list | ListConfig):
            data_files = [data_files]

        self.data_files = copy.deepcopy(data_files)
        self.original_data_files = copy.deepcopy(data_files)  # use for resume
        self.tokenizer = tokenizer
        self.processor = processor
        self.config = config

        self.cache_dir = os.path.expanduser(config.get("cache_dir", "~/.cache/verl/rlhf"))
        self.prompt_key = config.get("prompt_key", "prompt")
        self.image_key = config.get("image_key", "images")
        self.video_key = config.get("video_key", "videos")
        self.max_prompt_length = config.get("max_prompt_length", 1024)
        self.return_raw_chat = config.get("return_raw_chat", False)
        self.return_full_prompt = config.get("return_full_prompt", False)
        self.truncation = config.get("truncation", "error")
        self.filter_overlong_prompts = config.get("filter_overlong_prompts", True)

        self.num_workers = config.get("filter_overlong_prompts_workers", max(1, os.cpu_count() // 4))
        self.num_workers = min(self.num_workers, os.cpu_count())
        self.use_shm = config.get("use_shm", False)
        self.chat_template_func = config.get("chat_template_func", None)
        self.need_tools_kwargs = config.get("need_tools_kwargs", False)
        self.filter_prompts = config.get("filter_prompts", True)
>>>>>>> f0964b66
        self.serialize_dataset = False
        self.return_multi_modal_inputs = config.get("return_multi_modal_inputs", True)

        self._download()
        self._read_files_and_tokenize()

    def _download(self, use_origin_parquet=False):
        from verl.utils.fs import copy_to_local

<<<<<<< HEAD
        parquet_files = self.parquet_files if not use_origin_parquet else self.original_parquet_files
        for i, parquet_file in enumerate(parquet_files):
            self.parquet_files[i] = copy_to_local(src=parquet_file, cache_dir=self.cache_dir)
=======
        data_files = self.data_files if not use_origin_parquet else self.original_data_files
        for i, parquet_file in enumerate(data_files):
            self.data_files[i] = copy_to_local(src=parquet_file, cache_dir=self.cache_dir, use_shm=self.use_shm)
>>>>>>> f0964b66

    def _read_files_and_tokenize(self):
        dataframes = []
        for parquet_file in self.data_files:
            # read parquet files and cache
<<<<<<< HEAD
            try:
                dataframe = pd.read_parquet(parquet_file)
            except Exception:
                # if pandas fails (most likely due to nested columns), use polars
                # NOTE: added by Reasoning360
                import polars as pl

                dataframe = pl.read_parquet(parquet_file).to_pandas()
=======
            dataframe = datasets.load_dataset("parquet", data_files=parquet_file)["train"]
>>>>>>> f0964b66
            dataframes.append(dataframe)
        self.dataframe: datasets.Dataset = datasets.concatenate_datasets(dataframes)

        print(f"dataset len: {len(self.dataframe)}")

<<<<<<< HEAD
        print(f"dataset len: {len(self.dataframe)}")

        print(self.dataframe.head())

        # Safely check if apply_chat_template exists in dataframe
        # NOTE: added by Reasoning360
        if "apply_chat_template" not in self.dataframe:
            print("Warning: apply_chat_template column not found in dataframe. Defaulting to True.")
            self.dataframe["apply_chat_template"] = [True] * len(self.dataframe)

        # filter out too long prompts
        if self.filter_overlong_prompts:
            tokenizer = self.tokenizer
            prompt_key = self.prompt_key
            self.dataframe = self.dataframe[
                self.dataframe.apply(
                    lambda doc: len(tokenizer.apply_chat_template(doc[prompt_key], add_generation_prompt=True) if doc["apply_chat_template"] else tokenizer.encode(doc["raw_prompt"])) <= self.max_prompt_length,
                    axis=1,
                )
            ]

            print(f"filter dataset len: {len(self.dataframe)}")

    def resume_dataset_state(self):
        self.serialize_dataset = False if hasattr(self, "original_parquet_files") else True
=======
        self.dataframe = self.maybe_filter_out_long_prompts(self.dataframe)

    def maybe_filter_out_long_prompts(self, dataframe: datasets.Dataset = None):
        # filter out too long prompts
        if self.filter_overlong_prompts:
            tokenizer = self.tokenizer
            processor = self.processor
            prompt_key = self.prompt_key
            image_key = self.image_key
            video_key = self.video_key

            if processor is not None:
                from verl.utils.dataset.vision_utils import process_image, process_video

                def doc2len(doc) -> int:
                    messages = self._build_messages(doc)
                    raw_prompt = self.processor.apply_chat_template(
                        messages, add_generation_prompt=True, tokenize=False
                    )
                    images = (
                        [process_image(image) for image in messages.pop(image_key)] if image_key in messages else None
                    )
                    videos = (
                        [process_video(video) for video in messages.pop(video_key)] if video_key in messages else None
                    )

                    return len(processor(text=[raw_prompt], images=images, videos=videos)["input_ids"][0])

            else:

                def doc2len(doc) -> int:
                    return len(tokenizer.apply_chat_template(doc[prompt_key], add_generation_prompt=True))

            dataframe = dataframe.filter(
                lambda doc: doc2len(doc) <= self.max_prompt_length,
                num_proc=self.num_workers,
                desc=f"Filtering prompts longer than {self.max_prompt_length} tokens",
            )

            print(f"filter dataset len: {len(dataframe)}")
        return dataframe

    def resume_dataset_state(self):
        self.serialize_dataset = not hasattr(self, "original_data_files")
>>>>>>> f0964b66
        # resume dataframe if not it's serialized in data.pt
        if not self.serialize_dataset:
            self._download(use_origin_parquet=True)  # download and resume from original parquet files
            self._read_files_and_tokenize()
        else:
            print(r"old dataloader ckpt file is used, please train from scratch for better ckpt performance")

    def __len__(self):
        return len(self.dataframe)

    def _build_messages(self, example: dict):
        messages: list = example.pop(self.prompt_key)

        if self.image_key in example or self.video_key in example:
            for message in messages:
                content = message["content"]
                content_list = []
                segments = re.split("(<image>|<video>)", content)
                segments = [item for item in segments if item != ""]
                for segment in segments:
                    if segment == "<image>":
                        content_list.append({"type": "image"})
                    elif segment == "<video>":
                        content_list.append({"type": "video"})
                    else:
                        content_list.append({"type": "text", "text": segment})

                message["content"] = content_list

        return messages

    def __getitem__(self, item):
        """
        Note that we also return the raw_input_ids so that it can be combined with other chat template
        """
<<<<<<< HEAD
        row_dict: dict = self.dataframe.iloc[item].to_dict()
=======
        row_dict: dict = self.dataframe[item]
        messages = self._build_messages(row_dict)
        model_inputs = {}

        if self.processor is not None:
            from verl.utils.dataset.vision_utils import process_image, process_video

            raw_prompt = self.processor.apply_chat_template(messages, add_generation_prompt=True, tokenize=False)
            multi_modal_data = {}

            images = None
            if self.image_key in row_dict and row_dict.get(self.image_key, None) is not None:
                images = [process_image(image) for image in row_dict.pop(self.image_key)]

                # due to the image key is "image" instead of "images" in vllm, we need to use "image" here
                # link: https://github.com/vllm-project/vllm/blob/3c545c0c3b98ee642373a308197d750d0e449403/vllm/multimodal/parse.py#L205
                multi_modal_data["image"] = images
>>>>>>> f0964b66

            videos = None
            if self.video_key in row_dict and row_dict.get(self.video_key, None) is not None:
                videos = [process_video(video) for video in row_dict.pop(self.video_key)]

<<<<<<< HEAD
        prompt_with_chat_template = self.tokenizer.apply_chat_template(chat, add_generation_prompt=True, tokenize=False) if row_dict["apply_chat_template"] else row_dict["raw_prompt"]

        is_multi_modal = self.image_key in row_dict
        if is_multi_modal:  # expand image token
            raw_prompt = prompt_with_chat_template.replace("<image>", "<|vision_start|><|image_pad|><|vision_end|>")
            row_dict["multi_modal_data"] = {"image": [process_image(image) for image in row_dict.pop(self.image_key)]}
            image_inputs = self.processor.image_processor(row_dict["multi_modal_data"]["image"], return_tensors="pt")
            image_grid_thw = image_inputs["image_grid_thw"]
            row_dict["multi_modal_inputs"] = {key: val for key, val in image_inputs.items()}

            if image_grid_thw is not None:
                merge_length = self.processor.image_processor.merge_size**2
                index = 0
                while "<image>" in prompt_with_chat_template:
                    prompt_with_chat_template = prompt_with_chat_template.replace(
                        "<image>",
                        "<|vision_start|>" + "<|placeholder|>" * (image_grid_thw[index].prod() // merge_length) + "<|vision_end|>",
                        1,
                    )
                    index += 1

                prompt_with_chat_template = prompt_with_chat_template.replace("<|placeholder|>", self.processor.image_token)
        else:
            raw_prompt = prompt_with_chat_template

        input_ids, attention_mask = verl_F.tokenize_and_postprocess_data(
            prompt=prompt_with_chat_template,
            tokenizer=self.tokenizer,
            max_length=self.max_prompt_length,
            pad_token_id=self.tokenizer.pad_token_id,
            left_pad=True,
            truncation=self.truncation,
        )

        if is_multi_modal:
            from verl.models.transformers.qwen2_vl import get_rope_index

            position_ids = get_rope_index(
                self.processor,
                input_ids=input_ids[0],
                image_grid_thw=image_grid_thw,
                attention_mask=attention_mask[0],
            )  # (3, seq_len)
        else:
            position_ids = compute_position_id_with_mask(attention_mask)

        row_dict["input_ids"] = input_ids[0]
        row_dict["attention_mask"] = attention_mask[0]
        row_dict["position_ids"] = position_ids[0]
        row_dict["raw_prompt_ids"] = self.tokenizer.encode(raw_prompt, add_special_tokens=False)
=======
                # due to the video key is "video" instead of "videos" in vllm, we need to use "video" here
                # link: https://github.com/vllm-project/vllm/blob/3c545c0c3b98ee642373a308197d750d0e449403/vllm/multimodal/parse.py#L205
                multi_modal_data["video"] = [video.numpy() for video in videos]

            model_inputs = self.processor(text=[raw_prompt], images=images, videos=videos, return_tensors="pt")

            input_ids = model_inputs.pop("input_ids")
            attention_mask = model_inputs.pop("attention_mask")

            if "second_per_grid_ts" in model_inputs:
                model_inputs.pop("second_per_grid_ts")
>>>>>>> f0964b66

            # There's a trap here, multi_modal_inputs has to be a dict, not BatchFeature
            row_dict["multi_modal_data"] = multi_modal_data

            # We will do batch.union() in the trainer,
            # so we cannot have "multi_modal_inputs" in row_dict if rollout generates new multi_modal_inputs
            if self.return_multi_modal_inputs:
                row_dict["multi_modal_inputs"] = dict(model_inputs)

                # second_per_grid_ts isn't used for training, just for mrope
                row_dict["multi_modal_inputs"].pop("second_per_grid_ts", None)

        else:
            raw_prompt = self.tokenizer.apply_chat_template(messages, add_generation_prompt=True, tokenize=False)
            model_inputs = self.tokenizer(raw_prompt, return_tensors="pt", add_special_tokens=False)
            input_ids = model_inputs.pop("input_ids")
            attention_mask = model_inputs.pop("attention_mask")

        input_ids, attention_mask = verl_F.postprocess_data(
            input_ids=input_ids,
            attention_mask=attention_mask,
            max_length=self.max_prompt_length,
            pad_token_id=self.tokenizer.pad_token_id,
            left_pad=True,
            truncation=self.truncation,
        )

        if self.processor is not None and "Qwen2VLImageProcessor" in self.processor.image_processor.__class__.__name__:
            from verl.models.transformers.qwen2_vl import get_rope_index

            position_ids = [
                get_rope_index(
                    self.processor,
                    input_ids=input_ids[0],
                    image_grid_thw=model_inputs.get("image_grid_thw"),
                    video_grid_thw=model_inputs.get("video_grid_thw"),
                    second_per_grid_ts=model_inputs.get("second_per_grid_ts"),
                    attention_mask=attention_mask[0],
                )
            ]  # (1, 3, seq_len)

        else:
            position_ids = compute_position_id_with_mask(attention_mask)

        row_dict["input_ids"] = input_ids[0]
        row_dict["attention_mask"] = attention_mask[0]
        row_dict["position_ids"] = position_ids[0]

        raw_prompt_ids = self.tokenizer.encode(raw_prompt, add_special_tokens=False)
        if len(raw_prompt_ids) > self.max_prompt_length:
            if self.truncation == "left":
                raw_prompt_ids = raw_prompt_ids[-self.max_prompt_length :]
            elif self.truncation == "right":
                raw_prompt_ids = raw_prompt_ids[: self.max_prompt_length]
            elif self.truncation == "middle":
                left_half = self.max_prompt_length // 2
                right_half = self.max_prompt_length - left_half
                raw_prompt_ids = raw_prompt_ids[:left_half] + raw_prompt_ids[-right_half:]
            elif self.truncation == "error":
                raise RuntimeError(f"Prompt length {len(raw_prompt_ids)} is longer than {self.max_prompt_length}.")

        row_dict["raw_prompt_ids"] = raw_prompt_ids
        # encode prompts without chat template
        if self.return_raw_chat:
<<<<<<< HEAD
            row_dict["raw_prompt"] = chat.tolist()
=======
            row_dict["raw_prompt"] = messages

        # get prompts with chat template
        if self.return_full_prompt:
            row_dict["full_prompts"] = raw_prompt  # array of strings
>>>>>>> f0964b66

        # add index for each prompt
        index = row_dict.get("extra_info", {}).get("index", 0)
        tools_kwargs = row_dict.get("extra_info", {}).get("tools_kwargs", {})
        interaction_kwargs = row_dict.get("extra_info", {}).get("interaction_kwargs", {})
        need_tools_kwargs = row_dict.get("extra_info", {}).get("need_tools_kwargs", self.need_tools_kwargs)
        if need_tools_kwargs and not tools_kwargs:
            logger.warning("tools_kwargs is empty for index {}, data source: {}", index, row_dict["data_source"])
        row_dict["index"] = index
        row_dict["tools_kwargs"] = tools_kwargs
        row_dict["interaction_kwargs"] = interaction_kwargs
        return row_dict

    def __getstate__(self):
        if not self.serialize_dataset:
            state = self.__dict__.copy()

            if "dataframe" in state:
                del state["dataframe"]
            return state

        return self.__dict__.copy()<|MERGE_RESOLUTION|>--- conflicted
+++ resolved
@@ -14,19 +14,6 @@
 # See the License for the specific language governing permissions and
 # limitations under the License.
 
-<<<<<<< HEAD
-# The file is temporarily reverted by Reasoning360 to use `dataframe` rather than `Dataset`, to support heterogeneous keys of multi-domain data
-
-import copy
-import os
-from collections import defaultdict
-from typing import List, Optional, Union
-
-import numpy as np
-import pandas as pd
-import torch
-from omegaconf import ListConfig
-=======
 import copy
 import logging
 import os
@@ -36,19 +23,14 @@
 
 import datasets
 import numpy as np
+import pandas as pd
 import torch
 from omegaconf import DictConfig, ListConfig
->>>>>>> f0964b66
 from torch.utils.data import Dataset
 from transformers import PreTrainedTokenizer, ProcessorMixin
 
 import verl.utils.torch_functional as verl_F
 from verl.utils.model import compute_position_id_with_mask
-<<<<<<< HEAD
-
-
-def collate_fn(data_list: list[dict]) -> dict:
-=======
 
 logger = logging.getLogger(__name__)
 
@@ -65,7 +47,6 @@
         (batch_size, \*dims) and non-tensor entries are converted to
         np.ndarray of dtype object with shape (batch_size,).
     """
->>>>>>> f0964b66
     tensors = defaultdict(list)
     non_tensors = defaultdict(list)
 
@@ -83,34 +64,6 @@
         non_tensors[key] = np.array(val, dtype=object)
 
     return {**tensors, **non_tensors}
-<<<<<<< HEAD
-
-
-def process_image(image: dict, max_pixels: int = 2048 * 2048, min_pixels: int = 512 * 512):
-    import math
-    from io import BytesIO
-
-    from PIL import Image
-
-    if isinstance(image, dict):
-        image = Image.open(BytesIO(image["bytes"]))
-
-    if (image.width * image.height) > max_pixels:
-        resize_factor = math.sqrt(max_pixels / (image.width * image.height))
-        width, height = int(image.width * resize_factor), int(image.height * resize_factor)
-        image = image.resize((width, height))
-
-    if (image.width * image.height) < min_pixels:
-        resize_factor = math.sqrt(min_pixels / (image.width * image.height))
-        width, height = int(image.width * resize_factor), int(image.height * resize_factor)
-        image = image.resize((width, height))
-
-    if image.mode != "RGB":
-        image = image.convert("RGB")
-
-    return image
-=======
->>>>>>> f0964b66
 
 
 class RLHFDataset(Dataset):
@@ -132,66 +85,6 @@
 
     def __init__(
         self,
-<<<<<<< HEAD
-        data_files: Union[str, List[str]],
-        tokenizer: PreTrainedTokenizer,
-        processor: Optional[ProcessorMixin] = None,
-        prompt_key="prompt",
-        image_key="images",
-        max_prompt_length=1024,
-        filter_prompts=True,
-        cache_dir="~/.cache/verl/rlhf",
-        chat_template_func=None,
-        return_raw_chat=False,
-        truncation="error",
-        filter_overlong_prompts=False,
-        config=None,
-    ):
-        self.config = config
-        # Prioritize config if provided
-        if config is not None:
-            self.cache_dir = os.path.expanduser(config.get("cache_dir", cache_dir))
-            self.prompt_key = config.get("prompt_key", prompt_key)
-            self.image_key = config.get("image_key", image_key)
-            self.video_key = config.get("video_key", None)
-            self.max_prompt_length = config.get("max_prompt_length", max_prompt_length)
-            self.return_raw_chat = config.get("return_raw_chat", return_raw_chat)
-            self.return_full_prompt = config.get("return_full_prompt", False)
-            self.truncation = config.get("truncation", truncation)
-            self.filter_overlong_prompts = config.get("filter_overlong_prompts", filter_overlong_prompts)
-            self.num_workers = config.get("filter_overlong_prompts_workers", max(1, os.cpu_count() // 4))
-            self.num_workers = min(self.num_workers, os.cpu_count())
-            self.use_shm = config.get("use_shm", False)
-            self.chat_template_func = config.get("chat_template_func", chat_template_func)
-            self.need_tools_kwargs = config.get("need_tools_kwargs", False)
-            self.filter_prompts = config.get("filter_prompts", filter_prompts)
-        else:
-            self.cache_dir = os.path.expanduser(cache_dir)
-            self.prompt_key = prompt_key
-            self.image_key = image_key
-            self.video_key = None
-            self.max_prompt_length = max_prompt_length
-            self.return_raw_chat = return_raw_chat
-            self.return_full_prompt = False
-            self.truncation = truncation
-            self.filter_overlong_prompts = filter_overlong_prompts
-            self.num_workers = max(1, os.cpu_count() // 4)
-            self.num_workers = min(self.num_workers, os.cpu_count())
-            self.use_shm = False
-            self.chat_template_func = chat_template_func
-            self.need_tools_kwargs = False
-            self.filter_prompts = filter_prompts
-
-        parquet_files = data_files
-        if not isinstance(parquet_files, (List, ListConfig)):
-            parquet_files = [parquet_files]
-        self.parquet_files = copy.deepcopy(parquet_files)
-        self.original_parquet_files = copy.deepcopy(parquet_files)  # use for resume
-        self.tokenizer = tokenizer
-        self.processor = processor
-        # whether to store the dataset in state_dict()
-        # default not store
-=======
         data_files: str | list[str],
         tokenizer: PreTrainedTokenizer,
         config: DictConfig,
@@ -222,7 +115,6 @@
         self.chat_template_func = config.get("chat_template_func", None)
         self.need_tools_kwargs = config.get("need_tools_kwargs", False)
         self.filter_prompts = config.get("filter_prompts", True)
->>>>>>> f0964b66
         self.serialize_dataset = False
         self.return_multi_modal_inputs = config.get("return_multi_modal_inputs", True)
 
@@ -232,38 +124,29 @@
     def _download(self, use_origin_parquet=False):
         from verl.utils.fs import copy_to_local
 
-<<<<<<< HEAD
-        parquet_files = self.parquet_files if not use_origin_parquet else self.original_parquet_files
-        for i, parquet_file in enumerate(parquet_files):
-            self.parquet_files[i] = copy_to_local(src=parquet_file, cache_dir=self.cache_dir)
-=======
         data_files = self.data_files if not use_origin_parquet else self.original_data_files
         for i, parquet_file in enumerate(data_files):
             self.data_files[i] = copy_to_local(src=parquet_file, cache_dir=self.cache_dir, use_shm=self.use_shm)
->>>>>>> f0964b66
 
     def _read_files_and_tokenize(self):
         dataframes = []
         for parquet_file in self.data_files:
             # read parquet files and cache
-<<<<<<< HEAD
+            # NOTE: modified by Reasoning360. Some dataset use parquet files not readable by datasets
             try:
-                dataframe = pd.read_parquet(parquet_file)
+                dataframe = datasets.load_dataset("parquet", data_files=parquet_file)["train"]
             except Exception:
-                # if pandas fails (most likely due to nested columns), use polars
-                # NOTE: added by Reasoning360
-                import polars as pl
-
-                dataframe = pl.read_parquet(parquet_file).to_pandas()
-=======
-            dataframe = datasets.load_dataset("parquet", data_files=parquet_file)["train"]
->>>>>>> f0964b66
+                try:
+                    dataframe = pd.read_parquet(parquet_file)
+                except Exception:
+                    # if pandas fails (most likely due to nested columns), use polars
+                    # NOTE: added by Reasoning360
+                    import polars as pl
+
+                    dataframe = pl.read_parquet(parquet_file).to_pandas()
             dataframes.append(dataframe)
         self.dataframe: datasets.Dataset = datasets.concatenate_datasets(dataframes)
 
-        print(f"dataset len: {len(self.dataframe)}")
-
-<<<<<<< HEAD
         print(f"dataset len: {len(self.dataframe)}")
 
         print(self.dataframe.head())
@@ -274,22 +157,6 @@
             print("Warning: apply_chat_template column not found in dataframe. Defaulting to True.")
             self.dataframe["apply_chat_template"] = [True] * len(self.dataframe)
 
-        # filter out too long prompts
-        if self.filter_overlong_prompts:
-            tokenizer = self.tokenizer
-            prompt_key = self.prompt_key
-            self.dataframe = self.dataframe[
-                self.dataframe.apply(
-                    lambda doc: len(tokenizer.apply_chat_template(doc[prompt_key], add_generation_prompt=True) if doc["apply_chat_template"] else tokenizer.encode(doc["raw_prompt"])) <= self.max_prompt_length,
-                    axis=1,
-                )
-            ]
-
-            print(f"filter dataset len: {len(self.dataframe)}")
-
-    def resume_dataset_state(self):
-        self.serialize_dataset = False if hasattr(self, "original_parquet_files") else True
-=======
         self.dataframe = self.maybe_filter_out_long_prompts(self.dataframe)
 
     def maybe_filter_out_long_prompts(self, dataframe: datasets.Dataset = None):
@@ -334,7 +201,6 @@
 
     def resume_dataset_state(self):
         self.serialize_dataset = not hasattr(self, "original_data_files")
->>>>>>> f0964b66
         # resume dataframe if not it's serialized in data.pt
         if not self.serialize_dataset:
             self._download(use_origin_parquet=True)  # download and resume from original parquet files
@@ -370,9 +236,6 @@
         """
         Note that we also return the raw_input_ids so that it can be combined with other chat template
         """
-<<<<<<< HEAD
-        row_dict: dict = self.dataframe.iloc[item].to_dict()
-=======
         row_dict: dict = self.dataframe[item]
         messages = self._build_messages(row_dict)
         model_inputs = {}
@@ -390,64 +253,11 @@
                 # due to the image key is "image" instead of "images" in vllm, we need to use "image" here
                 # link: https://github.com/vllm-project/vllm/blob/3c545c0c3b98ee642373a308197d750d0e449403/vllm/multimodal/parse.py#L205
                 multi_modal_data["image"] = images
->>>>>>> f0964b66
 
             videos = None
             if self.video_key in row_dict and row_dict.get(self.video_key, None) is not None:
                 videos = [process_video(video) for video in row_dict.pop(self.video_key)]
 
-<<<<<<< HEAD
-        prompt_with_chat_template = self.tokenizer.apply_chat_template(chat, add_generation_prompt=True, tokenize=False) if row_dict["apply_chat_template"] else row_dict["raw_prompt"]
-
-        is_multi_modal = self.image_key in row_dict
-        if is_multi_modal:  # expand image token
-            raw_prompt = prompt_with_chat_template.replace("<image>", "<|vision_start|><|image_pad|><|vision_end|>")
-            row_dict["multi_modal_data"] = {"image": [process_image(image) for image in row_dict.pop(self.image_key)]}
-            image_inputs = self.processor.image_processor(row_dict["multi_modal_data"]["image"], return_tensors="pt")
-            image_grid_thw = image_inputs["image_grid_thw"]
-            row_dict["multi_modal_inputs"] = {key: val for key, val in image_inputs.items()}
-
-            if image_grid_thw is not None:
-                merge_length = self.processor.image_processor.merge_size**2
-                index = 0
-                while "<image>" in prompt_with_chat_template:
-                    prompt_with_chat_template = prompt_with_chat_template.replace(
-                        "<image>",
-                        "<|vision_start|>" + "<|placeholder|>" * (image_grid_thw[index].prod() // merge_length) + "<|vision_end|>",
-                        1,
-                    )
-                    index += 1
-
-                prompt_with_chat_template = prompt_with_chat_template.replace("<|placeholder|>", self.processor.image_token)
-        else:
-            raw_prompt = prompt_with_chat_template
-
-        input_ids, attention_mask = verl_F.tokenize_and_postprocess_data(
-            prompt=prompt_with_chat_template,
-            tokenizer=self.tokenizer,
-            max_length=self.max_prompt_length,
-            pad_token_id=self.tokenizer.pad_token_id,
-            left_pad=True,
-            truncation=self.truncation,
-        )
-
-        if is_multi_modal:
-            from verl.models.transformers.qwen2_vl import get_rope_index
-
-            position_ids = get_rope_index(
-                self.processor,
-                input_ids=input_ids[0],
-                image_grid_thw=image_grid_thw,
-                attention_mask=attention_mask[0],
-            )  # (3, seq_len)
-        else:
-            position_ids = compute_position_id_with_mask(attention_mask)
-
-        row_dict["input_ids"] = input_ids[0]
-        row_dict["attention_mask"] = attention_mask[0]
-        row_dict["position_ids"] = position_ids[0]
-        row_dict["raw_prompt_ids"] = self.tokenizer.encode(raw_prompt, add_special_tokens=False)
-=======
                 # due to the video key is "video" instead of "videos" in vllm, we need to use "video" here
                 # link: https://github.com/vllm-project/vllm/blob/3c545c0c3b98ee642373a308197d750d0e449403/vllm/multimodal/parse.py#L205
                 multi_modal_data["video"] = [video.numpy() for video in videos]
@@ -459,7 +269,6 @@
 
             if "second_per_grid_ts" in model_inputs:
                 model_inputs.pop("second_per_grid_ts")
->>>>>>> f0964b66
 
             # There's a trap here, multi_modal_inputs has to be a dict, not BatchFeature
             row_dict["multi_modal_data"] = multi_modal_data
@@ -524,15 +333,11 @@
         row_dict["raw_prompt_ids"] = raw_prompt_ids
         # encode prompts without chat template
         if self.return_raw_chat:
-<<<<<<< HEAD
-            row_dict["raw_prompt"] = chat.tolist()
-=======
             row_dict["raw_prompt"] = messages
 
         # get prompts with chat template
         if self.return_full_prompt:
             row_dict["full_prompts"] = raw_prompt  # array of strings
->>>>>>> f0964b66
 
         # add index for each prompt
         index = row_dict.get("extra_info", {}).get("index", 0)
