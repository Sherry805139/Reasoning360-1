# Copyright 2024 Bytedance Ltd. and/or its affiliates
#
# Licensed under the Apache License, Version 2.0 (the "License");
# you may not use this file except in compliance with the License.
# You may obtain a copy of the License at
#
#     http://www.apache.org/licenses/LICENSE-2.0
#
# Unless required by applicable law or agreed to in writing, software
# distributed under the License is distributed on an "AS IS" BASIS,
# WITHOUT WARRANTIES OR CONDITIONS OF ANY KIND, either express or implied.
# See the License for the specific language governing permissions and
# limitations under the License.

import functools
import itertools
import json
import math
import os
from collections import OrderedDict
from contextlib import contextmanager, nullcontext
<<<<<<< HEAD
from typing import Dict
=======
>>>>>>> f0964b66

import torch
import torch.distributed as dist
import torch.nn as nn
from packaging import version
from torch.distributed import DeviceMesh
from torch.distributed.fsdp import FullyShardedDataParallel as FSDP
from torch.distributed.fsdp._runtime_utils import _lazy_init
from torch.distributed.fsdp.wrap import size_based_auto_wrap_policy, transformer_auto_wrap_policy
from transformers.trainer_pt_utils import get_module_class_from_name

<<<<<<< HEAD
from verl.utils.device import get_device_name, get_torch_device
=======
from verl.utils.device import get_device_id, get_device_name, get_torch_device
>>>>>>> f0964b66

if version.parse(torch.__version__) >= version.parse("2.6"):
    from torch.distributed.fsdp import CPUOffloadPolicy, FSDPModule, MixedPrecisionPolicy, fully_shard
elif version.parse(torch.__version__) >= version.parse("2.4"):
    from torch.distributed._composable.fsdp import CPUOffloadPolicy, FSDPModule, MixedPrecisionPolicy, fully_shard
else:
    fully_shard, MixedPrecisionPolicy, FSDPModule, CPUOffloadPolicy = None, None, None, None


def init_fn(x: torch.nn.Module):
    if torch.distributed.get_rank() != 0:
<<<<<<< HEAD
        x = x.to_empty(device=get_torch_device().current_device(), recurse=False)
=======
        x = x.to_empty(device=get_device_id(), recurse=False)
>>>>>>> f0964b66
        get_torch_device().empty_cache()
    return x


def get_init_weight_context_manager(use_meta_tensor=True, mesh: DeviceMesh = None):
    from accelerate import init_empty_weights

    cpu_init_weights = lambda: torch.device("cpu")
    if use_meta_tensor:
        if mesh is None:
            init_context = init_empty_weights if torch.distributed.get_rank() != 0 else cpu_init_weights
        else:
            init_context = init_empty_weights if mesh.get_coordinate()[-1] != 0 else cpu_init_weights
    else:
        init_context = cpu_init_weights
    return init_context


# Copyright 2020-present the HuggingFace Inc. team.
# Adapted from https://github.com/huggingface/transformers/src/transformers/trainer.py
def get_fsdp_wrap_policy(module, config=None, is_lora=False):
    """Get FSDP wrap policy for the module.

    Args:
        module: The module to get wrap policy for
        config: Configuration for wrap policy
        is_lora: Whether to enable lambda policy for LoRA modules
    """
    if config is None:
        config = {}

<<<<<<< HEAD
    # NOTE: This is a temporary workaround to be compatible with the OmegaConf & dataclass. We will remove this once we have make all config in verl from OmegaConf to data class.
=======
    # NOTE: This is a temporary workaround to be compatible with the OmegaConf & dataclass. We will remove this
    # once we have make all config in verl from OmegaConf to data class.
>>>>>>> f0964b66
    def _get_attr(attr_name, default_value=None):
        if hasattr(config, "get"):
            return config.get(attr_name, default_value)
        else:
            return config.__getattribute__(attr_name)

    if _get_attr("disable", False):
        return None

    default_transformer_cls_names_to_wrap = getattr(module, "_no_split_modules", None)
<<<<<<< HEAD
    fsdp_transformer_layer_cls_to_wrap = _get_attr("transformer_layer_cls_to_wrap", default_transformer_cls_names_to_wrap)
=======
    fsdp_transformer_layer_cls_to_wrap = _get_attr(
        "transformer_layer_cls_to_wrap", default_transformer_cls_names_to_wrap
    )
>>>>>>> f0964b66
    min_num_params = _get_attr("min_num_params", 0)
    auto_wrap_policy = None

    policies = []

    from torch.distributed.fsdp.wrap import _or_policy, lambda_auto_wrap_policy

    # Add lambda policy for LoRA modules if is_lora is True
    if is_lora:

        def lambda_policy_fn(module):
<<<<<<< HEAD
            return bool(len(list(module.named_children())) == 0 and getattr(module, "weight", None) is not None and module.weight.requires_grad)
=======
            return bool(
                len(list(module.named_children())) == 0
                and getattr(module, "weight", None) is not None
                and module.weight.requires_grad
            )
>>>>>>> f0964b66

        lambda_policy = functools.partial(lambda_auto_wrap_policy, lambda_fn=lambda_policy_fn)
        policies.append(lambda_policy)

    if min_num_params > 0:
        size_policy = functools.partial(size_based_auto_wrap_policy, min_num_params=min_num_params)
        policies.append(size_policy)
    elif fsdp_transformer_layer_cls_to_wrap is not None:
        transformer_cls_to_wrap = set()
        for layer_class in fsdp_transformer_layer_cls_to_wrap:
            transformer_cls = get_module_class_from_name(module, layer_class)
            if transformer_cls is None:
                raise Exception("Could not find the transformer layer class to wrap in the model.")
            else:
                transformer_cls_to_wrap.add(transformer_cls)

        transformer_policy = functools.partial(
            transformer_auto_wrap_policy,
            transformer_layer_cls=transformer_cls_to_wrap,
        )
        policies.append(transformer_policy)

    if len(policies) > 0:
        auto_wrap_policy = functools.partial(_or_policy, policies=policies)

    return auto_wrap_policy


@torch.no_grad()
def offload_fsdp_model_to_cpu(model: FSDP, empty_cache: bool = True):
    if fsdp_version(model) == 2:
        offload_fsdp2_model_to_cpu(model, empty_cache)
        return

    assert isinstance(model, FSDP)
    # lazy init FSDP model
    _lazy_init(model, model)
    assert model._is_root, "Only support root model offloading to CPU"
    for handle in model._all_handles:
        if handle._offload_params:
            continue
        flat_param = handle.flat_param
<<<<<<< HEAD
        assert flat_param.data.data_ptr() == flat_param._local_shard.data_ptr() and id(flat_param.data) != id(flat_param._local_shard) and flat_param.data.size() == flat_param._local_shard.size()
=======
        assert (
            flat_param.data.data_ptr() == flat_param._local_shard.data_ptr()
            and id(flat_param.data) != id(flat_param._local_shard)
            and flat_param.data.size() == flat_param._local_shard.size()
        )
>>>>>>> f0964b66
        handle.flat_param_to(torch.device("cpu"), non_blocking=True)
        # the following still keeps id(._local_shard) != id(.data)
        flat_param._local_shard = flat_param.data
        assert id(flat_param._local_shard) != id(flat_param.data)
    if empty_cache:
        get_torch_device().empty_cache()


@torch.no_grad()
def offload_fsdp2_model_to_cpu(model, empty_cache: bool = True):
    for param in model.parameters():
        param.data = param.data.to(torch.device("cpu"), non_blocking=True)
    if empty_cache:
        get_torch_device().empty_cache()


@torch.no_grad()
def load_fsdp_model_to_gpu(model: FSDP):
    if fsdp_version(model) == 2:
        load_fsdp2_model_to_gpu(model)
        return

    assert isinstance(model, FSDP)
    # lazy init FSDP model
    _lazy_init(model, model)
    assert model._is_root, "Only support root model loading to GPU"
<<<<<<< HEAD
    device_id = get_torch_device().current_device()
=======
    device_id = get_device_id()
>>>>>>> f0964b66
    for handle in model._all_handles:
        if handle._offload_params:
            continue
        flat_param = handle.flat_param
        handle.flat_param_to(torch.device(f"{get_device_name()}:{device_id}"), non_blocking=True)
        # the following still keeps id(._local_shard) != id(.data)
        flat_param._local_shard = flat_param.data


@torch.no_grad()
def load_fsdp2_model_to_gpu(model):
<<<<<<< HEAD
    device = torch.cuda.current_device()
=======
    device = get_device_id()
>>>>>>> f0964b66
    for param in model.parameters():
        param.data = param.data.to(device, non_blocking=True)


@torch.no_grad()
def offload_fsdp_optimizer(optimizer):
    if not optimizer.state:
        return
    for param_group in optimizer.param_groups:
        for param in param_group["params"]:
            state = optimizer.state[param]
            for key, value in state.items():
                if isinstance(value, torch.Tensor):
                    state[key] = value.to("cpu", non_blocking=True)


@torch.no_grad()
def load_fsdp_optimizer(optimizer, device_id):
    if not optimizer.state:
        return
    for param_group in optimizer.param_groups:
        for param in param_group["params"]:
            state = optimizer.state[param]
            for key, value in state.items():
                if isinstance(value, torch.Tensor):
                    state[key] = value.to(device_id, non_blocking=True)


@contextmanager
def meta_device_init():
    """
    Create model parameters with meta device.

    Note buffers in model will still be initialized in default device (e.g., CPU),
    since the buffers can be non-persistent and filled with expected values that can
    NOT be captured in meta device.
    """
    device = torch.device("meta")
    old_register_parameter = nn.Module.register_parameter
    registered = set()

    def register_empty_parameter(module, name, param):
        old_register_parameter(module, name, param)
        # we will skip register shared parameters as it
        # is already registered previously
        if param is not None and param not in registered:
            param_cls = type(module._parameters[name])
            kwargs = module._parameters[name].__dict__
            kwargs["requires_grad"] = param.requires_grad
            module._parameters[name] = param_cls(module._parameters[name].to(device), **kwargs)
            registered.add(module._parameters[name])

    try:
        nn.Module.register_parameter = register_empty_parameter
        yield
    finally:
        registered.clear()
        nn.Module.register_parameter = old_register_parameter


def parallel_load_safetensors(filepath):
    """
    Parallel load safetensors from huggingface checkpoint

    Huggingface checkpoint contains:

    - config.json: a json file for model configuration
    - model.safetensor.index.json: a json file for safetensors (parameters & buffers) index
    - model-000x-of-ooxx.safetensors: a binary file for safetensors (parameters & buffers) chunks

    Or (when model is small),

    - model.safetensors: a binary file for all parameters and buffers

    Each rank will own a part of model chunks and load them directly into GPU memory.
    """
    from safetensors.torch import load_file

    safetensors2param = {}

    index_file = os.path.join(filepath, "model.safetensors.index.json")
    if os.path.exists(index_file):
        index = json.load(open(index_file, "rb"))
        for param_name, filename in index["weight_map"].items():
            safetensors2param.setdefault(filename, []).append(param_name)
    else:
        # in this case, the model is small and we can load it all at once
        param_file = os.path.join(filepath, "model.safetensors")
        assert os.path.exists(param_file), f"Cannot find {param_file}"
        states = load_file(param_file)
        for param_name in states:
            safetensors2param.setdefault("model.safetensors", []).append(param_name)
        del states

    total_files = len(safetensors2param)
    ckpt_chunks = sorted(safetensors2param.keys())
    world_size = dist.get_world_size()
    size = int(math.ceil(total_files / world_size))
    ckpt_chunks = [ckpt_chunks[rank * size : rank * size + size] for rank in range(world_size)]

    shard_states = {}
<<<<<<< HEAD
    device = get_torch_device().current_device()
=======
    device = get_device_id()
>>>>>>> f0964b66
    for rank, files in enumerate(ckpt_chunks):
        if rank == dist.get_rank():
            for file in files:
                file = os.path.join(filepath, file)
                states = load_file(file, device=device)
                # print(f"rank {rank} loading {file}...")
                shard_states.update(states)
        else:
            for file in files:
                for param_name in safetensors2param[file]:
                    shard_states[param_name] = rank
    return shard_states


def parallel_init_module_fn(module: torch.nn.Module, shard_states: dict[str, torch.nn.Parameter]):
    """
    Generate a function to initialize sub-modules in the `module` with `shard_states`
    from huggingface checkpoint.

    Args:
        module (torch.nn.Module): the global module to be initialized
        shard_states (Dict[str, torch.nn.Parameter]): the shard states from huggingface checkpoint

    Returns:
        init_fn (Callable): a function to initialize sub-modules in the `module` with `shard_states`
    """

    state2fqn = {}
<<<<<<< HEAD
    for name, state in itertools.chain(module.named_parameters(remove_duplicate=False), module.named_buffers(remove_duplicate=False)):
=======
    for name, state in itertools.chain(
        module.named_parameters(remove_duplicate=False), module.named_buffers(remove_duplicate=False)
    ):
>>>>>>> f0964b66
        state2fqn.setdefault(state, []).append(name)
    # remove standalone parameters and buffers
    shared = {s for s, names in state2fqn.items() if len(names) > 1}
    materialized_states = {}

    @torch.no_grad()
    def create_and_sync_state(param_name, state, is_param):
        assert param_name in shard_states, f"{param_name} not loaded"
<<<<<<< HEAD
        device = get_torch_device().current_device()
=======
        device = get_device_id()
>>>>>>> f0964b66
        if is_param:
            param = torch.nn.Parameter(torch.empty_like(state.data, device=device), requires_grad=state.requires_grad)
        else:  # buffer
            param = torch.empty_like(state.data, device=device)
        loaded = shard_states[param_name]
        if isinstance(loaded, torch.nn.Parameter | torch.Tensor):
            # NOTE: loaded.dtype can be different with param.dtype
            param.data.copy_(loaded.data)
            dist.broadcast(param.data, src=dist.get_rank())
        else:
            assert isinstance(loaded, int)  # the rank that holds the state
            dist.broadcast(param.data, src=loaded)
        shard_states.pop(param_name)
        del loaded
        return param

    def init_fn(sub_mod: torch.nn.Module, recurse: bool = True):
        param_and_buffers = tuple(sub_mod.named_parameters(recurse=False)) + tuple(sub_mod.named_buffers(recurse=False))
        # param_and_buffers = sorted(sub_mod.named_parameters(recurse=False), key=lambda x: x[0])
        for name, state in param_and_buffers:
            if not state.is_meta:
                continue
            is_param = name in sub_mod._parameters
            fqn = state2fqn[state].pop(0)
            # non-persistent buffers will not be saved in state dict, we can safely skip it
            if (not is_param) and fqn not in shard_states:
                if state.is_meta:
<<<<<<< HEAD
                    raise RuntimeError(f"find a non-persistent buffer ({fqn}) initiated with device meta. Such buffer is not saved in checkpoint and user should guarantee to init in CPU / GPU device.")
=======
                    raise RuntimeError(
                        f"find a non-persistent buffer ({fqn}) initiated with device meta. Such buffer is not saved "
                        f"in checkpoint and user should guarantee to init in CPU / GPU device."
                    )
>>>>>>> f0964b66
                continue
            # for shared parameter, we get it from the first time it is created
            if state in shared:
                if state not in materialized_states:
                    materialized_states[state] = create_and_sync_state(fqn, state, is_param)
                else:
                    if fqn in shard_states:
                        shard_states.pop(fqn)
                materialize_state = materialized_states[state]
            # for not shared parameter, we create it directly
            else:
                materialize_state = create_and_sync_state(fqn, state, is_param)
            if is_param:
                sub_mod._parameters[name] = materialize_state
            else:
                sub_mod._buffers[name] = materialize_state
        if recurse:
            for module in sub_mod.children():
                init_fn(module, recurse=True)

        # for debug
        # if len(shard_states) == 0: print("clear")
        return sub_mod

    return init_fn


def fsdp_version(model):
    if isinstance(model, FSDP):
        return 1
    elif isinstance(model, FSDPModule):
        return 2
    else:
        return 0


def get_fsdp_state_ctx(model, state_type, state_cfg, optim_cfg):
    if fsdp_version(model) == 1:
        return FSDP.state_dict_type(model, state_type, state_cfg, optim_cfg)
    else:
        return nullcontext()


<<<<<<< HEAD
=======
def get_fsdp_full_state_dict(model: torch.nn.Module, offload_to_cpu: bool = True, rank0_only: bool = True):
    """
    Get the full state dict from an FSDP model.

    Args:
        model (torch.nn.Module): The FSDP model to get state dict from
        offload_to_cpu (bool, optional): Whether to offload the state dict to CPU. Defaults to True.
        rank0_only (bool, optional): Whether to only get state dict on rank 0. Defaults to True.

    Returns:
        dict: The full state dict of the model

    Raises:
        NotImplementedError: If the FSDP version is unknown
    """
    if fsdp_version(model) == 1:
        from torch.distributed.fsdp import FullStateDictConfig, StateDictType

        state_dict_config = FullStateDictConfig(offload_to_cpu=offload_to_cpu, rank0_only=rank0_only)
        with get_fsdp_state_ctx(
            model, state_type=StateDictType.FULL_STATE_DICT, state_cfg=state_dict_config, optim_cfg=None
        ):
            state_dict = model.state_dict()
        return state_dict
    elif fsdp_version(model) == 2:
        from torch.distributed.checkpoint.state_dict import StateDictOptions, get_model_state_dict

        state_dict_config = StateDictOptions(
            full_state_dict=True, cpu_offload=offload_to_cpu, broadcast_from_rank0=not rank0_only
        )
        state_dict = get_model_state_dict(model, options=state_dict_config)
        return state_dict
    else:
        raise NotImplementedError(f"Unknown FSDP version {fsdp_version}")


>>>>>>> f0964b66
def fsdp2_load_full_state_dict(model: torch.nn.Module, full_state: dict, device_mesh=None, cpu_offload=None):
    """
    Loads the full state dict (could be only on rank 0) into the sharded model. This is done by broadcasting the
    parameters from rank 0 to all other ranks. This function modifies the model in-place.

    Args:
        model (`torch.nn.Module`): The model to load the state dict into
        full_state (`dict`): The full state dict to load, can only be on rank 0
    """
    from torch.distributed.checkpoint.state_dict import StateDictOptions, set_model_state_dict

    # To broadcast, it needs to be instantiated in the GPU.
    if dist.get_rank() == 0:
<<<<<<< HEAD
        model = model.to(device=torch.cuda.current_device(), non_blocking=True)
    else:
        model = model.to_empty(device=torch.cuda.current_device())
=======
        model = model.to(device=get_device_id(), non_blocking=True)
    else:
        model = model.to_empty(device=get_device_id())
>>>>>>> f0964b66

    cpu_offload = cpu_offload is not None
    options = StateDictOptions(full_state_dict=True, cpu_offload=cpu_offload, broadcast_from_rank0=True)
    set_model_state_dict(model, full_state, options=options)

    # rotary_emb is not in state_dict, so we need to broadcast it manually
    for name, buf in model.named_buffers():
        dist.broadcast(buf, src=0)

    if cpu_offload:
        model.to("cpu", non_blocking=True)
        for buf in model.buffers():
<<<<<<< HEAD
            buf.data = buf.data.to(torch.cuda.current_device())
=======
            buf.data = buf.data.to(get_device_id())
>>>>>>> f0964b66


def apply_fsdp2(model, fsdp_kwargs, config):
    """model: AutoModelForCausalLM"""
    assert CPUOffloadPolicy is not None, "PyTorch version >= 2.4 is required for using fully_shard API (FSDP2)"

    default_transformer_cls_names_to_wrap = getattr(model, "_no_split_modules", None)
<<<<<<< HEAD
    fsdp_transformer_layer_cls_to_wrap = config.get("wrap_policy", {}).get("transformer_layer_cls_to_wrap", default_transformer_cls_names_to_wrap)
=======
    fsdp_transformer_layer_cls_to_wrap = config.get("wrap_policy", {}).get(
        "transformer_layer_cls_to_wrap", default_transformer_cls_names_to_wrap
    )
>>>>>>> f0964b66

    if isinstance(fsdp_transformer_layer_cls_to_wrap, str):
        fsdp_transformer_layer_cls_to_wrap = [fsdp_transformer_layer_cls_to_wrap]

    assert len(fsdp_transformer_layer_cls_to_wrap) > 0 and fsdp_transformer_layer_cls_to_wrap[0] is not None

    modules = []
    for name, module in model.named_modules():
<<<<<<< HEAD
        if module.__class__.__name__ in fsdp_transformer_layer_cls_to_wrap or (isinstance(module, nn.Embedding) and not model.config.tie_word_embeddings):
=======
        if module.__class__.__name__ in fsdp_transformer_layer_cls_to_wrap or (
            isinstance(module, nn.Embedding) and not model.config.tie_word_embeddings
        ):
>>>>>>> f0964b66
            modules.append(module)

    for idx, module in enumerate(modules):
        fully_shard(module, **fsdp_kwargs)
    fully_shard(model, **fsdp_kwargs)  # fsdp2 will not reshard_after_forward for root module


def fsdp2_clip_grad_norm_(parameters, max_norm, norm_type=2.0, error_if_nonfinite=False, foreach=None):
    """torch.nn.utils.clip_grad_norm_ cann't run on cpu parameter DTensor"""
    from torch.nn.utils.clip_grad import _clip_grads_with_norm_, _get_total_norm

    if isinstance(parameters, torch.Tensor):
        parameters = [parameters]
    else:
        # prevent generators from being exhausted
        parameters = list(parameters)
    grads = [p.grad for p in parameters if p.grad is not None]
    total_norm = _get_total_norm(grads, norm_type, error_if_nonfinite, foreach)
<<<<<<< HEAD
    total_norm = total_norm.to(torch.cuda.current_device(), non_blocking=True)
=======
    total_norm = total_norm.to(get_device_id(), non_blocking=True)
>>>>>>> f0964b66
    _clip_grads_with_norm_(parameters, max_norm, total_norm, foreach)
    return total_norm


def layered_summon_lora_params(fsdp_module) -> OrderedDict:
    from peft.utils.save_and_load import get_peft_model_state_dict

    def __prefix_submodules(module, prefix):
        for name, submodule in module.named_modules():
            if name.startswith(prefix) and "." not in name[len(prefix) :]:
                yield name, submodule

    lora_params = OrderedDict()
    prefix_list = [
        # fsdp
        "_fsdp_wrapped_module.base_model.model.",
        "_fsdp_wrapped_module.base_model.model.model.",
        "_fsdp_wrapped_module.base_model.model.model.layers.",
        # fsdp2
        "base_model.model.",
        "base_model.model.model.",
        "base_model.model.model.layers.",
    ]
    peft_model = getattr(fsdp_module, "_fsdp_wrapped_module", fsdp_module)
    for prefix in prefix_list:
        for name, submodule in __prefix_submodules(fsdp_module, prefix):
            prefix = name.replace("_fsdp_wrapped_module.base_model.model.", "base_model.model.")
            if name.endswith(".model") or name.endswith(".layers"):
                continue
            if fsdp_version(submodule) > 0:
                with FSDP.summon_full_params(submodule, writeback=False):
                    sub_lora_params = get_peft_model_state_dict(peft_model, state_dict=submodule.state_dict())
<<<<<<< HEAD
                    sub_lora_params = {f"{prefix}.{name}": param.full_tensor().detach().cpu() if hasattr(param, "full_tensor") else param.detach().cpu() for name, param in sub_lora_params.items()}
                    lora_params.update(sub_lora_params)
                    submodule._is_root = False
                torch.cuda.empty_cache()
=======
                    sub_lora_params = {
                        f"{prefix}.{name}": param.full_tensor().detach().cpu()
                        if hasattr(param, "full_tensor")
                        else param.detach().cpu()
                        for name, param in sub_lora_params.items()
                    }
                    lora_params.update(sub_lora_params)
                    submodule._is_root = False
                get_torch_device().empty_cache()
>>>>>>> f0964b66
    return lora_params<|MERGE_RESOLUTION|>--- conflicted
+++ resolved
@@ -19,10 +19,6 @@
 import os
 from collections import OrderedDict
 from contextlib import contextmanager, nullcontext
-<<<<<<< HEAD
-from typing import Dict
-=======
->>>>>>> f0964b66
 
 import torch
 import torch.distributed as dist
@@ -34,11 +30,7 @@
 from torch.distributed.fsdp.wrap import size_based_auto_wrap_policy, transformer_auto_wrap_policy
 from transformers.trainer_pt_utils import get_module_class_from_name
 
-<<<<<<< HEAD
-from verl.utils.device import get_device_name, get_torch_device
-=======
 from verl.utils.device import get_device_id, get_device_name, get_torch_device
->>>>>>> f0964b66
 
 if version.parse(torch.__version__) >= version.parse("2.6"):
     from torch.distributed.fsdp import CPUOffloadPolicy, FSDPModule, MixedPrecisionPolicy, fully_shard
@@ -50,11 +42,7 @@
 
 def init_fn(x: torch.nn.Module):
     if torch.distributed.get_rank() != 0:
-<<<<<<< HEAD
-        x = x.to_empty(device=get_torch_device().current_device(), recurse=False)
-=======
         x = x.to_empty(device=get_device_id(), recurse=False)
->>>>>>> f0964b66
         get_torch_device().empty_cache()
     return x
 
@@ -86,12 +74,8 @@
     if config is None:
         config = {}
 
-<<<<<<< HEAD
-    # NOTE: This is a temporary workaround to be compatible with the OmegaConf & dataclass. We will remove this once we have make all config in verl from OmegaConf to data class.
-=======
     # NOTE: This is a temporary workaround to be compatible with the OmegaConf & dataclass. We will remove this
     # once we have make all config in verl from OmegaConf to data class.
->>>>>>> f0964b66
     def _get_attr(attr_name, default_value=None):
         if hasattr(config, "get"):
             return config.get(attr_name, default_value)
@@ -102,13 +86,9 @@
         return None
 
     default_transformer_cls_names_to_wrap = getattr(module, "_no_split_modules", None)
-<<<<<<< HEAD
-    fsdp_transformer_layer_cls_to_wrap = _get_attr("transformer_layer_cls_to_wrap", default_transformer_cls_names_to_wrap)
-=======
     fsdp_transformer_layer_cls_to_wrap = _get_attr(
         "transformer_layer_cls_to_wrap", default_transformer_cls_names_to_wrap
     )
->>>>>>> f0964b66
     min_num_params = _get_attr("min_num_params", 0)
     auto_wrap_policy = None
 
@@ -120,15 +100,11 @@
     if is_lora:
 
         def lambda_policy_fn(module):
-<<<<<<< HEAD
-            return bool(len(list(module.named_children())) == 0 and getattr(module, "weight", None) is not None and module.weight.requires_grad)
-=======
             return bool(
                 len(list(module.named_children())) == 0
                 and getattr(module, "weight", None) is not None
                 and module.weight.requires_grad
             )
->>>>>>> f0964b66
 
         lambda_policy = functools.partial(lambda_auto_wrap_policy, lambda_fn=lambda_policy_fn)
         policies.append(lambda_policy)
@@ -171,15 +147,11 @@
         if handle._offload_params:
             continue
         flat_param = handle.flat_param
-<<<<<<< HEAD
-        assert flat_param.data.data_ptr() == flat_param._local_shard.data_ptr() and id(flat_param.data) != id(flat_param._local_shard) and flat_param.data.size() == flat_param._local_shard.size()
-=======
         assert (
             flat_param.data.data_ptr() == flat_param._local_shard.data_ptr()
             and id(flat_param.data) != id(flat_param._local_shard)
             and flat_param.data.size() == flat_param._local_shard.size()
         )
->>>>>>> f0964b66
         handle.flat_param_to(torch.device("cpu"), non_blocking=True)
         # the following still keeps id(._local_shard) != id(.data)
         flat_param._local_shard = flat_param.data
@@ -206,11 +178,7 @@
     # lazy init FSDP model
     _lazy_init(model, model)
     assert model._is_root, "Only support root model loading to GPU"
-<<<<<<< HEAD
-    device_id = get_torch_device().current_device()
-=======
     device_id = get_device_id()
->>>>>>> f0964b66
     for handle in model._all_handles:
         if handle._offload_params:
             continue
@@ -222,11 +190,7 @@
 
 @torch.no_grad()
 def load_fsdp2_model_to_gpu(model):
-<<<<<<< HEAD
-    device = torch.cuda.current_device()
-=======
     device = get_device_id()
->>>>>>> f0964b66
     for param in model.parameters():
         param.data = param.data.to(device, non_blocking=True)
 
@@ -328,11 +292,7 @@
     ckpt_chunks = [ckpt_chunks[rank * size : rank * size + size] for rank in range(world_size)]
 
     shard_states = {}
-<<<<<<< HEAD
-    device = get_torch_device().current_device()
-=======
     device = get_device_id()
->>>>>>> f0964b66
     for rank, files in enumerate(ckpt_chunks):
         if rank == dist.get_rank():
             for file in files:
@@ -361,13 +321,9 @@
     """
 
     state2fqn = {}
-<<<<<<< HEAD
-    for name, state in itertools.chain(module.named_parameters(remove_duplicate=False), module.named_buffers(remove_duplicate=False)):
-=======
     for name, state in itertools.chain(
         module.named_parameters(remove_duplicate=False), module.named_buffers(remove_duplicate=False)
     ):
->>>>>>> f0964b66
         state2fqn.setdefault(state, []).append(name)
     # remove standalone parameters and buffers
     shared = {s for s, names in state2fqn.items() if len(names) > 1}
@@ -376,11 +332,7 @@
     @torch.no_grad()
     def create_and_sync_state(param_name, state, is_param):
         assert param_name in shard_states, f"{param_name} not loaded"
-<<<<<<< HEAD
-        device = get_torch_device().current_device()
-=======
         device = get_device_id()
->>>>>>> f0964b66
         if is_param:
             param = torch.nn.Parameter(torch.empty_like(state.data, device=device), requires_grad=state.requires_grad)
         else:  # buffer
@@ -408,14 +360,10 @@
             # non-persistent buffers will not be saved in state dict, we can safely skip it
             if (not is_param) and fqn not in shard_states:
                 if state.is_meta:
-<<<<<<< HEAD
-                    raise RuntimeError(f"find a non-persistent buffer ({fqn}) initiated with device meta. Such buffer is not saved in checkpoint and user should guarantee to init in CPU / GPU device.")
-=======
                     raise RuntimeError(
                         f"find a non-persistent buffer ({fqn}) initiated with device meta. Such buffer is not saved "
                         f"in checkpoint and user should guarantee to init in CPU / GPU device."
                     )
->>>>>>> f0964b66
                 continue
             # for shared parameter, we get it from the first time it is created
             if state in shared:
@@ -459,8 +407,6 @@
         return nullcontext()
 
 
-<<<<<<< HEAD
-=======
 def get_fsdp_full_state_dict(model: torch.nn.Module, offload_to_cpu: bool = True, rank0_only: bool = True):
     """
     Get the full state dict from an FSDP model.
@@ -497,7 +443,6 @@
         raise NotImplementedError(f"Unknown FSDP version {fsdp_version}")
 
 
->>>>>>> f0964b66
 def fsdp2_load_full_state_dict(model: torch.nn.Module, full_state: dict, device_mesh=None, cpu_offload=None):
     """
     Loads the full state dict (could be only on rank 0) into the sharded model. This is done by broadcasting the
@@ -511,15 +456,9 @@
 
     # To broadcast, it needs to be instantiated in the GPU.
     if dist.get_rank() == 0:
-<<<<<<< HEAD
-        model = model.to(device=torch.cuda.current_device(), non_blocking=True)
-    else:
-        model = model.to_empty(device=torch.cuda.current_device())
-=======
         model = model.to(device=get_device_id(), non_blocking=True)
     else:
         model = model.to_empty(device=get_device_id())
->>>>>>> f0964b66
 
     cpu_offload = cpu_offload is not None
     options = StateDictOptions(full_state_dict=True, cpu_offload=cpu_offload, broadcast_from_rank0=True)
@@ -532,11 +471,7 @@
     if cpu_offload:
         model.to("cpu", non_blocking=True)
         for buf in model.buffers():
-<<<<<<< HEAD
-            buf.data = buf.data.to(torch.cuda.current_device())
-=======
             buf.data = buf.data.to(get_device_id())
->>>>>>> f0964b66
 
 
 def apply_fsdp2(model, fsdp_kwargs, config):
@@ -544,13 +479,9 @@
     assert CPUOffloadPolicy is not None, "PyTorch version >= 2.4 is required for using fully_shard API (FSDP2)"
 
     default_transformer_cls_names_to_wrap = getattr(model, "_no_split_modules", None)
-<<<<<<< HEAD
-    fsdp_transformer_layer_cls_to_wrap = config.get("wrap_policy", {}).get("transformer_layer_cls_to_wrap", default_transformer_cls_names_to_wrap)
-=======
     fsdp_transformer_layer_cls_to_wrap = config.get("wrap_policy", {}).get(
         "transformer_layer_cls_to_wrap", default_transformer_cls_names_to_wrap
     )
->>>>>>> f0964b66
 
     if isinstance(fsdp_transformer_layer_cls_to_wrap, str):
         fsdp_transformer_layer_cls_to_wrap = [fsdp_transformer_layer_cls_to_wrap]
@@ -559,13 +490,9 @@
 
     modules = []
     for name, module in model.named_modules():
-<<<<<<< HEAD
-        if module.__class__.__name__ in fsdp_transformer_layer_cls_to_wrap or (isinstance(module, nn.Embedding) and not model.config.tie_word_embeddings):
-=======
         if module.__class__.__name__ in fsdp_transformer_layer_cls_to_wrap or (
             isinstance(module, nn.Embedding) and not model.config.tie_word_embeddings
         ):
->>>>>>> f0964b66
             modules.append(module)
 
     for idx, module in enumerate(modules):
@@ -584,11 +511,7 @@
         parameters = list(parameters)
     grads = [p.grad for p in parameters if p.grad is not None]
     total_norm = _get_total_norm(grads, norm_type, error_if_nonfinite, foreach)
-<<<<<<< HEAD
-    total_norm = total_norm.to(torch.cuda.current_device(), non_blocking=True)
-=======
     total_norm = total_norm.to(get_device_id(), non_blocking=True)
->>>>>>> f0964b66
     _clip_grads_with_norm_(parameters, max_norm, total_norm, foreach)
     return total_norm
 
@@ -621,12 +544,6 @@
             if fsdp_version(submodule) > 0:
                 with FSDP.summon_full_params(submodule, writeback=False):
                     sub_lora_params = get_peft_model_state_dict(peft_model, state_dict=submodule.state_dict())
-<<<<<<< HEAD
-                    sub_lora_params = {f"{prefix}.{name}": param.full_tensor().detach().cpu() if hasattr(param, "full_tensor") else param.detach().cpu() for name, param in sub_lora_params.items()}
-                    lora_params.update(sub_lora_params)
-                    submodule._is_root = False
-                torch.cuda.empty_cache()
-=======
                     sub_lora_params = {
                         f"{prefix}.{name}": param.full_tensor().detach().cpu()
                         if hasattr(param, "full_tensor")
@@ -636,5 +553,4 @@
                     lora_params.update(sub_lora_params)
                     submodule._is_root = False
                 get_torch_device().empty_cache()
->>>>>>> f0964b66
     return lora_params