--- conflicted
+++ resolved
@@ -52,13 +52,9 @@
     if correct_gemma2 and isinstance(name_or_path, str) and "gemma-2-2b-it" in name_or_path:
         # the EOS token in gemma2 is ambiguious, which may worsen RL performance.
         # https://huggingface.co/google/gemma-2-2b-it/commit/17a01657f5c87135bcdd0ec7abb4b2dece04408a
-<<<<<<< HEAD
-        warnings.warn("Found gemma-2-2b-it tokenizer. Set eos_token and eos_token_id to <end_of_turn> and 107.", stacklevel=1)
-=======
         warnings.warn(
             "Found gemma-2-2b-it tokenizer. Set eos_token and eos_token_id to <end_of_turn> and 107.", stacklevel=1
         )
->>>>>>> f0964b66
         kwargs["eos_token"] = "<end_of_turn>"
         kwargs["eos_token_id"] = 107
     tokenizer = AutoTokenizer.from_pretrained(name_or_path, **kwargs)
@@ -80,16 +76,11 @@
 
     try:
         processor = AutoProcessor.from_pretrained(name_or_path, **kwargs)
-<<<<<<< HEAD
-    except Exception:
-        processor = None
-=======
     except Exception as e:
         processor = None
         # TODO(haibin.lin): try-catch should be removed after adding transformer version req to setup.py to avoid
         # silent failure
         warnings.warn(f"Failed to create processor: {e}. This may affect multimodal processing", stacklevel=1)
->>>>>>> f0964b66
     # Avoid load tokenizer, see:
     # https://github.com/huggingface/transformers/blob/v4.49.0/src/transformers/models/auto/processing_auto.py#L344
     if processor is not None and "Processor" not in processor.__class__.__name__:
