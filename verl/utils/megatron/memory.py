# Copyright 2024 Bytedance Ltd. and/or its affiliates
#
# Licensed under the Apache License, Version 2.0 (the "License");
# you may not use this file except in compliance with the License.
# You may obtain a copy of the License at
#
#     http://www.apache.org/licenses/LICENSE-2.0
#
# Unless required by applicable law or agreed to in writing, software
# distributed under the License is distributed on an "AS IS" BASIS,
# WITHOUT WARRANTIES OR CONDITIONS OF ANY KIND, either express or implied.
# See the License for the specific language governing permissions and
# limitations under the License.

import torch

from verl.utils.device import get_device_id

<<<<<<< HEAD
=======

>>>>>>> f0964b66
class MemoryBuffer:
    def __init__(self, numel, numel_padded, dtype):
        self.numel = numel
        self.numel_padded = numel_padded
        self.dtype = dtype
<<<<<<< HEAD
        self.data = torch.zeros(self.numel_padded, dtype=self.dtype, device=torch.cuda.current_device(), requires_grad=False)
=======
        self.data = torch.zeros(self.numel_padded, dtype=self.dtype, device=get_device_id(), requires_grad=False)
>>>>>>> f0964b66

    def zero(self):
        """Reset the buffer to zero."""
        self.data.zero_()

    def get(self, shape, start_index):
        """Return a tensor with the input `shape` as a view into the
        1-D data starting at `start_index`."""
        end_index = start_index + shape.numel()
        assert end_index <= self.numel, "requested tensor is out of the buffer range."
        buffer_tensor = self.data[start_index:end_index]
        buffer_tensor = buffer_tensor.view(shape)
        return buffer_tensor<|MERGE_RESOLUTION|>--- conflicted
+++ resolved
@@ -16,20 +16,13 @@
 
 from verl.utils.device import get_device_id
 
-<<<<<<< HEAD
-=======
 
->>>>>>> f0964b66
 class MemoryBuffer:
     def __init__(self, numel, numel_padded, dtype):
         self.numel = numel
         self.numel_padded = numel_padded
         self.dtype = dtype
-<<<<<<< HEAD
-        self.data = torch.zeros(self.numel_padded, dtype=self.dtype, device=torch.cuda.current_device(), requires_grad=False)
-=======
         self.data = torch.zeros(self.numel_padded, dtype=self.dtype, device=get_device_id(), requires_grad=False)
->>>>>>> f0964b66
 
     def zero(self):
         """Reset the buffer to zero."""
