# Copyright 2024 Bytedance Ltd. and/or its affiliates
#
# Licensed under the Apache License, Version 2.0 (the "License");
# you may not use this file except in compliance with the License.
# You may obtain a copy of the License at
#
#     http://www.apache.org/licenses/LICENSE-2.0
#
# Unless required by applicable law or agreed to in writing, software
# distributed under the License is distributed on an "AS IS" BASIS,
# WITHOUT WARRANTIES OR CONDITIONS OF ANY KIND, either express or implied.
# See the License for the specific language governing permissions and
# limitations under the License.

<<<<<<< HEAD
=======
import importlib
>>>>>>> f0964b66
import logging
import os
from importlib.metadata import PackageNotFoundError
from importlib.metadata import version as get_version

from packaging.version import parse as parse_version

from .protocol import DataProto
from .utils.device import is_npu_available
from .utils.logging_utils import set_basic_config

import pkg_resources
from packaging.version import parse as parse_version
from pkg_resources import DistributionNotFound

from .protocol import DataProto
from .utils.device import is_npu_available
from .utils.logging_utils import set_basic_config

version_folder = os.path.dirname(os.path.join(os.path.abspath(__file__)))

with open(os.path.join(version_folder, "version/version")) as f:
    __version__ = f.read().strip()


set_basic_config(level=logging.WARNING)


__all__ = ["DataProto", "__version__"]

if os.getenv("VERL_USE_MODELSCOPE", "False").lower() == "true":
<<<<<<< HEAD
    import importlib

=======
>>>>>>> f0964b66
    if importlib.util.find_spec("modelscope") is None:
        raise ImportError("You are using the modelscope hub, please install modelscope by `pip install modelscope -U`")
    # Patch hub to download models from modelscope to speed up.
    from modelscope.utils.hf_util import patch_hub

    patch_hub()

if is_npu_available:
<<<<<<< HEAD
    package_name = 'transformers'
    required_version_spec = '4.51.0'
    try:
        installed_version = pkg_resources.get_distribution(package_name).version
        installed = parse_version(installed_version)
        required = parse_version(required_version_spec)

        if not installed >= required:
            raise ValueError(f"{package_name} version >= {required_version_spec} is required on ASCEND NPU, current version is {installed}.")
    except DistributionNotFound:
        raise ImportError(
            f"package {package_name} is not installed, please run pip install {package_name}=={required_version_spec}")
=======
    from .models.transformers import npu_patch as npu_patch

    package_name = "transformers"
    required_version_spec = "4.52.4"
    try:
        installed_version = get_version(package_name)
        installed = parse_version(installed_version)
        required = parse_version(required_version_spec)

        if installed < required:
            raise ValueError(
                f"{package_name} version >= {required_version_spec} is required on ASCEND NPU, current version is "
                f"{installed}."
            )
    except PackageNotFoundError as e:
        raise ImportError(
            f"package {package_name} is not installed, please run pip install {package_name}=={required_version_spec}"
        ) from e
>>>>>>> f0964b66
<|MERGE_RESOLUTION|>--- conflicted
+++ resolved
@@ -12,10 +12,7 @@
 # See the License for the specific language governing permissions and
 # limitations under the License.
 
-<<<<<<< HEAD
-=======
 import importlib
->>>>>>> f0964b66
 import logging
 import os
 from importlib.metadata import PackageNotFoundError
@@ -47,11 +44,6 @@
 __all__ = ["DataProto", "__version__"]
 
 if os.getenv("VERL_USE_MODELSCOPE", "False").lower() == "true":
-<<<<<<< HEAD
-    import importlib
-
-=======
->>>>>>> f0964b66
     if importlib.util.find_spec("modelscope") is None:
         raise ImportError("You are using the modelscope hub, please install modelscope by `pip install modelscope -U`")
     # Patch hub to download models from modelscope to speed up.
@@ -60,20 +52,6 @@
     patch_hub()
 
 if is_npu_available:
-<<<<<<< HEAD
-    package_name = 'transformers'
-    required_version_spec = '4.51.0'
-    try:
-        installed_version = pkg_resources.get_distribution(package_name).version
-        installed = parse_version(installed_version)
-        required = parse_version(required_version_spec)
-
-        if not installed >= required:
-            raise ValueError(f"{package_name} version >= {required_version_spec} is required on ASCEND NPU, current version is {installed}.")
-    except DistributionNotFound:
-        raise ImportError(
-            f"package {package_name} is not installed, please run pip install {package_name}=={required_version_spec}")
-=======
     from .models.transformers import npu_patch as npu_patch
 
     package_name = "transformers"
@@ -91,5 +69,4 @@
     except PackageNotFoundError as e:
         raise ImportError(
             f"package {package_name} is not installed, please run pip install {package_name}=={required_version_spec}"
-        ) from e
->>>>>>> f0964b66
+        ) from e