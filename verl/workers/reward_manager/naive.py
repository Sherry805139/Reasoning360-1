--- conflicted
+++ resolved
@@ -18,18 +18,6 @@
 
 from verl import DataProto
 from verl.utils.reward_score import default_compute_score
-<<<<<<< HEAD
-
-
-class NaiveRewardManager:
-    """The reward manager."""
-
-    def __init__(self, tokenizer, num_examine, compute_score=None, reward_fn_key="data_source") -> None:
-        self.tokenizer = tokenizer
-        self.num_examine = num_examine  # the number of batches of decoded responses to print to the console
-        self.compute_score = compute_score or default_compute_score
-        self.reward_fn_key = reward_fn_key
-=======
 from verl.workers.reward_manager import register
 
 
@@ -52,7 +40,6 @@
         self.num_examine = num_examine  # the number of batches of decoded responses to print to the console
         self.compute_score = compute_score or default_compute_score
         self.reward_fn_key = reward_fn_key  # Store the key for accessing the data source
->>>>>>> f0964b66
 
     def __call__(self, data: DataProto, return_dict=False):
         """We will expand this function gradually based on the available datasets"""
@@ -88,17 +75,10 @@
             response_str = self.tokenizer.decode(valid_response_ids, skip_special_tokens=True)
 
             ground_truth = data_item.non_tensor_batch["reward_model"]["ground_truth"]
-<<<<<<< HEAD
-
-            data_source = data_item.non_tensor_batch[self.reward_fn_key]
-
-            extra_info = data_item.non_tensor_batch.get("extra_info", None)
-=======
             data_source = data_item.non_tensor_batch[self.reward_fn_key]
             extra_info = data_item.non_tensor_batch.get("extra_info", {})
             num_turns = data_item.non_tensor_batch.get("__num_turns__", None)
             extra_info["num_turns"] = num_turns
->>>>>>> f0964b66
 
             score = self.compute_score(
                 data_source=data_source,
