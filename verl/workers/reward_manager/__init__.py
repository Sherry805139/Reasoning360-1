# Copyright 2024 PRIME team and/or its affiliates
#
# Licensed under the Apache License, Version 2.0 (the "License");
# you may not use this file except in compliance with the License.
# You may obtain a copy of the License at
#
#     http://www.apache.org/licenses/LICENSE-2.0
#
# Unless required by applicable law or agreed to in writing, software
# distributed under the License is distributed on an "AS IS" BASIS,
# WITHOUT WARRANTIES OR CONDITIONS OF ANY KIND, either express or implied.
# See the License for the specific language governing permissions and
# limitations under the License.

from .naive import NaiveRewardManager
<<<<<<< HEAD
from .naive_parallel import NaiveParallelRewardManager
from .prime import PrimeRewardManager
=======
from .prime import PrimeRewardManager
from .llm_judge import LLMJudgeRewardManager
>>>>>>> 44cfa916
<|MERGE_RESOLUTION|>--- conflicted
+++ resolved
@@ -13,10 +13,6 @@
 # limitations under the License.
 
 from .naive import NaiveRewardManager
-<<<<<<< HEAD
 from .naive_parallel import NaiveParallelRewardManager
 from .prime import PrimeRewardManager
-=======
-from .prime import PrimeRewardManager
-from .llm_judge import LLMJudgeRewardManager
->>>>>>> 44cfa916
+from .llm_judge import LLMJudgeRewardManager