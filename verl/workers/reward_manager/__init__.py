--- conflicted
+++ resolved
@@ -12,33 +12,21 @@
 # See the License for the specific language governing permissions and
 # limitations under the License.
 
-<<<<<<< HEAD
-=======
 from .registry import get_reward_manager_cls, register  # noqa: I001
->>>>>>> f0964b66
 from .batch import BatchRewardManager
 from .dapo import DAPORewardManager
 from .naive import NaiveRewardManager
 from .prime import PrimeRewardManager
 
-<<<<<<< HEAD
 # Added by Reasoning360
 from .naive_parallel import NaiveParallelRewardManager
 from .async_dapo import AsyncDAPORewardManager
 from .llm_judge import LLMJudgeRewardManager
 
-__all__ = ["BatchRewardManager", "DAPORewardManager", "NaiveRewardManager", "PrimeRewardManager",
-           # Added by Reasoning360
-           "NaiveParallelRewardManager", "AsyncDAPORewardManager", "LLMJudgeRewardManager",
-           ]
-=======
-# Note(haibin.lin): no need to include all reward managers here in case of complicated dependencies
 __all__ = [
-    "BatchRewardManager",
-    "DAPORewardManager",
-    "NaiveRewardManager",
-    "PrimeRewardManager",
+    "BatchRewardManager", "DAPORewardManager", "NaiveRewardManager", "PrimeRewardManager",
     "register",
     "get_reward_manager_cls",
-]
->>>>>>> f0964b66
+    # Added by Reasoning360
+    "NaiveParallelRewardManager", "AsyncDAPORewardManager", "LLMJudgeRewardManager",
+]