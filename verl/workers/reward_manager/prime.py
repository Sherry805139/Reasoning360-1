--- conflicted
+++ resolved
@@ -23,24 +23,14 @@
 
 from verl import DataProto
 from verl.utils.reward_score import default_compute_score
-<<<<<<< HEAD
-=======
 from verl.workers.reward_manager import register
->>>>>>> f0964b66
 
 
 async def single_compute_score(evaluation_func, completion, reference, task, task_extra_info, executor, timeout=300.0):
     loop = asyncio.get_running_loop()
     try:
         # Ensure process_completion is called properly
-<<<<<<< HEAD
-        future = loop.run_in_executor(
-            executor,
-            partial(evaluation_func, task, completion, reference, task_extra_info)
-        )
-=======
         future = loop.run_in_executor(executor, partial(evaluation_func, task, completion, reference, task_extra_info))
->>>>>>> f0964b66
         return await asyncio.wait_for(future, timeout=timeout)
     except asyncio.TimeoutError:
         print(f"[Timeout] Task timeout: {completion}")
@@ -50,32 +40,20 @@
         return None  # Default value for failed rows
 
 
-<<<<<<< HEAD
-async def parallel_compute_score_async(evaluation_func, completions, references, tasks, extra_info=None, num_processes=64):
-=======
 async def parallel_compute_score_async(
     evaluation_func, completions, references, tasks, extra_info=None, num_processes=64
 ):
->>>>>>> f0964b66
     if extra_info is None:
         extra_info = [None] * len(tasks)
     scores = []
     with ProcessPoolExecutor(max_workers=num_processes) as executor:
-<<<<<<< HEAD
-        # to prevent very occasional starvation caused by some anomalous programs ( like infinite loop ), the exceptions in async programs will instantly halt the evaluation, and all summoned processes will be killed.
-=======
         # to prevent very occasional starvation caused by some anomalous programs ( like infinite loop ), the
         # exceptions in async programs will instantly halt the evaluation, and all summoned processes will be killed.
->>>>>>> f0964b66
         try:
             # Create tasks for all rows
             tasks_async = [
                 single_compute_score(evaluation_func, c, r, t, ei, executor, timeout=300.0)
-<<<<<<< HEAD
-                for c, r, t, ei in zip(completions, references, tasks, extra_info)
-=======
                 for c, r, t, ei in zip(completions, references, tasks, extra_info, strict=True)
->>>>>>> f0964b66
             ]
             results = await asyncio.gather(*tasks_async, return_exceptions=False)
         except Exception as e:
@@ -101,11 +79,7 @@
         if isinstance(result, Exception) or result is None:
             # Handle failed or timed-out tasks
             scores.append(0.0)
-<<<<<<< HEAD
-        elif isinstance(result, (int, float, bool)):
-=======
         elif isinstance(result, int | float | bool):
->>>>>>> f0964b66
             scores.append(float(result))
         else:
             scores.append(float(result[0]))
@@ -150,7 +124,6 @@
         self.num_examine = num_examine  # the number of batches of decoded responses to print to the console
         self.compute_score = compute_score or default_compute_score
         self.reward_fn_key = reward_fn_key
-<<<<<<< HEAD
 
     def verify(self, data):
         """
@@ -159,16 +132,6 @@
         # batched scoring
         prompt_ids = data.batch["prompts"]
 
-=======
-
-    def verify(self, data):
-        """
-        verify the batch and save as ``acc`` tensor
-        """
-        # batched scoring
-        prompt_ids = data.batch["prompts"]
-
->>>>>>> f0964b66
         response_ids = data.batch["responses"]
         sequences_str = self.tokenizer.batch_decode(response_ids, skip_special_tokens=True)
         ground_truth = [data_item.non_tensor_batch["reward_model"]["ground_truth"] for data_item in data]
