# Copyright 2024 Bytedance Ltd. and/or its affiliates
#
# Licensed under the Apache License, Version 2.0 (the "License");
# you may not use this file except in compliance with the License.
# You may obtain a copy of the License at
#
#     http://www.apache.org/licenses/LICENSE-2.0
#
# Unless required by applicable law or agreed to in writing, software
# distributed under the License is distributed on an "AS IS" BASIS,
# WITHOUT WARRANTIES OR CONDITIONS OF ANY KIND, either express or implied.
# See the License for the specific language governing permissions and
# limitations under the License.
"""
The vllm_rollout that can be applied in different backend
When working with FSDP:
- Use DTensor weight loader (recommended) or HF weight loader
- Utilize state_dict from the FSDP to synchronize the weights among tp ranks in vLLM
When working with Megatron:
- Use Megatron weight loader
- During training, only the current pp stage holds the parameters
- Before inference, broadcast the parameters of the current pp rank
  to all other pp ranks (all pp ranks holds all the parameters)
- Bind the parameters to the inference engine
- Do inference in tp. pp is treated as additional dp
- After inference, all the parameters that doesn't belong to this pp rank is freed.
"""

import logging
import os
from contextlib import contextmanager
from copy import deepcopy
from typing import Any, Dict, List, Union

import numpy as np
import torch
import torch.distributed
from omegaconf import DictConfig, OmegaConf
from tensordict import TensorDict
from vllm import LLM, SamplingParams
from vllm.distributed import parallel_state as vllm_ps
from vllm.lora.request import LoRARequest
from vllm.worker.worker_base import WorkerWrapperBase

from verl import DataProto
from verl.third_party.vllm import vllm_version
from verl.utils.debug import GPUMemoryLogger
from verl.utils.torch_functional import get_response_mask, pad_2d_list_to_length
from verl.workers.rollout.base import BaseRollout

logger = logging.getLogger(__file__)
logger.setLevel(os.getenv("VERL_LOGGING_LEVEL", "WARN"))

# TODO
# 1. support pp in vllm
# 2. passing tokenizer is not necessary? no encoding/decoding is happending here
# 3. simplify init logics


# NOTE(sgm): add for verl. We can optimize it by making the dataloader yield List[int] without padding.
def _pre_process_inputs(pad_token_id, prompt_token_ids: torch.Tensor) -> List[int]:
    # remove the left padding in the prompt token_id
    # pad_token_id = self.llm_engine.tokenizer.pad_token_id if self.llm_engine.tokenizer.pad_token_id
    # is not None else self.llm_engine.tokenizer.eos_token_id
    non_pad_index = torch.nonzero(prompt_token_ids != pad_token_id, as_tuple=False)[0][0]
    token_ids = prompt_token_ids[non_pad_index:].tolist()
    return token_ids


def _repeat_interleave(value: Union[torch.Tensor, np.ndarray], repeats: int) -> Union[torch.Tensor, List[Any]]:
    if isinstance(value, torch.Tensor):
        return value.repeat_interleave(repeats, dim=0)
    else:
        return np.repeat(value, repeats, axis=0)


class vLLMRollout(BaseRollout):
    def __init__(self, model_path: str, config: DictConfig, tokenizer, model_hf_config, **kwargs):
        """A vLLM rollout. It requires the module is supported by the vllm.

        Args:
            module: module here follows huggingface APIs
            config: DictConfig
            tokenizer: the task/model tokenizer
            model_hf_config: the huggingface config to initiallize the generating model in vllm
            **kwargs: train_tp, for Megatron Backend to initialize hybrid engine (zero redundancy) process group
        """
        super().__init__()
        self.config = config
        assert not (not config.enforce_eager and config.free_cache_engine), "disable CUDA graph (enforce_eager = False) if free cache engine"

        tensor_parallel_size = self.config.get("tensor_model_parallel_size", 1)
        assert tensor_parallel_size <= torch.distributed.get_world_size(), "tensor parallel size should be less than or equal to the world size"
        max_num_batched_tokens = self.config.get("max_num_batched_tokens", 8192)

        if kwargs.get("train_tp") is not None:
            # deployed with megatron
            # NOTE: import os removed by Reasoning360. Definitely a bug of the official code.
            os.environ["CUDA_TIMER_STREAM_KAFKA_ENABLE"] = "0"
            os.environ["MEGATRON_IMPORT_TIMERS"] = "0"
            if vllm_version in (
                "0.5.4",
                "0.6.3",
            ):
                train_tp = kwargs.get("train_tp")
                num_tp_per_train_tp = train_tp // tensor_parallel_size
                vllm_ps.initialize_parallel_state(tensor_model_parallel_size=tensor_parallel_size, num_tp_per_train_tp=num_tp_per_train_tp)
            else:
                vllm_ps.initialize_model_parallel(tensor_model_parallel_size=tensor_parallel_size)

        rope_scaling_config = getattr(model_hf_config, "rope_scaling", None)
        if not rope_scaling_config:
            max_position_embeddings = None
            if hasattr(model_hf_config, "max_position_embeddings"):
                max_position_embeddings = model_hf_config.max_position_embeddings
            elif hasattr(model_hf_config, "llm_config") and hasattr(model_hf_config.llm_config, "max_position_embeddings"):
                max_position_embeddings = model_hf_config.llm_config.max_position_embeddings
            elif hasattr(model_hf_config, "text_config") and hasattr(model_hf_config.text_config, "max_position_embeddings"):
                max_position_embeddings = model_hf_config.text_config.max_position_embeddings
            if max_position_embeddings is None:
                raise ValueError("max_position_embeddings not found in model_hf_config")

            assert max_position_embeddings >= config.prompt_length + config.response_length, "model context length should be greater than total sequence length"

        max_model_len = int(config.max_model_len or config.prompt_length + config.response_length)

        if max_num_batched_tokens < max_model_len and self.config.enable_chunked_prefill:
            raise ValueError(
                "Enable chunked prefill, max_num_batched_tokens is smaller than max_model_len, \
                             please increase max_num_batched_tokens or disable chunked prefill"
            )

        trust_remote_code = kwargs.get("trust_remote_code", False)
        load_format = "dummy" if config.load_format.startswith("dummy") else config.load_format

        limit_mm_per_prompt = None
        if config.get("limit_images", None):  # support for multi-image data
            limit_mm_per_prompt = {"image": config.get("limit_images")}

        lora_kwargs = kwargs.pop('lora_kwargs', {})
        self.lora_kwargs = lora_kwargs
        # copy it to avoid secretly modifying the engine config
        engine_kwargs = {} if "engine_kwargs" not in config or "vllm" not in config.engine_kwargs else OmegaConf.to_container(deepcopy(config.engine_kwargs.vllm))
        # For each vLLM engine parameter,
        # - `None` means not setting it, so we pop it, and leave it to vLLM default value
        #    (which can vary across different vLLM versions);
        # - Otherwise it's the desired value we want to explicitly set.
        engine_kwargs = {key: val for key, val in engine_kwargs.items() if val is not None}
        self.inference_engine = LLM(
            model=model_path,
            enable_sleep_mode=True,
            tensor_parallel_size=tensor_parallel_size,
            distributed_executor_backend="external_launcher",
            dtype=config.dtype,
            enforce_eager=config.enforce_eager,
            gpu_memory_utilization=config.gpu_memory_utilization,
            disable_custom_all_reduce=True,
            disable_mm_preprocessor_cache=True,
            limit_mm_per_prompt=limit_mm_per_prompt,
            skip_tokenizer_init=False,
            max_model_len=max_model_len,
            load_format=load_format,
            disable_log_stats=config.disable_log_stats,
            max_num_batched_tokens=max_num_batched_tokens,
            enable_chunked_prefill=config.enable_chunked_prefill,
            enable_prefix_caching=True,
            trust_remote_code=trust_remote_code,
            seed=int(os.getenv("RANK", "0")) // tensor_parallel_size,   # NOTE: modified by Reasoning360. Originally config.get("seed", 0)
            **lora_kwargs,
            **engine_kwargs,
        )
        # NOTE: added by Reasoning360
        # self._monkey_patch_vllm_engine_v0()

        # Offload vllm model to reduce peak memory usage
        self.inference_engine.sleep(level=1)

        kwargs = dict(
            n=1,
            logprobs=0,  # can be set to 0 and let actor to recompute
            max_tokens=config.response_length,
        )

        # # we may detokenize the result all together later
        if vllm_version != "0.3.1":
            kwargs["detokenize"] = False

        # supporting adding any sampling params from the config file
        for k in config.keys():
            if hasattr(SamplingParams(), str(k)):
                kwargs[k] = config.get(k)

        print(f"kwargs: {kwargs}")
        self.sampling_params = SamplingParams(**kwargs)

        self.pad_token_id = tokenizer.pad_token_id

    @contextmanager
    def update_sampling_params(self, **kwargs):
        # update sampling params
        old_sampling_params_args = {}
        if kwargs:
            for key, value in kwargs.items():
                if hasattr(self.sampling_params, key):
                    old_value = getattr(self.sampling_params, key)
                    old_sampling_params_args[key] = old_value
                    setattr(self.sampling_params, key, value)
        yield
        # roll back to previous sampling params
        # if len(old_sampling_params_args):
        for key, value in old_sampling_params_args.items():
            setattr(self.sampling_params, key, value)

    # NOTE: added by Reasoning360. timer for precise logging
    @staticmethod
    @contextmanager
    def timer():
        import time

        start = end = time.perf_counter()
        yield lambda: end - start
        end = time.perf_counter()

    @GPUMemoryLogger(role="vllm rollout spmd", logger=logger)
    @torch.no_grad()
    def generate_sequences(self, prompts: DataProto, **kwargs) -> DataProto:
        # rebuild vllm cache engine
        if (
            vllm_version
            in (
                "0.5.4",
                "0.6.3",
            )
            and self.config.free_cache_engine
        ):
            self.inference_engine.init_cache_engine()

        idx = prompts.batch["input_ids"]  # (bs, prompt_length)
        # left-padded attention_mask
        attention_mask = prompts.batch["attention_mask"]
        position_ids = prompts.batch["position_ids"]

        # used to construct attention_mask
        eos_token_id = prompts.meta_info["eos_token_id"]

        batch_size = idx.size(0)

        non_tensor_batch = prompts.non_tensor_batch
        if "raw_prompt_ids" not in non_tensor_batch:
            non_tensor_batch["raw_prompt_ids"] = np.array([_pre_process_inputs(self.pad_token_id, idx[i]) for i in range(batch_size)], dtype=object)

        if batch_size != len(non_tensor_batch["raw_prompt_ids"]):
            raise RuntimeError("vllm sharding manager is not work properly.")

        if "multi_modal_data" in non_tensor_batch:
            vllm_inputs = []
            for raw_prompt_ids, multi_modal_data in zip(non_tensor_batch.pop("raw_prompt_ids"), non_tensor_batch.pop("multi_modal_data")):
                vllm_inputs.append({"prompt_token_ids": raw_prompt_ids, "multi_modal_data": multi_modal_data})
        else:
            vllm_inputs = [{"prompt_token_ids": raw_prompt_ids} for raw_prompt_ids in non_tensor_batch.pop("raw_prompt_ids")]

        # ensure the type of `prompt_token_ids` passed to vllm is list[int]
        # https://github.com/volcengine/verl/pull/772
        for input_data in vllm_inputs:
            if isinstance(input_data["prompt_token_ids"], np.ndarray):
                input_data["prompt_token_ids"] = input_data["prompt_token_ids"].tolist()
            elif not isinstance(input_data["prompt_token_ids"], list):
                raise TypeError(f"prompt_token_ids must be a list or numpy array, got {type(input_data['prompt_token_ids'])}")

        do_sample = prompts.meta_info.get("do_sample", True)
        is_validate = prompts.meta_info.get("validate", False)
        if not do_sample:
            kwargs = {
                "best_of": 1,
                "top_p": 1.0,
                "top_k": -1,
                "min_p": 0.0,
                "temperature": 0,
                "n": 1,  # if greedy, only 1 response
            }
        elif is_validate:
            # TODO: try **
            kwargs = {
                "top_k": self.config.val_kwargs.top_k,
                "top_p": self.config.val_kwargs.top_p,
                "temperature": self.config.val_kwargs.temperature,
                "n": 1,  # if validate, already repeat in ray_trainer
            }

        lora_requests = None
        if self.lora_kwargs:
            lora_int_ids = list(self.inference_engine.llm_engine.list_loras())
            if len(lora_int_ids) > 0:
                lora_int_id=lora_int_ids[0]
                lora_requests = [LoRARequest(lora_name=f"{lora_int_id}",lora_int_id=lora_int_id,lora_path="/simon-stub-path")] * batch_size

        # NOTE: added by Reasoning360
        if "num_samples" in prompts.meta_info:
            kwargs["n"] = prompts.meta_info["num_samples"]

        # Check for response_length override in meta_info (like HF rollout does)
<<<<<<< HEAD
        individual_sampling_params = None
        if "response_length" in prompts.meta_info:
            response_length = prompts.meta_info["response_length"]
            
            # Handle both single value and list of response lengths
            if isinstance(response_length, (list, np.ndarray)):
                # Handle case where response_length list doesn't match batch_size due to data sharding/distribution
                if len(response_length) != batch_size:
                    if len(response_length) > batch_size:
                        # For robustness, we should ideally align by prompt_id or other identifier
                        # For now, slice the list to match batch_size (assumes consecutive distribution)
                        response_length = response_length[:batch_size]
                        print(f"vLLM rollout (SPMD): Sliced response_length from {len(prompts.meta_info['response_length'])} to {batch_size} to match batch_size")
                        print(f"vLLM rollout (SPMD): Note - this assumes consecutive data distribution across workers")
                    else:
                        raise ValueError(f"response_length list length ({len(response_length)}) is smaller than batch_size ({batch_size})")
                
                # Set flag to use individual context manager approach
                individual_sampling_params = True
                print(f"vLLM rollout (SPMD): Using individual response lengths (range: {min(response_length)}-{max(response_length)})")
            else:
                # Single value case (backward compatibility)
                kwargs["max_tokens"] = response_length
                print(f"vLLM rollout (SPMD): Overriding max_tokens to meta_info ({response_length})")
        
=======
        if "target_max_response_length" in prompts.meta_info:
            target_max_response_length = prompts.meta_info["target_max_response_length"]
            kwargs["max_tokens"] = target_max_response_length
            print(f"vLLM rollout (SPMD): Overriding max_tokens to meta_info ({target_max_response_length})")
>>>>>>> e3174b8f
        print(f"kwargs by 360 (SPMD): {kwargs}")

        # users can customize different sampling_params at different run
        if individual_sampling_params is not None:
            # Use context manager approach to create individual sampling params while maintaining batch efficiency
            individual_sampling_params_list = []
            
            # Create individual sampling params using context manager approach (no rollback needed since we're not calling generate)
            for length in response_length:
                # Create kwargs for this specific prompt
                individual_kwargs = kwargs.copy()
                individual_kwargs["max_tokens"] = int(length)
                
                # Temporarily create a modified sampling params using the same logic as update_sampling_params
                # Save current state
                old_sampling_params_args = {}
                for key, value in individual_kwargs.items():
                    if hasattr(self.sampling_params, key):
                        old_value = getattr(self.sampling_params, key)
                        old_sampling_params_args[key] = old_value
                        setattr(self.sampling_params, key, value)
                
                # Create a copy with current state (same as what update_sampling_params would use)
                import copy
                individual_sampling_param = copy.deepcopy(self.sampling_params)
                individual_sampling_params_list.append(individual_sampling_param)
                
                # Restore original state
                for key, value in old_sampling_params_args.items():
                    setattr(self.sampling_params, key, value)
            
            # Now do batch inference with all prompts and individual sampling params
            with self.timer() as t:
                outputs = self.inference_engine.generate(
                    prompts=vllm_inputs,
                    sampling_params=individual_sampling_params_list,
                    lora_request=lora_requests,
                    use_tqdm=False,
                )
            print(f"individual_sampling_params: Using context manager approach with batch inference")
            print(f"vLLM rollout (SPMD): Created {len(individual_sampling_params_list)} individual sampling params")
            print(f"vLLM rollout (SPMD): Sample individual sampling params: n={individual_sampling_params_list[0].n}, max_tokens={individual_sampling_params_list[0].max_tokens}")
        else:
            # Use single sampling params for all prompts (original behavior)
            with self.update_sampling_params(**kwargs), self.timer() as t:
                outputs = self.inference_engine.generate(
                    prompts=vllm_inputs,  # because we have already convert it to prompt token id
                    sampling_params=self.sampling_params,
                    lora_request=lora_requests,
                    use_tqdm=False,
                )

        # TODO(sgm): disable logprob when recompute_log_prob is enable
        # if n = 1: (bs, response_length) ; if n > 1: (bs * n, response_length)

        response = []
        rollout_log_probs = []
        for output in outputs:
            for sample_id in range(len(output.outputs)):
                response_ids = output.outputs[sample_id].token_ids
                response.append(response_ids)
                curr_log_prob = []
                for i, logprob in enumerate(output.outputs[sample_id].logprobs):
                    curr_log_prob.append(logprob[response_ids[i]].logprob)
                rollout_log_probs.append(curr_log_prob)

        response = pad_2d_list_to_length(response, self.pad_token_id, max_length=self.config.response_length).to(idx.device)
        rollout_log_probs = pad_2d_list_to_length(rollout_log_probs, -1, max_length=self.config.response_length).to(idx.device)
        rollout_log_probs = rollout_log_probs.to(torch.float32)

        print(f"vLLM rollout (SPMD): After generation - idx.shape={idx.shape}, response.shape={response.shape}")
        print(f"vLLM rollout (SPMD): batch_size={batch_size}, len(outputs)={len(outputs)}")
        print(f"vLLM rollout (SPMD): total responses collected={len(response)}")
        if individual_sampling_params is not None:
            print(f"vLLM rollout (SPMD): individual_sampling_params n values: {[sp.n for sp in individual_sampling_params_list]}")

        # Handle n > 1 case (multiple samples per prompt)
        if individual_sampling_params is not None:
            # When using individual sampling params, check if response tensor has more rows than idx
            # This happens when the sampling params have n > 1
            if response.shape[0] > idx.shape[0]:
                expansion_factor = response.shape[0] // idx.shape[0]
                print(f"vLLM rollout (SPMD): Detected expansion factor={expansion_factor} for individual_sampling_params")
                if response.shape[0] % idx.shape[0] == 0:  # Ensure it's a clean multiple
                    idx = _repeat_interleave(idx, expansion_factor)
                    attention_mask = _repeat_interleave(attention_mask, expansion_factor)
                    position_ids = _repeat_interleave(position_ids, expansion_factor)
                    batch_size = batch_size * expansion_factor
                    if "tools_kwargs" in non_tensor_batch.keys():
                        non_tensor_batch["tools_kwargs"] = _repeat_interleave(non_tensor_batch["tools_kwargs"], expansion_factor)
                else:
                    raise ValueError(f"Response shape {response.shape[0]} is not a clean multiple of idx shape {idx.shape[0]}")
            effective_n = 1  # We've already handled expansion above
        else:
            # Use the n value from kwargs instead of self.sampling_params 
            # because self.sampling_params has reverted after context manager exit
            effective_n = kwargs.get('n', 1)
            
        print(f"vLLM rollout (SPMD): effective_n={effective_n}, do_sample={do_sample}")
            
        if effective_n > 1 and do_sample:
            idx = _repeat_interleave(idx, effective_n)
            attention_mask = _repeat_interleave(attention_mask, effective_n)
            position_ids = _repeat_interleave(position_ids, effective_n)
            batch_size = batch_size * effective_n
            # NOTE(linjunrong): for multi-turn https://github.com/volcengine/verl/pull/1037
            if "tools_kwargs" in non_tensor_batch.keys():
                non_tensor_batch["tools_kwargs"] = _repeat_interleave(non_tensor_batch["tools_kwargs"], effective_n)

        print(f"vLLM rollout (SPMD): After expansion - idx.shape={idx.shape}, response.shape={response.shape}")
        print(f"vLLM rollout (SPMD): About to concatenate tensors")
        seq = torch.cat([idx, response], dim=-1)

        response_length = response.size(1)
        delta_position_id = torch.arange(1, response_length + 1, device=position_ids.device)
        delta_position_id = delta_position_id.unsqueeze(0).expand(batch_size, -1)
        if position_ids.dim() == 3:  # qwen2vl mrope
            delta_position_id = delta_position_id.view(batch_size, 1, -1).expand(batch_size, 3, -1)

        # TODO(sgm): fix position_ids on right_pad
        # prompt: left pad + response: right pad
        # attention_mask: [0,0,0,0,1,1,1,1, | 1,1,1,0,0,0,0,0]
        # position_ids:   [0,0,0,0,0,1,2,3, | 4,5,6,7,8,9,10,11]
        response_position_ids = position_ids[..., -1:] + delta_position_id
        position_ids = torch.cat([position_ids, response_position_ids], dim=-1)
        response_attention_mask = get_response_mask(response_id=response, eos_token=eos_token_id, dtype=attention_mask.dtype)
        attention_mask = torch.cat((attention_mask, response_attention_mask), dim=-1)

        # NOTE: added by Reasoning360. temporarily disabled to avoid messy logging
        # tokens_per_second = torch.sum(response_attention_mask).item() / t()
        # print(
        #     f'Tokens per second: {tokens_per_second} t/s on device {os.environ["CUDA_VISIBLE_DEVICES"]} on host {os.uname().nodename}',
        #     flush=True,
        # )

        # all the tp ranks should contain the same data here. data in all ranks are valid
        batch = TensorDict(
            {
                "prompts": idx,
                "responses": response,
                "input_ids": seq,  # here input_ids become the whole sentences
                'rollout_log_probs': rollout_log_probs, # we will recompute old log prob with actor
                "attention_mask": attention_mask,
                "position_ids": position_ids,
            },
            batch_size=batch_size,
        )

        # free vllm cache engine
        if (
            vllm_version
            in (
                "0.5.4",
                "0.6.3",
            )
            and self.config.free_cache_engine
        ):
            self.inference_engine.free_cache_engine()

        return DataProto(batch=batch, non_tensor_batch=non_tensor_batch)


class vLLMAsyncRollout:
    """vLLMAsyncRollout is a thin wrapper of WorkerWrapperBase,
    which is engine in single worker process.
    """

    def __init__(self, *args, **kwargs):
        # Engine is deferred to be initialized in init_worker
        self.inference_engine: WorkerWrapperBase = None
        self.sharding_manager = None
        self.is_sleep = False

    def init_worker(self, all_kwargs: List[Dict[str, Any]]):
        """Initialize worker engine."""
        all_kwargs[0]["rank"] = int(os.environ["RANK"])
        all_kwargs[0]["local_rank"] = 0

        self.vllm_config = all_kwargs[0]["vllm_config"]
        self.inference_engine = WorkerWrapperBase(vllm_config=self.vllm_config)
        self.inference_engine.init_worker(all_kwargs)

    def load_model(self, *args, **kwargs):
        self.inference_engine.load_model(*args, **kwargs)

        # inference engine is intialized now, update sharding manager
        self.sharding_manager.inference_engine = self.inference_engine
        self.sharding_manager.model_runner = self.inference_engine.worker.model_runner

    def sleep(self, *args, **kwargs):
        """Offload model weights and discard kv cache."""
        if self.is_sleep:
            return
        self.sharding_manager.__exit__(None, None, None)
        self.is_sleep = True

    def wake_up(self, *args, **kwargs):
        """Load model weights and build kv cache."""
        if not self.is_sleep:
            return
        self.sharding_manager.__enter__()  # pylint: disable=C2801
        self.is_sleep = False

    def execute_method(self, method: Union[str, bytes], *args, **kwargs):
        if method == "init_worker":
            return self.init_worker(*args, **kwargs)
        elif method == "load_model":
            return self.load_model(*args, **kwargs)
        elif method == "sleep":
            return self.sleep(*args, **kwargs)
        elif method == "wake_up":
            return self.wake_up(*args, **kwargs)
        else:
            return self.inference_engine.execute_method(method, *args, **kwargs)<|MERGE_RESOLUTION|>--- conflicted
+++ resolved
@@ -298,39 +298,35 @@
         if "num_samples" in prompts.meta_info:
             kwargs["n"] = prompts.meta_info["num_samples"]
 
-        # Check for response_length override in meta_info (like HF rollout does)
-<<<<<<< HEAD
+        # Check for individual response lengths in non_tensor_batch
         individual_sampling_params = None
-        if "response_length" in prompts.meta_info:
+        per_prompt_max_length = None
+        if "per_prompt_max_length" in prompts.non_tensor_batch:
+            response_length = prompts.non_tensor_batch["per_prompt_max_length"]
+            
+            # Convert to list if it's a numpy array
+            if isinstance(response_length, np.ndarray):
+                response_length = response_length.tolist()
+            
+            # Ensure we have the right number for this worker's batch
+            if len(response_length) != batch_size:
+                # The framework distributes data across workers, so we may get a subset
+                # Take the first batch_size elements (assumes ordered distribution)
+                response_length = response_length[:batch_size] if len(response_length) > batch_size else response_length
+                print(f"vLLM rollout (SPMD): Using {len(response_length)} response lengths for batch_size {batch_size}")
+            
+            # Set flag to use individual context manager approach
+            individual_sampling_params = True
+            per_prompt_max_length = response_length
+            print(f"vLLM rollout (SPMD): Using individual response lengths (range: {min(response_length)}-{max(response_length)})")
+        
+        # Check for single response_length override in meta_info (backward compatibility)
+        elif "response_length" in prompts.meta_info:
             response_length = prompts.meta_info["response_length"]
-            
-            # Handle both single value and list of response lengths
-            if isinstance(response_length, (list, np.ndarray)):
-                # Handle case where response_length list doesn't match batch_size due to data sharding/distribution
-                if len(response_length) != batch_size:
-                    if len(response_length) > batch_size:
-                        # For robustness, we should ideally align by prompt_id or other identifier
-                        # For now, slice the list to match batch_size (assumes consecutive distribution)
-                        response_length = response_length[:batch_size]
-                        print(f"vLLM rollout (SPMD): Sliced response_length from {len(prompts.meta_info['response_length'])} to {batch_size} to match batch_size")
-                        print(f"vLLM rollout (SPMD): Note - this assumes consecutive data distribution across workers")
-                    else:
-                        raise ValueError(f"response_length list length ({len(response_length)}) is smaller than batch_size ({batch_size})")
-                
-                # Set flag to use individual context manager approach
-                individual_sampling_params = True
-                print(f"vLLM rollout (SPMD): Using individual response lengths (range: {min(response_length)}-{max(response_length)})")
-            else:
-                # Single value case (backward compatibility)
-                kwargs["max_tokens"] = response_length
-                print(f"vLLM rollout (SPMD): Overriding max_tokens to meta_info ({response_length})")
+            # meta_info should only contain single values, not lists
+            kwargs["max_tokens"] = response_length
+            print(f"vLLM rollout (SPMD): Overriding max_tokens to {response_length}")
         
-=======
-        if "target_max_response_length" in prompts.meta_info:
-            target_max_response_length = prompts.meta_info["target_max_response_length"]
-            kwargs["max_tokens"] = target_max_response_length
-            print(f"vLLM rollout (SPMD): Overriding max_tokens to meta_info ({target_max_response_length})")
->>>>>>> e3174b8f
         print(f"kwargs by 360 (SPMD): {kwargs}")
 
         # users can customize different sampling_params at different run
@@ -419,6 +415,7 @@
                     attention_mask = _repeat_interleave(attention_mask, expansion_factor)
                     position_ids = _repeat_interleave(position_ids, expansion_factor)
                     batch_size = batch_size * expansion_factor
+                    print(f"vLLM rollout (SPMD): Expanded batch_size from {batch_size // expansion_factor} to {batch_size}")
                     if "tools_kwargs" in non_tensor_batch.keys():
                         non_tensor_batch["tools_kwargs"] = _repeat_interleave(non_tensor_batch["tools_kwargs"], expansion_factor)
                 else:
@@ -432,10 +429,12 @@
         print(f"vLLM rollout (SPMD): effective_n={effective_n}, do_sample={do_sample}")
             
         if effective_n > 1 and do_sample:
+            print(f"vLLM rollout (SPMD): Applying effective_n={effective_n} expansion")
             idx = _repeat_interleave(idx, effective_n)
             attention_mask = _repeat_interleave(attention_mask, effective_n)
             position_ids = _repeat_interleave(position_ids, effective_n)
             batch_size = batch_size * effective_n
+            print(f"vLLM rollout (SPMD): Expanded batch_size to {batch_size}")
             # NOTE(linjunrong): for multi-turn https://github.com/volcengine/verl/pull/1037
             if "tools_kwargs" in non_tensor_batch.keys():
                 non_tensor_batch["tools_kwargs"] = _repeat_interleave(non_tensor_batch["tools_kwargs"], effective_n)
@@ -479,6 +478,34 @@
             batch_size=batch_size,
         )
 
+        # Prepare meta_info for the returned DataProto
+        meta_info = prompts.meta_info.copy()
+        
+        # Expand per_prompt_max_length to match final batch size if needed
+        if "per_prompt_max_length" in non_tensor_batch and per_prompt_max_length is not None:
+            original_worker_lengths = len(per_prompt_max_length)
+            final_batch_size = batch_size  # This is the final batch size after all expansions
+            
+            if final_batch_size > original_worker_lengths:
+                # Calculate expansion factor (due to n > 1)
+                expansion_factor = final_batch_size // original_worker_lengths
+                if final_batch_size % original_worker_lengths != 0:
+                    raise ValueError(f"Final batch size {final_batch_size} is not a clean multiple of original worker lengths {original_worker_lengths}")
+                
+                # Expand individual response lengths to match the final batch size
+                expanded_lengths = []
+                for length in per_prompt_max_length:
+                    expanded_lengths.extend([length] * expansion_factor)
+                
+                # Update per_prompt_max_length with expanded lengths for metrics calculation
+                non_tensor_batch["per_prompt_max_length"] = np.array(expanded_lengths, dtype=object)
+                print(f"vLLM rollout (SPMD): Expanded per_prompt_max_length from {original_worker_lengths} to {len(expanded_lengths)} (factor: {expansion_factor})")
+            # If no expansion needed, per_prompt_max_length is already in non_tensor_batch from earlier
+        else:
+            # Set target_max_response_length for backward compatibility (only if we didn't use individual response lengths)
+            meta_info["target_max_response_length"] = self.config.response_length
+            print(f"vLLM rollout (SPMD): Using target_max_response_length = {self.config.response_length}")
+
         # free vllm cache engine
         if (
             vllm_version
@@ -490,7 +517,7 @@
         ):
             self.inference_engine.free_cache_engine()
 
-        return DataProto(batch=batch, non_tensor_batch=non_tensor_batch)
+        return DataProto(batch=batch, non_tensor_batch=non_tensor_batch, meta_info=meta_info)
 
 
 class vLLMAsyncRollout:
