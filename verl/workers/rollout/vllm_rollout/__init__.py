# Copyright 2024 Bytedance Ltd. and/or its affiliates
#
# Licensed under the Apache License, Version 2.0 (the "License");
# you may not use this file except in compliance with the License.
# You may obtain a copy of the License at
#
#     http://www.apache.org/licenses/LICENSE-2.0
#
# Unless required by applicable law or agreed to in writing, software
# distributed under the License is distributed on an "AS IS" BASIS,
# WITHOUT WARRANTIES OR CONDITIONS OF ANY KIND, either express or implied.
# See the License for the specific language governing permissions and
# limitations under the License.
import os
from importlib.metadata import PackageNotFoundError, version

<<<<<<< HEAD
from packaging.version import Version
=======
from .vllm_rollout_spmd import vLLMAsyncRollout, vLLMRollout  # noqa: F401
>>>>>>> f0964b66


def get_version(pkg):
    try:
        return version(pkg)
    except PackageNotFoundError:
        return None


vllm_package_name = "vllm"
vllm_package_version = get_version(vllm_package_name)
if vllm_package_version is None:
<<<<<<< HEAD
    raise PackageNotFoundError("To use vllm rollout, please ensure the 'vllm' package is properly installed. See https://verl.readthedocs.io/en/latest/start/install.html for more details")

###
# package_version = get_version(package_name)
# [SUPPORT AMD:]
# Do not call any torch.cuda* API here, or ray actor creation import class will fail.
=======
    raise PackageNotFoundError(
        "To use vllm rollout, please ensure the 'vllm' package is properly installed. See "
        "https://verl.readthedocs.io/en/latest/start/install.html for more details"
    )

>>>>>>> f0964b66
if "ROCM_PATH" in os.environ:
    import re

    match = re.match(r"(\d+\.\d+\.?\d*)", vllm_package_version)
    if match:
        vllm_package_version = match.group(1)
    else:
<<<<<<< HEAD
        raise ValueError(f"Warning: Could not parse version format: {vllm_package_version}")
###

if Version(vllm_package_version) <= Version("0.6.3"):
    vllm_mode = "customized"
    from .fire_vllm_rollout import FIREvLLMRollout  # noqa: F401
    from .vllm_rollout import vLLMRollout  # noqa: F401
else:
    vllm_mode = "spmd"
    from .vllm_rollout_spmd import vLLMAsyncRollout, vLLMRollout  # noqa: F401
=======
        raise ValueError(f"Warning: Could not parse version format: {vllm_package_version}")
>>>>>>> f0964b66
<|MERGE_RESOLUTION|>--- conflicted
+++ resolved
@@ -14,11 +14,7 @@
 import os
 from importlib.metadata import PackageNotFoundError, version
 
-<<<<<<< HEAD
-from packaging.version import Version
-=======
 from .vllm_rollout_spmd import vLLMAsyncRollout, vLLMRollout  # noqa: F401
->>>>>>> f0964b66
 
 
 def get_version(pkg):
@@ -31,20 +27,11 @@
 vllm_package_name = "vllm"
 vllm_package_version = get_version(vllm_package_name)
 if vllm_package_version is None:
-<<<<<<< HEAD
-    raise PackageNotFoundError("To use vllm rollout, please ensure the 'vllm' package is properly installed. See https://verl.readthedocs.io/en/latest/start/install.html for more details")
-
-###
-# package_version = get_version(package_name)
-# [SUPPORT AMD:]
-# Do not call any torch.cuda* API here, or ray actor creation import class will fail.
-=======
     raise PackageNotFoundError(
         "To use vllm rollout, please ensure the 'vllm' package is properly installed. See "
         "https://verl.readthedocs.io/en/latest/start/install.html for more details"
     )
 
->>>>>>> f0964b66
 if "ROCM_PATH" in os.environ:
     import re
 
@@ -52,17 +39,4 @@
     if match:
         vllm_package_version = match.group(1)
     else:
-<<<<<<< HEAD
-        raise ValueError(f"Warning: Could not parse version format: {vllm_package_version}")
-###
-
-if Version(vllm_package_version) <= Version("0.6.3"):
-    vllm_mode = "customized"
-    from .fire_vllm_rollout import FIREvLLMRollout  # noqa: F401
-    from .vllm_rollout import vLLMRollout  # noqa: F401
-else:
-    vllm_mode = "spmd"
-    from .vllm_rollout_spmd import vLLMAsyncRollout, vLLMRollout  # noqa: F401
-=======
-        raise ValueError(f"Warning: Could not parse version format: {vllm_package_version}")
->>>>>>> f0964b66
+        raise ValueError(f"Warning: Could not parse version format: {vllm_package_version}")