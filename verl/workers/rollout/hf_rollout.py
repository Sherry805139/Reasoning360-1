--- conflicted
+++ resolved
@@ -28,11 +28,7 @@
 from transformers import GenerationConfig
 
 from verl import DataProto
-<<<<<<< HEAD
-from verl.utils.device import get_torch_device
-=======
 from verl.utils.device import get_device_name, get_torch_device
->>>>>>> f0964b66
 from verl.utils.torch_functional import get_response_mask
 
 from .base import BaseRollout
@@ -56,11 +52,7 @@
 
     @torch.no_grad()
     def _generate_minibatch(self, prompts: DataProto) -> DataProto:
-<<<<<<< HEAD
-        # make sampling args can be overriden by inputs
-=======
         # make sampling args can be overridden by inputs
->>>>>>> f0964b66
         do_sample = prompts.meta_info.get("do_sample", self.config.do_sample)
         is_validate = prompts.meta_info.get("validate", False)
 
@@ -114,11 +106,7 @@
         if isinstance(self.module, FSDP):
             # recurse need to set to False according to https://github.com/pytorch/pytorch/issues/100069
             param_ctx = FSDP.summon_full_params(self.module, writeback=False, recurse=False)
-<<<<<<< HEAD
-        with param_ctx, torch.autocast(device_type="cuda", dtype=torch.bfloat16):
-=======
         with param_ctx, torch.autocast(device_type=get_device_name(), dtype=torch.bfloat16):
->>>>>>> f0964b66
             output = self.module.generate(
                 input_ids=idx,
                 attention_mask=attention_mask,
@@ -164,13 +152,9 @@
         response_position_ids = position_ids[:, -1:] + delta_position_id
         position_ids = torch.cat([position_ids, response_position_ids], dim=-1)
 
-<<<<<<< HEAD
-        response_attention_mask = get_response_mask(response_id=response, eos_token=eos_token_id, dtype=attention_mask.dtype)
-=======
         response_attention_mask = get_response_mask(
             response_id=response, eos_token=eos_token_id, dtype=attention_mask.dtype
         )
->>>>>>> f0964b66
         attention_mask = torch.cat((attention_mask, response_attention_mask), dim=-1)
 
         batch = TensorDict(
