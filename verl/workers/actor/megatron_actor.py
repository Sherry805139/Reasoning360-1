--- conflicted
+++ resolved
@@ -19,19 +19,11 @@
 Note that our model doesn't have to be `MegatronModule` because we don't share embedding in the last layer
 """
 
-<<<<<<< HEAD
-import copy
-=======
->>>>>>> f0964b66
 import itertools
 import logging
 import os
 from functools import partial
-<<<<<<< HEAD
-from typing import Dict, Iterable
-=======
 from typing import Iterable
->>>>>>> f0964b66
 
 import torch
 import torch.distributed
@@ -45,14 +37,6 @@
 from torch import nn
 
 from verl import DataProto
-<<<<<<< HEAD
-from verl.trainer.ppo.core_algos import agg_loss, compute_policy_loss, kl_penalty
-from verl.utils.debug import GPUMemoryLogger
-from verl.utils.debug.profile import Profiler
-from verl.utils.megatron.pipeline_parallel import make_batch_generator
-from verl.utils.megatron.tensor_parallel import vocab_parallel_entropy, vocab_parallel_log_probs_from_logits
-from verl.utils.megatron_utils import get_model_config
-=======
 from verl.trainer.ppo.core_algos import agg_loss, compute_policy_loss, get_policy_loss_fn, kl_penalty
 from verl.utils.device import get_device_id, get_torch_device
 from verl.utils.megatron.pipeline_parallel import make_batch_generator
@@ -60,7 +44,6 @@
 from verl.utils.megatron_utils import get_model_config
 from verl.utils.profiler import GPUMemoryLogger
 from verl.utils.profiler.profile import Profiler
->>>>>>> f0964b66
 from verl.utils.py_functional import append_to_dict
 from verl.utils.seqlen_balancing import get_reverse_idx, rearrange_micro_batches
 from verl.utils.torch_functional import broadcast_dict_tensor
@@ -102,15 +85,10 @@
                 ``model_config.hidden_size``
             hf_config (PretrainedConfig): huggingface config
             tf_config (TransformerConfig): mcore transformer config
-<<<<<<< HEAD
-            actor_module (nn.ModuleList): actor module is a ModuleList that contains a list of nn.Module in this pp stage.
-                each nn.Module in this rank holds a vpp module chunk. See https://arxiv.org/pdf/2104.04473.pdf for more details.
-=======
             actor_module (nn.ModuleList): actor module is a ModuleList that contains a list of nn.Module in this
                 pp stage.
                 each nn.Module in this rank holds a vpp module chunk. See https://arxiv.org/pdf/2104.04473.pdf for
                 more details.
->>>>>>> f0964b66
                 The actor module has some constraints to follow in order to use the updating logics implemented here
 
                 1. It must implement unpad_input before any computation and pad_input after all the computation.
@@ -145,8 +123,6 @@
         self.actor_module = actor_module
         self.actor_optimizer: DistributedOptimizer = actor_optimizer
         self.prof = Profiler(self.config.profile)
-<<<<<<< HEAD
-=======
         self.use_fused_kernels = self.config.get("use_fused_kernels", False)
         if self.use_fused_kernels:
             from verl.models.mcore.model_forward_fused import patch_fused_forward
@@ -154,7 +130,6 @@
             for model in self.actor_module:
                 patch_fused_forward(model)
 
->>>>>>> f0964b66
         self.optimizer_step_args = OmegaConf.create(
             {
                 "skip_grad": None,
@@ -202,11 +177,7 @@
         Returns:
             DataProto: torch.Tensor: the log_prob tensor
         """
-<<<<<<< HEAD
-        data.to(torch.cuda.current_device())
-=======
         data.to(get_device_id())
->>>>>>> f0964b66
         data.batch = data.batch.contiguous()
         use_dynamic_bsz = data.meta_info.get("use_dynamic_bsz", False)
         micro_batch_size = data.meta_info.get("micro_batch_size", None)
@@ -223,12 +194,8 @@
             return {"log_probs": log_probs}
 
         # We make recompute_old_log_prob by default here.
-<<<<<<< HEAD
-        # TODO (zhangchi.usc1992): actually, this function should only return log_prob and this logic should be handled by user outside
-=======
         # TODO (zhangchi.usc1992): actually, this function should only return log_prob and this logic should be
         # handled by user outside
->>>>>>> f0964b66
         recompute_old_log_prob = self.config.get("recompute_old_log_prob", True)
 
         entropys = torch.Tensor()
@@ -240,9 +207,6 @@
             response = batch["responses"]
             response_length = response.size(1)
             with torch.no_grad():
-<<<<<<< HEAD
-                output = self.forward_backward_batch(data, forward_only=True, post_process_fn=compute_logprobs_fn, calculate_entropy=calculate_entropy, use_dynamic_bsz=use_dynamic_bsz, micro_batch_size=micro_batch_size, max_token_len=max_token_len)
-=======
                 output = self.forward_backward_batch(
                     data,
                     forward_only=True,
@@ -252,7 +216,6 @@
                     micro_batch_size=micro_batch_size,
                     max_token_len=max_token_len,
                 )
->>>>>>> f0964b66
                 if mpu.is_pipeline_last_stage(ignore_virtual=True):
                     # only on last rank. It should be on every tp rank
                     if calculate_entropy:
@@ -267,13 +230,9 @@
                         revert_indices = torch.tensor(get_reverse_idx(indices), dtype=torch.long)
                         log_probs = log_probs[revert_indices]
                 else:
-<<<<<<< HEAD
-                    log_probs = torch.empty(size=(batch_size, response_length), dtype=torch.float32, device=input_ids.device)
-=======
                     log_probs = torch.empty(
                         size=(batch_size, response_length), dtype=torch.float32, device=input_ids.device
                     )
->>>>>>> f0964b66
 
                 # broadcast across pp ranks
                 torch.distributed.broadcast(
@@ -294,13 +253,9 @@
                             revert_indices = torch.tensor(get_reverse_idx(indices), dtype=torch.long)
                             entropys = entropys[revert_indices]
                     else:
-<<<<<<< HEAD
-                        entropys = torch.empty(size=(batch_size, response_length), dtype=torch.float32, device=input_ids.device)
-=======
                         entropys = torch.empty(
                             size=(batch_size, response_length), dtype=torch.float32, device=input_ids.device
                         )
->>>>>>> f0964b66
                     # broadcast across pp ranks
                     torch.distributed.broadcast(
                         tensor=entropys,
@@ -340,12 +295,6 @@
         Returns:
 
         """
-<<<<<<< HEAD
-        select_keys = ["responses", "input_ids", "attention_mask", "position_ids", "old_log_probs", "advantages"]
-        if self.config.use_kl_loss:
-            select_keys.append("ref_log_prob")
-        data = data.select(batch_keys=select_keys)
-=======
         select_keys = [
             "responses",
             "input_ids",
@@ -362,7 +311,6 @@
             data = data.select(select_keys, ["multi_modal_inputs"])
         else:
             data = data.select(batch_keys=select_keys)
->>>>>>> f0964b66
         return data.make_iterator(
             mini_batch_size=self.config.ppo_mini_batch_size,
             epochs=self.config.ppo_epochs,
@@ -370,9 +318,6 @@
             dataloader_kwargs={"shuffle": self.config.shuffle},
         )
 
-<<<<<<< HEAD
-    def forward_backward_batch(self, data: DataProto, forward_only=False, post_process_fn=None, calculate_entropy=False, use_dynamic_bsz=False, micro_batch_size=None, max_token_len=None, mini_batch_size=None):
-=======
     def forward_backward_batch(
         self,
         data: DataProto,
@@ -384,7 +329,6 @@
         max_token_len=None,
         mini_batch_size=None,
     ):
->>>>>>> f0964b66
         """
         We assume:
         - The model takes input: (input_ids, attention_mask, position_ids). No rmpad for the input
@@ -393,11 +337,6 @@
         # broadcast from last pp rank to all other pp ranks
         # TODO: actually, we just need to control the sampling order.
         mini_batch = data
-<<<<<<< HEAD
-        broadcast_dict_tensor(mini_batch.batch, src=mpu.get_pipeline_model_parallel_last_rank(), group=mpu.get_pipeline_model_parallel_group())
-        # split into micro-batches
-        mini_batch.batch["attention_mask"] = mini_batch.batch["attention_mask"].to(bool)
-=======
         broadcast_dict_tensor(
             mini_batch.batch,
             src=mpu.get_pipeline_model_parallel_last_rank(),
@@ -416,7 +355,6 @@
             mini_batch.batch["position_ids"] = mini_batch.batch["position_ids"][
                 :, 0
             ]  # mcore patch recompute qwen2vl's pos ids during forward
->>>>>>> f0964b66
 
         indices = None
         if use_dynamic_bsz:
@@ -424,10 +362,6 @@
             vpp_size = mpu.get_virtual_pipeline_model_parallel_world_size()
             if vpp_size is not None and vpp_size > 1:
                 microbatch_group_size_per_vp_stage = self.tf_config.microbatch_group_size_per_vp_stage
-<<<<<<< HEAD
-                micro_batches, indices = rearrange_micro_batches(batch=mini_batch.batch, num_batches_divided_by=microbatch_group_size_per_vp_stage, max_token_len=max_token_len)
-                assert len(micro_batches) % self.tf_config.microbatch_group_size_per_vp_stage == 0, f"micro_batches {micro_batches} must be divisible by microbatch_group_size_per_vp_stage {microbatch_group_size_per_vp_stage} for megatron backend"
-=======
                 micro_batches, indices = rearrange_micro_batches(
                     batch=mini_batch.batch,
                     num_batches_divided_by=microbatch_group_size_per_vp_stage,
@@ -437,18 +371,13 @@
                     f"micro_batches {micro_batches} must be divisible by microbatch_group_size_per_vp_stage "
                     f"{microbatch_group_size_per_vp_stage} for megatron backend"
                 )
->>>>>>> f0964b66
             else:
                 micro_batches, indices = rearrange_micro_batches(batch=mini_batch.batch, max_token_len=max_token_len)
             total_seqlen = max_token_len
         else:
-<<<<<<< HEAD
-            assert micro_batch_size is not None, "micro_batch_size is needed to be passed in when not using dynamic batch size"
-=======
             assert micro_batch_size is not None, (
                 "micro_batch_size is needed to be passed in when not using dynamic batch size"
             )
->>>>>>> f0964b66
             micro_batches = mini_batch.batch.split(micro_batch_size)
             seq_len = micro_batches[0]["input_ids"].shape[1]
             total_seqlen = micro_batch_size * seq_len
@@ -474,43 +403,17 @@
 
             responses = data["responses"]
             response_length = responses.size(1)
-<<<<<<< HEAD
-            attention_mask = data["attention_mask"]
-            response_mask = attention_mask[:, -response_length:]
-=======
             response_mask = data["response_mask"].to(bool)
->>>>>>> f0964b66
             loss_agg_mode = self.config.loss_agg_mode
 
             # compute policy loss
             log_prob = output["log_probs"][:, -response_length - 1 : -1].contiguous()
             ret_entropy = None
-<<<<<<< HEAD
-=======
             stats = {}
->>>>>>> f0964b66
             if not forward_only:
                 old_log_prob = data["old_log_probs"]
                 advantages = data["advantages"]
 
-<<<<<<< HEAD
-                clip_ratio = meta_info["clip_ratio"]
-                clip_ratio_low = self.config.clip_ratio_low if self.config.clip_ratio_low is not None else clip_ratio
-                clip_ratio_high = self.config.clip_ratio_high if self.config.clip_ratio_high is not None else clip_ratio
-                clip_ratio_c = meta_info["clip_ratio_c"]
-                pg_loss, pg_clipfrac, ppo_kl, pg_clipfrac_lower = compute_policy_loss(
-                    old_log_prob=old_log_prob,
-                    log_prob=log_prob,
-                    advantages=advantages,
-                    response_mask=response_mask,
-                    cliprange=clip_ratio,
-                    cliprange_low=clip_ratio_low,
-                    cliprange_high=clip_ratio_high,
-                    clip_ratio_c=clip_ratio_c,
-                    loss_agg_mode=loss_agg_mode,
-                )
-                policy_loss = pg_loss
-=======
                 clip_ratio = self.config.clip_ratio
                 clip_ratio_low = self.config.clip_ratio_low if self.config.clip_ratio_low is not None else clip_ratio
                 clip_ratio_high = self.config.clip_ratio_high if self.config.clip_ratio_high is not None else clip_ratio
@@ -555,7 +458,6 @@
                 )
                 policy_loss = pg_loss
 
->>>>>>> f0964b66
             if calculate_entropy:
                 entropy = output["entropy"][:, -response_length - 1 : -1].contiguous()
                 if not forward_only:
@@ -565,10 +467,6 @@
                 else:
                     ret_entropy = entropy
 
-<<<<<<< HEAD
-            stats = {}
-=======
->>>>>>> f0964b66
             if forward_only:
                 policy_loss = torch.tensor(1.0, device=device)
             else:
@@ -583,17 +481,6 @@
                     metrics["actor/kl_coef"] = self.config.kl_loss_coef
 
                 # return loss and stats
-<<<<<<< HEAD
-                stats.update(
-                    {
-                        "actor/pg_loss": pg_loss.detach().item(),
-                        "actor/pg_clipfrac": pg_clipfrac.detach().item(),
-                        "actor/ppo_kl": ppo_kl.detach().item(),
-                        "actor/pg_clipfrac_lower": pg_clipfrac_lower.detach().item(),
-                    }
-                )
-=======
->>>>>>> f0964b66
 
             append_to_dict(metrics, stats)
             return policy_loss, [metrics, ret_entropy]
@@ -601,41 +488,6 @@
         def forward_step(batch_iter, model):
             batch = next(batch_iter)
             input_ids = batch["input_ids"]
-<<<<<<< HEAD
-            attention_mask = batch["attention_mask"]
-            position_ids = batch["position_ids"]
-
-            responses = batch["responses"]
-            response_length = responses.size(1)
-            label = copy.deepcopy(position_ids)
-            label[:, -response_length - 1 : -1] = responses
-            label_mask = copy.deepcopy(attention_mask)
-            label_mask[:, : -response_length - 1] = False
-            label_mask[:, -1] = False
-
-            def logits_processor(logits, label, label_mask):
-                assert logits.shape[:2] == label.shape[:2]
-                assert label.shape == label_mask.shape
-
-                ret = {}
-
-                if calculate_entropy:
-                    entropy = vocab_parallel_entropy(logits)
-                    ret["entropy"] = entropy
-
-                log_probs = vocab_parallel_log_probs_from_logits(logits, label)
-                log_probs = log_probs.masked_fill(~label_mask, 0.0)
-                ret["log_probs"] = log_probs
-                return ret
-
-            logits_processor_args = {"label": label, "label_mask": label_mask}
-
-            from verl.models.mcore import get_mcore_forward_fn
-
-            forward_fn = get_mcore_forward_fn(self.hf_config)
-
-            output = forward_fn(model, input_ids, attention_mask, position_ids, sequence_parallel=self.tf_config.sequence_parallel, logits_processor=logits_processor, logits_processor_args=logits_processor_args)
-=======
             attention_mask = batch["attention_mask"].to(bool)
             position_ids = batch["position_ids"]
 
@@ -696,7 +548,6 @@
                     logits_processor=logits_processor,
                     logits_processor_args=logits_processor_args,
                 )
->>>>>>> f0964b66
 
             if forward_only:
                 meta_info = None
@@ -735,26 +586,19 @@
                 forward_only=forward_only,
             )
         # loss_reduces contains the stats returned from loss_func
-<<<<<<< HEAD
-=======
 
         if self.has_multi_modal_inputs:
             data.batch.pop("multi_modal_inputs")
             data.batch.pop("multi_modal_inputs_idx")
             data.non_tensor_batch.pop("multi_modal_inputs")
 
->>>>>>> f0964b66
         losses_reduced = {"output": losses_reduced}
         if use_dynamic_bsz:
             losses_reduced["indices"] = indices
         return losses_reduced
 
     @GPUMemoryLogger(role="megatron actor", logger=logger)
-<<<<<<< HEAD
-    def update_policy(self, dataloader: Iterable[DataProto]) -> Dict:
-=======
     def update_policy(self, dataloader: Iterable[DataProto]) -> dict:
->>>>>>> f0964b66
         """Update the policy with an iterator of DataProto
 
         Args:
@@ -769,11 +613,7 @@
         metrics = {}
         self.prof.start()
         for data in dataloader:
-<<<<<<< HEAD
-            data.to(torch.cuda.current_device())
-=======
             data.to(get_device_id())
->>>>>>> f0964b66
             self.actor_optimizer.zero_grad()
             # use use_contiguous_buffers_in_local_ddp and no overlap_dp_param_comm
             for chunk in self.actor_module:
@@ -788,9 +628,6 @@
             max_token_len = None
             if self.config.use_dynamic_bsz:
                 max_token_len = self.config.ppo_max_token_len_per_gpu * self.config.megatron.context_parallel_size
-<<<<<<< HEAD
-            metric_micro_batch = self.forward_backward_batch(data, calculate_entropy=calculate_entropy, use_dynamic_bsz=self.config.use_dynamic_bsz, micro_batch_size=micro_batch_size, max_token_len=max_token_len, mini_batch_size=self.config.ppo_mini_batch_size)
-=======
             metric_micro_batch = self.forward_backward_batch(
                 data,
                 calculate_entropy=calculate_entropy,
@@ -799,19 +636,13 @@
                 max_token_len=max_token_len,
                 mini_batch_size=self.config.ppo_mini_batch_size,
             )
->>>>>>> f0964b66
             metric_micro_batch = metric_micro_batch["output"]
             for metric in metric_micro_batch:
                 # Note that o[0] is metrics, o[1] is entropy, o[2] is response_mask
                 append_to_dict(metrics, metric[0])  # append the metric from this micro-batch to global metrics.
 
             update_successful, grad_norm, num_zeros_in_grad = self.actor_optimizer.step()
-<<<<<<< HEAD
-            learning_rate = self.actor_optimizer.param_groups[-1]["lr"]
-            data = {"actor/grad_norm": grad_norm, "actor/lr": learning_rate}
-=======
             data = {"actor/grad_norm": grad_norm}
->>>>>>> f0964b66
             append_to_dict(metrics, data)
 
             if update_successful:
@@ -823,9 +654,5 @@
         # add empty cache after each compute
         self.prof.stop_and_save()
         self.prof.stop_trace()
-<<<<<<< HEAD
-        torch.cuda.empty_cache()
-=======
         get_torch_device().empty_cache()
->>>>>>> f0964b66
         return metrics