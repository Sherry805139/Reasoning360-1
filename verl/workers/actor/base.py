--- conflicted
+++ resolved
@@ -16,10 +16,6 @@
 """
 
 from abc import ABC, abstractmethod
-<<<<<<< HEAD
-from typing import Dict
-=======
->>>>>>> f0964b66
 
 import torch
 
