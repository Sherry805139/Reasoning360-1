--- conflicted
+++ resolved
@@ -15,10 +15,7 @@
 Generate responses given a dataset of prompts
 """
 
-<<<<<<< HEAD
 import json
-=======
->>>>>>> f0964b66
 import os
 
 import hydra
@@ -38,15 +35,10 @@
 from verl.protocol import pad_dataproto_to_divisor, unpad_dataproto
 from verl.single_controller.ray import RayClassWithInitArgs, RayResourcePool, RayWorkerGroup
 from verl.utils import hf_tokenizer
-<<<<<<< HEAD
-from verl.utils.device import is_cuda_available
-=======
->>>>>>> f0964b66
 from verl.utils.fs import copy_to_local
 from verl.utils.hdfs_io import makedirs
 from verl.utils.model import compute_position_id_with_mask
 from verl.workers.fsdp_workers import ActorRolloutRefWorker
-<<<<<<< HEAD
 
 
 def merge_responses(responses):
@@ -99,17 +91,12 @@
     # Convert back to original format if needed
     if is_polars_df:
         import polars as pl
-=======
->>>>>>> f0964b66
 
         return pl.DataFrame(df_merged)
     else:
         return df_merged
 
-<<<<<<< HEAD
-
-=======
->>>>>>> f0964b66
+
 @hydra.main(config_path="config", config_name="generation", version_base=None)
 def main(config):
     run_generation(config)
@@ -135,7 +122,6 @@
     trust_remote_code = config.data.get("trust_remote_code", False)
     tokenizer = hf_tokenizer(local_path, trust_remote_code=trust_remote_code)
 
-<<<<<<< HEAD
     # NOTE: added by Reasoning360
     if "olmoe" in local_path.lower() and "instruct" not in local_path.lower():
         tokenizer.chat_template = (
@@ -158,8 +144,6 @@
             "{% endfor %}"
         )
 
-=======
->>>>>>> f0964b66
     if config.rollout.temperature == 0.0:
         assert config.data.n_samples == 1, "When temperature=0, n_samples must be 1."
     assert config.data.n_samples >= 1, "n_samples should always >= 1"
@@ -191,22 +175,6 @@
 
     ray_cls_with_init = RayClassWithInitArgs(cls=ray.remote(ActorRolloutRefWorker), config=config, role="rollout")
     resource_pool = RayResourcePool(process_on_nodes=[config.trainer.n_gpus_per_node] * config.trainer.nnodes)
-<<<<<<< HEAD
-    wg = RayWorkerGroup(resource_pool=resource_pool, ray_cls_with_init=ray_cls_with_init, device_name="cuda" if is_cuda_available else "npu")
-    wg.init_model()
-
-    # NOTE: updated by Reasoning360. Sample n times together
-    total_samples = len(chat_lst)  # chat_lst is repeated
-    config_batch_size = config.data.batch_size
-    num_batch = -(-total_samples // config_batch_size)
-
-    output_lst = []
-
-    # total_samples = len(dataset)
-    # config_batch_size = config.data.batch_size
-    # num_batch = -(-total_samples // config_batch_size)
-    # output_lst = [[] for _ in range(config.data.n_samples)]
-=======
     wg = RayWorkerGroup(
         resource_pool=resource_pool,
         ray_cls_with_init=ray_cls_with_init,
@@ -214,11 +182,17 @@
     )
     wg.init_model()
 
-    total_samples = len(dataset)
+    # NOTE: updated by Reasoning360. Sample n times together
+    total_samples = len(chat_lst)  # chat_lst is repeated
     config_batch_size = config.data.batch_size
     num_batch = -(-total_samples // config_batch_size)
-    output_lst = [[] for _ in range(config.data.n_samples)]
->>>>>>> f0964b66
+
+    output_lst = []
+
+    # total_samples = len(dataset)
+    # config_batch_size = config.data.batch_size
+    # num_batch = -(-total_samples // config_batch_size)
+    # output_lst = [[] for _ in range(config.data.n_samples)]
 
     for batch_idx in range(num_batch):
         print(f"[{batch_idx + 1}/{num_batch}] Start to process.")
@@ -239,7 +213,6 @@
         batch_dict = {"input_ids": input_ids, "attention_mask": attention_mask, "position_ids": position_ids}
 
         data = DataProto.from_dict(batch_dict)
-<<<<<<< HEAD
         # NOTE: modified by Reasoning360. Sample n times altogether.
         data_padded, pad_size = pad_dataproto_to_divisor(data, wg.world_size)
 
@@ -276,6 +249,8 @@
 
     # Check if 'aime' is in the output path to determine if we should merge responses
     should_merge_aime = "aime" in config.data.output_path.lower()
+    # add to the data frame
+    dataset["responses"] = output_lst
 
     if should_merge_aime:
         print("Detected 'aime' in output path, merging responses by prompt content...")
@@ -293,24 +268,6 @@
 
         print(f"Saved merged AIME responses to {config.data.output_path}")
     else:
-        # Original logic for non-AIME datasets
-        # add to the data frame
-        if is_polars_df:
-            import polars as pl
-
-            dataset = dataset.with_columns(pl.Series("responses", output_lst))
-            # write to a new parquet
-            output_dir = os.path.dirname(config.data.output_path)
-            makedirs(output_dir, exist_ok=True)
-            dataset.write_parquet(config.data.output_path)
-        else:
-            # For pandas, use standard bracket assignment
-            dataset["responses"] = output_lst
-            # write to a new parquet
-            output_dir = os.path.dirname(config.data.output_path)
-            makedirs(output_dir, exist_ok=True)
-            dataset.to_parquet(config.data.output_path)
-
         # NOTE: added by Reasoning360. dump results
         result_list = [
             {
@@ -323,38 +280,6 @@
         model_name = config.model.path.split("/")[-1]
         with open(config.data.output_path.replace(".parquet", f"_{model_name}.json"), "w", encoding="utf-8") as f:
             json.dump(result_list, f, indent=2, ensure_ascii=False)
-=======
-        data_padded, pad_size = pad_dataproto_to_divisor(data, wg.world_size)
-
-        # START TO GENERATE FOR n_samples TIMES
-        print(f"[{batch_idx + 1}/{num_batch}] Start to generate.")
-        for n_sample in range(config.data.n_samples):
-            output_padded = wg.generate_sequences(data_padded)
-            output = unpad_dataproto(output_padded, pad_size=pad_size)
-
-            output_texts = []
-            for i in range(len(output)):
-                data_item = output[i]
-                prompt_length = data_item.batch["prompts"].shape[-1]
-                valid_response_length = data_item.batch["attention_mask"][prompt_length:].sum()
-                valid_response_ids = data_item.batch["responses"][:valid_response_length]
-                response_str = tokenizer.decode(valid_response_ids, skip_special_tokens=True)
-                output_texts.append(response_str)
-
-            output_lst[n_sample].extend(output_texts)
-
-    # convert output_lst from (n_samples, n_data) to (n_data, n_sampels)
-    output_lst = np.array(output_lst, dtype=object)
-    output_lst = np.transpose(output_lst, axes=(1, 0)).tolist()
-
-    # add to the data frame
-    dataset["responses"] = output_lst
-
-    # write to a new parquet
-    output_dir = os.path.dirname(config.data.output_path)
-    makedirs(output_dir, exist_ok=True)
-    dataset.to_parquet(config.data.output_path)
->>>>>>> f0964b66
 
 
 if __name__ == "__main__":
