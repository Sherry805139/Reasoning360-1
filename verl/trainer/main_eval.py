--- conflicted
+++ resolved
@@ -23,10 +23,9 @@
     python main_eval.py
 """
 
-<<<<<<< HEAD
 import json
-=======
->>>>>>> f0964b66
+from collections import defaultdict
+
 from collections import defaultdict
 
 import hydra
@@ -34,171 +33,20 @@
 import pandas as pd
 import ray
 from tqdm import tqdm
-<<<<<<< HEAD
-=======
 
 from verl.trainer.ppo.reward import get_custom_reward_fn
 from verl.utils.fs import copy_to_local
->>>>>>> f0964b66
-
-from verl.trainer.ppo.reward import get_custom_reward_fn
-from verl.utils.fs import copy_to_local
-from verl.utils.reward_score import default_compute_score
-
-<<<<<<< HEAD
-
-# --------------------------------------------------------------------------- #
-# Unbiased pass@k estimator
-#    Formula: 1 - C(n-c, k) / C(n, k)
-# --------------------------------------------------------------------------- #
-def unbiased_pass_at_k(n: int, c: int, k: int) -> float:
-    """
-    Compute the unbiased pass@k estimate as described in Chen et al. (2021).
-
-    Args:
-        n (int): Total number of generated samples for this problem.
-        c (int): Number of correct samples (score == 1.0).
-        k (int): Target k value.
-
-    Returns:
-        float: Unbiased pass@k estimate.
-
-    Raises:
-        ValueError: If k > n.
-    """
-    if k > n:
-        raise ValueError(f"k = {k} cannot be greater than n = {n}")
-    if n - c < k:  # Not enough incorrect samples for k => pass@k = 1
-        return 1.0
-    prod = 1.0
-    # ∏_{j=n-c+1}^{n} (1 - k / j)  ==  C(n-c, k) / C(n, k)
-    for j in range(n - c + 1, n + 1):
-        prod *= 1.0 - k / j
-    return 1.0 - prod
 
 
-@ray.remote
-def process_item(reward_fn, data_source, response_lst, reward_data, extra_info):
-    """
-    Ray remote function to process a single data item.
-
-    Args:
-        reward_fn (callable): Reward function to evaluate responses.
-        data_source: The data source for this item.
-        response_lst (list): List of generated responses.
-        reward_data (dict): Reward model data, including ground truth.
-        extra_info: Any extra information for scoring.
-
-    Returns:
-        tuple: (data_source, score_lst) where score_lst is a list of scores for each response.
-    """
-    ground_truth = reward_data["ground_truth"]
-    score_lst = [reward_fn(data_source, r, ground_truth, extra_info) for r in response_lst]
-    score_lst = [s["score"] for s in score_lst]
-    return (
-        data_source,
-        score_lst,  # a list of scores for each response
-    )
-=======
 @ray.remote
 def process_item(reward_fn, data_source, response_lst, reward_data):
     ground_truth = reward_data["ground_truth"]
     score_lst = [reward_fn(data_source, r, ground_truth) for r in response_lst]
     return data_source, np.mean(score_lst)
->>>>>>> f0964b66
 
 
 @hydra.main(config_path="config", config_name="evaluation", version_base=None)
 def main(config):
-<<<<<<< HEAD
-    """
-    Main evaluation entry point. Loads data, computes reward scores, and calculates pass@k metrics.
-
-    Args:
-        config: Hydra configuration object.
-    """
-    # Copy data to local (optionally using shared memory)
-    local_path = copy_to_local(config.data.path, use_shm=config.data.get("use_shm", False))
-
-    # Load dataset using polars for livecodebench, otherwise pandas
-    if "livecodebench" in local_path:
-        import polars as pl
-
-        dataset = pl.read_parquet(local_path)
-    else:
-        dataset = pd.read_parquet(local_path)
-
-    # Extract relevant columns from the dataset
-    responses = dataset[config.data.response_key]
-    data_sources = dataset[config.data.data_source_key]
-    reward_model_data = dataset[config.data.reward_model_key]
-    try:
-        extra_info_data = dataset["extra_info"]
-    except Exception:
-        extra_info_data = None
-
-    total = len(dataset)
-
-    # Initialize Ray for distributed processing
-    if not ray.is_initialized():
-        ray.init(num_cpus=config.ray_init.num_cpus)
-
-    # Prepare to collect per-data-source rewards
-    data_source_reward = defaultdict(list)
-    # Use custom reward function if provided, otherwise default
-    compute_score = get_custom_reward_fn(config) or default_compute_score
-
-    # Create Ray remote tasks for each data item
-    remote_tasks = [process_item.remote(compute_score, data_sources[i], responses[i], reward_model_data[i], extra_info_data[i] if extra_info_data is not None else dict()) for i in range(total)]
-
-    # Compute max_k (number of responses per item) and candidate k values (powers of 2)
-    if isinstance(responses, pd.Series) or isinstance(responses, pl.Series):
-        max_k = len(responses.to_list()[-1])
-    else:
-        # numpy array
-        max_k = len(responses.tolist()[-1])
-    candidate_ks = [2**i for i in range(int(np.log2(max_k)) + 1) if 2**i <= max_k]
-    pass_k_stat = {k: 0 for k in candidate_ks if k <= max_k}
-    avg_pass = 0  # Sum of average scores for all items
-
-    # Process results as they become available
-    with tqdm(total=total) as pbar:
-        while len(remote_tasks) > 0:
-            # Wait for Ray tasks to complete
-            done_ids, remote_tasks = ray.wait(remote_tasks)
-            for result_id in done_ids:
-                data_source, score_lst = ray.get(result_id)
-                # Count the number of correct responses (score == 1.0)
-                pass_count = sum(1 for score in score_lst if score == 1)
-                avg_score = float(np.mean(score_lst))
-                avg_pass += avg_score
-                data_source_reward[data_source].append(avg_score)
-                pbar.update(1)
-
-                # For each candidate k, update unbiased pass@k statistics
-                for k_val, _ in enumerate(score_lst, start=1):
-                    if k_val in candidate_ks:
-                        pass_k_stat[k_val] += unbiased_pass_at_k(max_k, pass_count, k_val)
-
-    # Prepare output metrics
-    metric_output_path = config.data.path.replace(".parquet", "_metric.json")
-    metric_data = {
-        # Unbiased pass@k for each candidate k
-        **{f"pass@{k_val}": pass_k_stat[k_val] / total * 100.0 for k_val in candidate_ks},
-        # Traditional average pass@1 metric
-        f"pass@1_(avg{max_k})": avg_pass / total * 100.0,
-    }
-    # Save metrics to JSON file
-    with open(metric_output_path, "w") as f:
-        json.dump(metric_data, f, indent=4)
-
-    print(metric_data)
-
-    # Print per-data-source average scores
-    metric_dict = {}
-    for data_source, rewards in data_source_reward.items():
-        metric_dict[f"test_score(avg@k)/{data_source}"] = float(np.mean(rewards))
-=======
     local_path = copy_to_local(config.data.path, use_shm=config.data.get("use_shm", False))
     dataset = pd.read_parquet(local_path)
     responses = dataset[config.data.response_key]
@@ -233,7 +81,6 @@
     metric_dict = {}
     for data_source, rewards in data_source_reward.items():
         metric_dict[f"test_score/{data_source}"] = np.mean(rewards)
->>>>>>> f0964b66
 
     print(metric_dict)
 
