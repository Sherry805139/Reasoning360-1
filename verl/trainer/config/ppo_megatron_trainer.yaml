--- conflicted
+++ resolved
@@ -1,27 +1,3 @@
-<<<<<<< HEAD
-data:
-  tokenizer: null
-  train_files: ~/data/rlhf/gsm8k/train.parquet
-  val_files: ~/data/rlhf/gsm8k/test.parquet
-  prompt_key: prompt
-  reward_fn_key: data_source
-  max_prompt_length: 512
-  max_response_length: 512
-  train_batch_size: 1024
-  gen_batch_size: ${data.train_batch_size}
-  val_batch_size: null # DEPRECATED: Validation datasets are sent to inference engines as a whole batch, which will schedule the memory themselves
-  return_raw_input_ids: False  # This should be set to true when the tokenizer between policy and rm differs
-  return_raw_chat: False
-  return_full_prompt: False
-  shuffle: True
-  filter_overlong_prompts: False # By Reasoning360. Originally False # for large-scale dataset, filtering overlong prompts could be timeconsuming. You cat set the filter_overlong_prompts_workers to use multiprocessing to speed up.
-  filter_overlong_prompts_workers: 1
-  truncation: error
-  trust_remote_code: True  # main_ppo will check this config to determine whether to use remote code for tokenizer
-  custom_cls:
-      path: null
-      name: null
-=======
 # specify the default per-component configs
 defaults:
 
@@ -43,7 +19,6 @@
   # Reward model config.
   - reward_model@reward_model: megatron_reward_model
   - _self_
->>>>>>> f0964b66
 
 actor_rollout_ref:
   hybrid_engine: True
@@ -57,252 +32,6 @@
     custom_chat_template: null
 
     external_lib: null
-<<<<<<< HEAD
-    override_config:
-      model_config: {}
-      moe_config:
-        freeze_moe_router: False
-    enable_gradient_checkpointing: False
-    gradient_checkpointing_kwargs:
-      ## Activation Checkpointing
-      activations_checkpoint_method: null # 'uniform', 'block'; not used with 'selective'
-      # 'uniform' divides the total number of transformer layers and checkpoints the input activation of each chunk
-      # 'block' checkpoints the specified number of layers per pipeline stage at the specified granularity
-      activations_checkpoint_granularity: null # 'selective' or 'full'
-      # 'full' will checkpoint the entire transformer layer and 'selective' only checkpoints memory intensive part of attention
-      activations_checkpoint_num_layers: null # not used with 'selective'
-    trust_remote_code: False
-  actor:
-    strategy: megatron  # This is for backward-compatibility
-    ppo_mini_batch_size: 256
-    ppo_micro_batch_size: null # will be deprecated, use ppo_micro_batch_size_per_gpu
-    ppo_micro_batch_size_per_gpu: null
-    use_dynamic_bsz: False
-    ppo_max_token_len_per_gpu: 16384 # n * ${data.max_prompt_length} + ${data.max_response_length}
-    use_torch_compile: True # False to disable torch compile
-    # pg_losses2 = -advantages * torch.clamp(ratio, 1 - cliprange_low, 1 + cliprange_high)
-    clip_ratio: 0.2 # default value if clip_ratio_low and clip_ratio_high are not specified
-    clip_ratio_low: 0.2
-    clip_ratio_high: 0.2
-    clip_ratio_c: 3.0 # lower bound of the value for Dual-clip PPO from https://arxiv.org/pdf/1912.09729
-    loss_agg_mode: "token-mean" # / "seq-mean-token-sum" / "seq-mean-token-mean"
-    # NOTE: "token-mean" is the default behavior
-    entropy_coeff: 0
-    use_kl_loss: False # True for GRPO
-    kl_loss_coef: 0.001 # for grpo
-    kl_loss_type: low_var_kl # for grpo
-    ppo_epochs: 1
-    data_loader_seed: null
-    shuffle: False
-    optim:
-      lr: 1e-6
-      clip_grad: 1.0
-      lr_warmup_steps: -1 # Prioritized. Negative values mean delegating to lr_warmup_steps_ratio.
-      lr_warmup_steps_ratio: 0.  # the total steps will be injected during runtime
-      min_lr_ratio: null   # only useful for warmup with cosine
-      warmup_style: constant  # select from constant/cosine
-      total_training_steps: -1  # must be override by program
-      weight_decay: 0.01
-    megatron:
-      param_offload: False
-      grad_offload: False
-      optimizer_offload: False
-      tensor_model_parallel_size: 1
-      expert_model_parallel_size: 1
-      expert_tensor_parallel_size: null
-      pipeline_model_parallel_size: 1
-      virtual_pipeline_model_parallel_size: null # change VPP interface for parallelism tests
-      context_parallel_size: 1
-      sequence_parallel: True
-      use_distributed_optimizer: True
-      use_dist_checkpointing: False
-      dist_checkpointing_path: null
-      seed: 42
-      override_transformer_config: {} # additional transformer config like: num_layers_in_first(/last)_pipeline_stage
-    profile: # profile the actor model in `update_policy` 
-      use_profile: False # open it when you want to profile the actor model
-      profile_ranks: null # list, you can specify the ranks to profile
-      step_start: -1 # start step in update_policy 
-      step_end: -1 # end step 
-      save_path: null # the path to save the profile result
-    load_weight: True
-    checkpoint:
-      contents: ['model', 'optimizer', 'extra']  # with 'hf_model' you can save whole model as hf format, now only use sharded model checkpoint to save space
-  ref:
-    strategy: megatron
-    use_torch_compile: ${actor_rollout_ref.actor.use_torch_compile}
-    megatron:
-      param_offload: False
-      tensor_model_parallel_size: 1
-      expert_model_parallel_size: 1
-      expert_tensor_parallel_size: None
-      pipeline_model_parallel_size: 1
-      virtual_pipeline_model_parallel_size: null # change VPP interface for parallelism tests
-      context_parallel_size: 1
-      sequence_parallel: True
-      use_distributed_optimizer: False
-      use_dist_checkpointing: False
-      dist_checkpointing_path: null
-      seed: ${actor_rollout_ref.actor.megatron.seed}
-      override_transformer_config: ${actor_rollout_ref.actor.megatron.override_transformer_config}
-    profile:
-      use_profile: False
-      profile_ranks: null
-      step_start: -1
-      step_end: -1
-      save_path: null
-    load_weight: True
-    log_prob_micro_batch_size: null # will be deprecated, use log_prob_micro_batch_size_per_gpu
-    log_prob_micro_batch_size_per_gpu: null
-    log_prob_use_dynamic_bsz: ${actor_rollout_ref.actor.use_dynamic_bsz}
-    log_prob_max_token_len_per_gpu: ${actor_rollout_ref.actor.ppo_max_token_len_per_gpu}
-  rollout:
-    name: vllm
-    mode: sync # sync: LLM, async: AsyncLLM
-    temperature: 1.0
-    top_k: -1 # 0 for hf rollout, -1 for vllm rollout
-    top_p: 1
-    prompt_length: ${data.max_prompt_length}  # for xperf_gpt
-    response_length: ${data.max_response_length}
-    # for vllm rollout
-    dtype: bfloat16 # should align with FSDP
-    gpu_memory_utilization: 0.5
-    ignore_eos: False
-    enforce_eager: True
-    free_cache_engine: True
-    load_format: dummy_megatron
-    tensor_model_parallel_size: 1
-    max_num_batched_tokens: 8192
-    max_model_len: null
-    max_num_seqs: 1024
-    log_prob_micro_batch_size: null # will be deprecated, use log_prob_micro_batch_size_per_gpu
-    log_prob_micro_batch_size_per_gpu: null
-    log_prob_use_dynamic_bsz: ${actor_rollout_ref.actor.use_dynamic_bsz}
-    log_prob_max_token_len_per_gpu: ${actor_rollout_ref.actor.ppo_max_token_len_per_gpu}
-    disable_log_stats: True
-    enable_chunked_prefill: False # could get higher throughput
-    # for hf rollout
-    do_sample: True
-    layer_name_map:
-      qkv_layer_name: qkv
-      gate_proj_layer_name: gate_up
-    # number of responses (i.e. num sample times)
-    n: 1
-    engine_kwargs: # inference engine parameters
-      vllm:
-        swap_space: null # null means "use the engine default value" (usually 4 GB), setting it to, e.g., 32 means 32 GB
-      sglang:
-        attention_backend: null # null means use the engine default value, available options: flashinfer, triton, flashmla
-    val_kwargs:
-      # sampling parameters for validation
-      top_k: -1 # 0 for hf rollout, -1 for vllm rollout
-      top_p: 1.0
-      temperature: 0
-      n: 1
-      do_sample: False # default eager for validation
-    multi_turn: 
-      enable: False  # set to True for multi-turn tool interaction tasks; should set rollout.name to sglang as well
-      max_turns: null  # null for no limit (default max_length // 3)
-      tool_config_path: null  # null for no tool
-      format: chatml  # chatml, more formats will be supported in the future
-
-critic:
-  rollout_n: ${actor_rollout_ref.rollout.n}
-  strategy: megatron
-  optim:
-    lr: 1e-5
-    clip_grad: 1.0
-    lr_warmup_steps_ratio: 0.  # the total steps will be injected during runtime
-    min_lr_ratio: null   # only useful for warmup with cosine
-    warmup_style: constant  # select from constant/cosine
-    total_training_steps: -1  # must be override by program
-    weight_decay: 0.01
-  model:
-    path: ~/models/deepseek-llm-7b-chat
-    tokenizer_path: ${actor_rollout_ref.model.path}
-    override_config:
-      model_config: {}
-      moe_config:
-        freeze_moe_router: False
-    external_lib: ${actor_rollout_ref.model.external_lib}
-    trust_remote_code: False
-    enable_gradient_checkpointing: False
-    gradient_checkpointing_kwargs:
-      ## Activation Checkpointing
-      activations_checkpoint_method: null
-      activations_checkpoint_granularity: null
-      activations_checkpoint_num_layers: null
-  megatron:
-    param_offload: False
-    grad_offload: False
-    optimizer_offload: False
-    tensor_model_parallel_size: 1
-    expert_model_parallel_size: 1
-    expert_tensor_parallel_size: null
-    pipeline_model_parallel_size: 1
-    virtual_pipeline_model_parallel_size: null # change VPP interface for parallelism tests
-    context_parallel_size: 1
-    sequence_parallel: True
-    use_distributed_optimizer: True
-    use_dist_checkpointing: False
-    dist_checkpointing_path: null
-    seed: ${actor_rollout_ref.actor.megatron.seed}
-    override_transformer_config: ${actor_rollout_ref.actor.megatron.override_transformer_config}
-  load_weight: True
-  ppo_mini_batch_size: ${actor_rollout_ref.actor.ppo_mini_batch_size}
-  ppo_micro_batch_size: null # will be deprecated, use ppo_micro_batch_size_per_gpu
-  ppo_micro_batch_size_per_gpu: null
-  use_dynamic_bsz: ${actor_rollout_ref.actor.use_dynamic_bsz}
-  ppo_max_token_len_per_gpu: 32768 # (${actor_rollout_ref.actor.ppo_max_token_len_per_gpu}) * 2
-  forward_max_token_len_per_gpu: ${critic.ppo_max_token_len_per_gpu}
-  ppo_epochs: ${actor_rollout_ref.actor.ppo_epochs}
-  data_loader_seed: ${actor_rollout_ref.actor.data_loader_seed}
-  shuffle: ${actor_rollout_ref.actor.shuffle}
-  cliprange_value: 0.5
-  kl_ctrl:
-    type: fixed
-    kl_coef: 0.001
-  loss_agg_mode: ${actor_rollout_ref.actor.loss_agg_mode}
-  checkpoint:
-    contents: ['model', 'optimizer', 'extra']  # with 'hf_model' you can save whole model as hf format, now only use sharded model checkpoint to save space
-
-reward_model:
-  enable: False
-  strategy: megatron
-  megatron:
-    param_offload: False
-    tensor_model_parallel_size: 1
-    expert_model_parallel_size: 1
-    expert_tensor_parallel_size: null
-    pipeline_model_parallel_size: 1
-    virtual_pipeline_model_parallel_size: null # change VPP interface for parallelism tests
-    context_parallel_size: 1
-    sequence_parallel: True
-    use_distributed_optimizer: False
-    use_dist_checkpointing: False
-    dist_checkpointing_path: null
-    seed: ${actor_rollout_ref.actor.megatron.seed}
-    override_transformer_config: {}
-  model:
-    input_tokenizer: ${actor_rollout_ref.model.path}  # set this to null if the chat template is identical
-    path: ~/models/FsfairX-LLaMA3-RM-v0.1
-    trust_remote_code: False
-    external_lib: ${actor_rollout_ref.model.external_lib}
-  load_weight: True
-  micro_batch_size: null # will be deprecated, use micro_batch_size_per_gpu
-  micro_batch_size_per_gpu: null
-  use_dynamic_bsz: ${critic.use_dynamic_bsz}
-  forward_max_token_len_per_gpu: ${critic.forward_max_token_len_per_gpu}
-  max_length: null
-  reward_manager: naive
-  launch_reward_fn_async: False # custom reward function executed async on CPU, during log_prob
-  sandbox_fusion:
-    url: null # faas url to run code in cloud sandbox
-    max_concurrent: 64 # max concurrent requests to sandbox
-custom_reward_function:
-  path: null
-  name: compute_score
-=======
 
     override_config:
 
@@ -347,19 +76,10 @@
     discrete: False
     all_ranks: False
     ranks: []
->>>>>>> f0964b66
 
 custom_reward_function:
   path: null
   name: compute_score
-<<<<<<< HEAD
-  overlong_buffer: 
-    enable: False # We try to avoid forgetting to set enable
-    len: 0
-    penalty_factor: 0.0
-    log: False
-=======
->>>>>>> f0964b66
 
 algorithm:
   # Required when using verl.utils.omega_conf_to_dataclass to instantiate dataclass configs in the entrypoint
@@ -379,19 +99,10 @@
     target_kl: 0.1
   use_pf_ppo: False
   pf_ppo:
-<<<<<<< HEAD
-    reweight_method: pow  # ["pow", "max_min", "max_random"]
-    weight_pow: 2.0
-  filter_groups:
-    enable: False # We try to avoid forgetting to set enable
-    metric: null # acc / score / seq_reward / seq_final_reward / ...
-    max_num_gen_batches: 0 # Non-positive values mean no upper limit
-=======
     # Required when using verl.utils.omega_conf_to_dataclass to instantiate dataclass configs in the entrypoint
     _target_: verl.trainer.config.PFPPOConfig
     reweight_method: pow  # ["pow", "max_min", "max_random"]
     weight_pow: 2.0
->>>>>>> f0964b66
 
 trainer:
   balance_batch: True
@@ -421,11 +132,6 @@
   # The timeout for ray worker group to wait for the register center to be ready
   ray_wait_register_center_timeout: 300
   device: cuda
-<<<<<<< HEAD
-
-ray_init:
-  num_cpus: null # `None` means using all CPUs, which might cause hang if limited in systems like SLURM. Please set to a number allowed then.
-=======
   # see ppo_trainer.yaml for more details
   controller_nsight_options:
     trace: "cuda,nvtx,cublas,ucx"
@@ -440,5 +146,4 @@
     kill: none
 ray_init:
   num_cpus: null # `None` means using all CPUs, which might cause hang if limited in systems like SLURM. Please set to a number allowed then.
-  timeline_json_file: null
->>>>>>> f0964b66
+  timeline_json_file: null