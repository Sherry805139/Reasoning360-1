data:
  path: /tmp/math_Qwen2-7B-Instruct.parquet
  prompt_key: prompt
  response_key: responses
  data_source_key: data_source
  reward_model_key: reward_model

custom_reward_function:
  path: null
  name: compute_score

ray_init:
<<<<<<< HEAD
  num_cpus: null # `None` means using all CPUs, which might cause hang if limited in systems like SLURM. Please set to a number allowed then.
=======
  num_cpus: null # `None` means using all CPUs, which might cause hang if limited in systems like SLURM. Please set to a number allowed then.
  timeline_json_file: null
>>>>>>> f0964b66
<|MERGE_RESOLUTION|>--- conflicted
+++ resolved
@@ -10,9 +10,5 @@
   name: compute_score
 
 ray_init:
-<<<<<<< HEAD
   num_cpus: null # `None` means using all CPUs, which might cause hang if limited in systems like SLURM. Please set to a number allowed then.
-=======
-  num_cpus: null # `None` means using all CPUs, which might cause hang if limited in systems like SLURM. Please set to a number allowed then.
-  timeline_json_file: null
->>>>>>> f0964b66
+  timeline_json_file: null