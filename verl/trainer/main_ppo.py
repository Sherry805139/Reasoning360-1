--- conflicted
+++ resolved
@@ -15,10 +15,6 @@
 Note that we don't combine the main with ray_trainer as ray_trainer is used by other main.
 """
 
-<<<<<<< HEAD
-import hydra
-import ray
-=======
 import os
 import socket
 
@@ -32,15 +28,8 @@
 from verl.trainer.ppo.reward import load_reward_manager
 from verl.utils.device import is_cuda_available
 from verl.utils.import_utils import load_extern_type
->>>>>>> f0964b66
-
-from verl.trainer.ppo.ray_trainer import RayPPOTrainer
-from verl.trainer.ppo.reward import load_reward_manager
-
-<<<<<<< HEAD
-
-=======
->>>>>>> f0964b66
+
+
 @hydra.main(config_path="config", config_name="ppo_trainer", version_base=None)
 def main(config):
     """Main entry point for PPO training with Hydra configuration management.
@@ -51,18 +40,6 @@
     run_ppo(config)
 
 
-<<<<<<< HEAD
-def run_ppo(config) -> None:
-    if not ray.is_initialized():
-        # this is for local ray cluster
-        ray.init(
-            runtime_env={"env_vars": {"TOKENIZERS_PARALLELISM": "true", "NCCL_DEBUG": "WARN", "VLLM_LOGGING_LEVEL": "WARN", "VLLM_ALLOW_RUNTIME_LORA_UPDATING": "true"}},
-            num_cpus=config.ray_init.num_cpus,
-        )
-
-    runner = TaskRunner.remote()
-    ray.get(runner.run.remote(config))
-=======
 # Define a function to run the PPO-like training process
 def run_ppo(config) -> None:
     """Initialize Ray cluster and run distributed PPO training process.
@@ -101,15 +78,10 @@
     timeline_json_file = config.ray_init.get("timeline_json_file", None)
     if timeline_json_file:
         ray.timeline(filename=timeline_json_file)
->>>>>>> f0964b66
 
 
 @ray.remote(num_cpus=1)  # please make sure main_task is not scheduled on head
 class TaskRunner:
-<<<<<<< HEAD
-    def run(self, config):
-        # print initial config
-=======
     """Ray remote class for executing distributed PPO training tasks.
 
     This class encapsulates the main training logic and runs as a Ray remote actor
@@ -127,22 +99,12 @@
                    for setting up and running the PPO training process.
         """
         # Print the initial configuration. `resolve=True` will evaluate symbolic values.
->>>>>>> f0964b66
         from pprint import pprint
 
         from omegaconf import OmegaConf
 
         from verl.utils.fs import copy_to_local
 
-<<<<<<< HEAD
-        pprint(OmegaConf.to_container(config, resolve=True))  # resolve=True will eval symbol values
-        OmegaConf.resolve(config)
-
-        # download the checkpoint from hdfs
-        local_path = copy_to_local(config.actor_rollout_ref.model.path, use_shm=config.actor_rollout_ref.model.get("use_shm", False))
-
-        # instantiate tokenizer
-=======
         print(f"TaskRunner hostname: {socket.gethostname()}, PID: {os.getpid()}")
         pprint(OmegaConf.to_container(config, resolve=True))
         OmegaConf.resolve(config)
@@ -154,30 +116,10 @@
         )
 
         # Instantiate the tokenizer and processor.
->>>>>>> f0964b66
         from verl.utils import hf_processor, hf_tokenizer
 
         trust_remote_code = config.data.get("trust_remote_code", False)
         tokenizer = hf_tokenizer(local_path, trust_remote_code=trust_remote_code)
-<<<<<<< HEAD
-        processor = hf_processor(local_path, trust_remote_code=trust_remote_code, use_fast=True)  # used for multimodal LLM, could be none
-
-        # vllm early verify
-        if config.actor_rollout_ref.rollout.name in ["vllm"]:
-            from verl.utils.vllm_utils import is_version_ge
-
-            if config.actor_rollout_ref.model.get("lora_rank", 0) > 0:
-                if not is_version_ge(pkg="vllm", minver="0.7.3"):
-                    raise NotImplementedError("PPO LoRA is not supported before vllm 0.7.3")
-
-        # define worker classes
-        if config.actor_rollout_ref.actor.strategy in ["fsdp", "fsdp2"]:
-            assert config.critic.strategy in ["fsdp", "fsdp2"]
-            from verl.single_controller.ray import RayWorkerGroup
-            from verl.workers.fsdp_workers import ActorRolloutRefWorker, AsyncActorRolloutRefWorker, CriticWorker
-
-            actor_rollout_cls = AsyncActorRolloutRefWorker if config.actor_rollout_ref.rollout.mode == "async" else ActorRolloutRefWorker
-=======
         # Used for multimodal LLM, could be None
         processor = hf_processor(local_path, trust_remote_code=trust_remote_code, use_fast=True)
 
@@ -192,17 +134,11 @@
                 if config.actor_rollout_ref.rollout.mode == "async"
                 else ActorRolloutRefWorker
             )
->>>>>>> f0964b66
             ray_worker_group_cls = RayWorkerGroup
 
         elif config.actor_rollout_ref.actor.strategy == "megatron":
             assert config.actor_rollout_ref.actor.strategy == config.critic.strategy
             from verl.single_controller.ray.megatron import NVMegatronRayWorkerGroup
-<<<<<<< HEAD
-            from verl.workers.megatron_workers import ActorRolloutRefWorker, CriticWorker
-
-            actor_rollout_cls = ActorRolloutRefWorker
-=======
             from verl.workers.megatron_workers import ActorRolloutRefWorker, AsyncActorRolloutRefWorker, CriticWorker
 
             actor_rollout_cls = (
@@ -210,7 +146,6 @@
                 if config.actor_rollout_ref.rollout.mode == "async"
                 else ActorRolloutRefWorker
             )
->>>>>>> f0964b66
             ray_worker_group_cls = NVMegatronRayWorkerGroup
 
         else:
@@ -218,20 +153,14 @@
 
         from verl.trainer.ppo.ray_trainer import ResourcePoolManager, Role
 
-<<<<<<< HEAD
-=======
         # Map roles to their corresponding remote worker classes.
->>>>>>> f0964b66
         role_worker_mapping = {
             Role.ActorRollout: ray.remote(actor_rollout_cls),
             Role.Critic: ray.remote(CriticWorker),
         }
 
-<<<<<<< HEAD
-=======
         # Define the resource pool specification.
         # Map roles to the resource pool.
->>>>>>> f0964b66
         global_pool_id = "global_pool"
         resource_pool_spec = {
             global_pool_id: [config.trainer.n_gpus_per_node] * config.trainer.nnodes,
@@ -241,16 +170,6 @@
             Role.Critic: global_pool_id,
         }
 
-<<<<<<< HEAD
-        # we should adopt a multi-source reward function here
-        # - for rule-based rm, we directly call a reward score
-        # - for model-based rm, we call a model
-        # - for code related prompt, we send to a sandbox if there are test cases
-        # - finally, we combine all the rewards together
-        # - The reward type depends on the tag of the data
-        if config.reward_model.enable:
-            if config.reward_model.strategy in ["fsdp", "fsdp2"]:
-=======
         # We should adopt a multi-source reward function here:
         # - for rule-based rm, we directly call a reward score
         # - for model-based rm, we call a model
@@ -259,7 +178,6 @@
         # The reward type depends on the tag of the data
         if config.reward_model.enable:
             if config.reward_model.strategy in {"fsdp", "fsdp2"}:
->>>>>>> f0964b66
                 from verl.workers.fsdp_workers import RewardModelWorker
             elif config.reward_model.strategy == "megatron":
                 from verl.workers.megatron_workers import RewardModelWorker
@@ -268,19 +186,11 @@
             role_worker_mapping[Role.RewardModel] = ray.remote(RewardModelWorker)
             mapping[Role.RewardModel] = global_pool_id
 
-<<<<<<< HEAD
-        # use reference model
-=======
         # Add a reference policy worker if KL loss or KL reward is used.
->>>>>>> f0964b66
         if config.algorithm.use_kl_in_reward or config.actor_rollout_ref.actor.use_kl_loss:
             role_worker_mapping[Role.RefPolicy] = ray.remote(ActorRolloutRefWorker)
             mapping[Role.RefPolicy] = global_pool_id
 
-<<<<<<< HEAD
-        reward_fn = load_reward_manager(config, tokenizer, num_examine=0, **config.reward_model.get("reward_kwargs", {}))
-        val_reward_fn = load_reward_manager(config, tokenizer, num_examine=1, **config.reward_model.get("reward_kwargs", {}))
-=======
         # Load the reward manager for training and validation.
         reward_fn = load_reward_manager(
             config, tokenizer, num_examine=0, **config.reward_model.get("reward_kwargs", {})
@@ -288,23 +198,16 @@
         val_reward_fn = load_reward_manager(
             config, tokenizer, num_examine=1, **config.reward_model.get("reward_kwargs", {})
         )
->>>>>>> f0964b66
         resource_pool_manager = ResourcePoolManager(resource_pool_spec=resource_pool_spec, mapping=mapping)
 
         from verl.utils.dataset.rl_dataset import collate_fn
 
-<<<<<<< HEAD
-        train_dataset = create_rl_dataset(config.data.train_files, config.data, tokenizer, processor)
-        val_dataset = create_rl_dataset(config.data.val_files, config.data, tokenizer, processor)
-        train_sampler = create_rl_sampler(config.data, train_dataset)
-=======
         # Create training and validation datasets.
         train_dataset = create_rl_dataset(config.data.train_files, config.data, tokenizer, processor, is_train=True)
         val_dataset = create_rl_dataset(config.data.val_files, config.data, tokenizer, processor, is_train=False)
         train_sampler = create_rl_sampler(config.data, train_dataset)
 
         # Initialize the PPO trainer.
->>>>>>> f0964b66
         trainer = RayPPOTrainer(
             config=config,
             tokenizer=tokenizer,
@@ -320,16 +223,6 @@
             train_sampler=train_sampler,
             device_name=config.trainer.device,
         )
-<<<<<<< HEAD
-        trainer.init_workers()
-        trainer.fit()
-
-
-def create_rl_dataset(data_paths, data_config, tokenizer, processor):
-    """Create a dataset.
-
-    Arguments:
-=======
         # Initialize the workers of the trainer.
         trainer.init_workers()
         # Start the training process.
@@ -341,7 +234,6 @@
 
     Arguments:
         data_paths: List of paths to data files.
->>>>>>> f0964b66
         data_config: The data config.
         tokenizer (Tokenizer): The tokenizer.
         processor (Processor): The processor.
@@ -353,49 +245,6 @@
 
     from verl.utils.dataset.rl_dataset import RLHFDataset
 
-<<<<<<< HEAD
-    if "custom_cls" in data_config and data_config.custom_cls.get("path", None) is not None:
-        from verl.utils.import_utils import load_extern_type
-
-        dataset_cls = load_extern_type(data_config.custom_cls.path, data_config.custom_cls.name)
-        if not issubclass(dataset_cls, Dataset):
-            raise TypeError(f"The custom dataset class '{data_config.custom_cls.name}' from '{data_config.custom_cls.path}' must inherit from torch.utils.data.Dataset")
-    else:
-        dataset_cls = RLHFDataset
-    print(f"Using dataset class: {dataset_cls.__name__}")
-
-    dataset = dataset_cls(
-        data_files=data_paths,
-        tokenizer=tokenizer,
-        processor=processor,
-        config=data_config,
-    )
-
-    return dataset
-
-
-def create_rl_sampler(data_config, dataset):
-    """Create a sampler for the dataset.
-
-    Arguments:
-        data_config: The data config.
-        dataset (Dataset): The dataset.
-
-    Returns:
-        sampler (Sampler): The sampler.
-    """
-    import torch
-    from torch.utils.data import RandomSampler, SequentialSampler
-
-    # use sampler for better ckpt resume
-    if data_config.shuffle:
-        train_dataloader_generator = torch.Generator()
-        train_dataloader_generator.manual_seed(data_config.get("seed", 1))
-        sampler = RandomSampler(data_source=dataset, generator=train_dataloader_generator)
-    else:
-        sampler = SequentialSampler(data_source=dataset)
-
-=======
     # Check if a custom dataset class is specified in the data configuration
     # and if the path to the custom class is provided
     if "custom_cls" in data_config and data_config.custom_cls.get("path", None) is not None:
@@ -469,7 +318,6 @@
         # If shuffling is disabled, use a sequential sampler to iterate through the dataset in order.
         sampler = SequentialSampler(data_source=dataset)
 
->>>>>>> f0964b66
     return sampler
 
 
