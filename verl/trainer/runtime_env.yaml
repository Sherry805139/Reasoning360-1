--- conflicted
+++ resolved
@@ -1,10 +1,4 @@
 working_dir: ./
 excludes: ["/.git/"]
 env_vars:
-<<<<<<< HEAD
-  TORCH_NCCL_AVOID_RECORD_STREAMS: "1"
-  # If you are using vllm<=0.6.3, you might need to set the following environment variable to avoid bugs:
-  # VLLM_ATTENTION_BACKEND: "XFORMERS"
-=======
-  TORCH_NCCL_AVOID_RECORD_STREAMS: "1"
->>>>>>> f0964b66
+  TORCH_NCCL_AVOID_RECORD_STREAMS: "1"