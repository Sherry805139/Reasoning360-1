--- conflicted
+++ resolved
@@ -47,15 +47,9 @@
       - "verl/**/*.py"
       # Entrypoints
       - ".github/workflows/model.yml"
-<<<<<<< HEAD
-      - "tests/utils/gpu_tests/checkpoint/test_fsdp_ckpt.py"
-      - "tests/models/test_transformers_ulysses.py"
-      - "tests/distributed/run_all.sh"
-=======
       - "tests/special_distributed/test_fsdp_ckpt.py"
       - "tests/models/**"
       - "tests/special_distributed/run_all.sh"
->>>>>>> f0964b66
 
 # Declare permissions just read content.
 permissions:
@@ -77,11 +71,7 @@
       HF_ENDPOINT: "https://hf-mirror.com"
       HF_HUB_ENABLE_HF_TRANSFER: "0" # This is more stable
     container:
-<<<<<<< HEAD
-      image: whatcanyousee/verl:ngc-cu124-vllm0.8.5-sglang0.4.6-mcore0.12.0-te2.3
-=======
       image: verlai/verl:app-verl0.4-sglang0.4.6.post5-vllm0.8.5-mcore0.12.1
->>>>>>> f0964b66
       options: --gpus all --shm-size=10g
     steps:
       - uses: actions/checkout@11bd71901bbe5b1630ceea73d27597364c9af683 # v4.2.2
@@ -96,18 +86,10 @@
           pytest -s tests/models/test_transformer.py
       - name: Running rmpad model tests on 8 L20 GPUs + latest flash_attn
         run: |
-<<<<<<< HEAD
-          pip3 install --upgrade flash_attn --no-build-isolation
-          pytest -s tests/models/test_transformer.py
-      - name: Running FSDP rmpad model tests on 8 L20 GPUs + latest flash_attn
-        run: |
-          STRATEGY=fsdp torchrun --nproc_per_node=8 tests/utils/gpu_tests/checkpoint/test_fsdp_ckpt.py
-=======
           pytest -s tests/models/test_transformer.py
       - name: Running FSDP rmpad model tests on 8 L20 GPUs + latest flash_attn
         run: |
           STRATEGY=fsdp torchrun --nproc_per_node=8 tests/special_distributed/test_fsdp_ckpt.py
->>>>>>> f0964b66
       - name: Running transformers ulysses tests on 8 L20 GPUs + latest transformers
         run: |
           torchrun --nproc_per_node=8 -m pytest tests/models/test_transformers_ulysses.py
@@ -120,49 +102,6 @@
           pip3 install transformers==4.48.0
           torchrun --nproc_per_node=8 -m pytest tests/models/test_transformers_ulysses.py
       - name: Running transformers ulysses tests on 8 L20 GPUs + transformers 4.47.0
-<<<<<<< HEAD
-        run: |
-          pip3 install transformers==4.47.0
-          torchrun --nproc_per_node=8 -m pytest tests/models/test_transformers_ulysses.py
-      - name: Running transformers ulysses tests on 8 L20 GPUs + transformers 4.46.0
-        run: |
-          pip3 install transformers==4.46.0
-          torchrun --nproc_per_node=8 -m pytest tests/models/test_transformers_ulysses.py
-      - name: Running transformers ulysses tests on 8 L20 GPUs + transformers 4.45.0
-        run: |
-          pip3 install transformers==4.45.0
-          torchrun --nproc_per_node=8 -m pytest tests/models/test_transformers_ulysses.py
-      - name: Run distributed test
-        run: |
-          bash tests/distributed/run_all.sh
-
-  # TODO: Move this back to model_rmpad once FSDP2 is stable.
-  # NOTE: List as an independent job to make rerun easier.
-  model_rmpad_fsdp2_unstable:
-    runs-on: [L20x8]
-    timeout-minutes: 20 # Increase this timeout value as needed
-    env:
-      HTTP_PROXY: ${{ secrets.PROXY_HTTP }}
-      HTTPS_PROXY: ${{ secrets.PROXY_HTTPS }}
-      NO_PROXY: "localhost,127.0.0.1,hf-mirror.com"
-      HF_ENDPOINT: "https://hf-mirror.com"
-      HF_HUB_ENABLE_HF_TRANSFER: "0" # This is more stable
-    container:
-      image: whatcanyousee/verl:ngc-cu124-vllm0.8.5-sglang0.4.6-mcore0.12.0-te2.3
-      options: --gpus all --shm-size=10g
-    steps:
-      - uses: actions/checkout@11bd71901bbe5b1630ceea73d27597364c9af683 # v4.2.2
-        with:
-          fetch-depth: 0
-      - name: Install the current repository and upgrade to latest transformers/flash_attn
-        run: |
-          pip3 install --no-deps -e .[test]
-          pip3 install --upgrade transformers
-      - name: Running FSDP2 rmpad model tests on 8 L20 GPUs + latest flash_attn
-        run: |
-          pip3 install --upgrade flash_attn --no-build-isolation
-          STRATEGY=fsdp2 torchrun --nproc_per_node=8 tests/utils/gpu_tests/checkpoint/test_fsdp_ckpt.py
-=======
         run: |
           pip3 install transformers==4.47.0
           torchrun --nproc_per_node=8 -m pytest tests/models/test_transformers_ulysses.py
@@ -202,5 +141,4 @@
           pip3 install --upgrade transformers
       - name: Running FSDP2 rmpad model tests on 8 L20 GPUs + latest flash_attn
         run: |
-          STRATEGY=fsdp2 torchrun --nproc_per_node=8 tests/special_distributed/test_fsdp_ckpt.py
->>>>>>> f0964b66
+          STRATEGY=fsdp2 torchrun --nproc_per_node=8 tests/special_distributed/test_fsdp_ckpt.py